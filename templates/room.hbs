<html>

<head>
    <meta charset="utf-8">
    <title>Mozilla Mixed Reality Social Client</title>

    {{#if config.originTrialToken }}
    <meta http-equiv="origin-trial" data-feature="WebVR (For Chrome M62+)" data-expires="{{ config.originTrialExpires }}" content="{{{ config.originTrialToken }}}">
    {{/if}}

    <link rel="stylesheet" href="{{asset "room.css"}}">

    <script>window.CONFIG = {{toJSON config.global}};</script>
    <script src="{{asset "assets/aframe.js" }}"></script>
    <script src="{{asset "manifest.js" }}"></script>
    <script src="{{asset "room-vendor.js" }}"></script>
    <script src="{{asset "room.js" }}"></script>
    <meta charset="UTF-8">
    <style>
        .a-enter-vr {
            top: 90px;
            bottom: auto;
        }
        #loader {
            position: fixed;
            width: 100vw;
            height: 100vh;
            z-index: 10001;
            background: #eaeaea no-repeat url({{asset "assets/loading.gif" }}) center center;
            opacity: 0.9;
        }
    </style>
</head>

<body>
    <div id="loader"></div>
    <a-scene
        networked-scene="adapter: janus;
                         audio: true;
                         debug: true;
                         onConnect: App.onConnect;
                         connectOnLoad: false;"
        mute-mic="eventSrc: a-scene; toggleEvents: action_mute"
        2d-mute-state-indicator
        light="defaultLightsEnabled: false">

        <a-assets>
            <a-asset-item id="bot-skinned-mesh" response-type="arraybuffer" src="{{asset "assets/avatars/Bot_SkinnedWithAnim.glb" }}"></a-asset-item>
            <a-asset-item id="watch-model" response-type="arraybuffer" src="{{asset "assets/hud/watch.glb"}}"></a-asset-item>

            <a-asset-item id="meeting-space1-mesh" response-type="arraybuffer" src="{{asset "assets/environments/MeetingSpace1_mesh.glb"}}"></a-asset-item>
            <a-asset-item id="outdoor-facade-mesh" response-type="arraybuffer" src="{{asset "assets/environments/OutdoorFacade_mesh.glb"}}"></a-asset-item>
            <a-asset-item id="floor-nav-mesh" response-type="arraybuffer" src="{{asset "assets/environments/FloorNav_mesh.glb"}}"></a-asset-item>
            <a-asset-item id="cliff-vista-mesh" response-type="arraybuffer" src="{{asset "assets/environments/CliffVista_mesh.glb"}}"></a-asset-item>

            <img id="water-normal-map" src="{{asset "assets/waternormals.jpg"}}"></a-asset-item>

            <!-- Templates -->
<<<<<<< HEAD

            <template id="video-template">
=======
            <script id="player-template" type="text/html">
                <a-entity></a-entity>
            </script>

            <script id="head-template" type="text/html">
                <a-entity
                    class="head"
                    networked-audio-source
                    networked-audio-analyser
                    matcolor-audio-feedback="objectName: Head_Mesh"
                    cached-gltf-model="#bot-head-mesh"
                    scale-audio-feedback
                    personal-space-invader
                    rotation="0 180 0"
                    animation-mixer
                ></a-entity>
            </script>

            <script id="body-template" type="text/html">
                <a-entity
                    class="body"
                    cached-gltf-model="#bot-body-mesh"
                    personal-space-invader
                    rotation="0 180 0"
                    position="0 -0.05 0"
                ></a-entity>
            </script>

            <script id="left-hand-template" type="text/html">
                <a-entity
                    class="hand"
                    cached-gltf-model="#bot-left-hand-mesh"
                    personal-space-invader
                    rotation="-90 90 0"
                    position="0 0 0.075"
                ></a-entity>
            </script>

            <script id="right-hand-template" type="text/html">
                <a-entity
                    class="hand"
                    cached-gltf-model="#bot-right-hand-mesh"
                    personal-space-invader
                    rotation="-90 -90 0"
                    position="0 0 0.075"
                ></a-entity>
            </script>

            <script id="video-template" type="text/html">
>>>>>>> db60c661
                <a-entity class="video" geometry="primitive: plane;" material="side: double" networked-video-player></a-entity>
            </template>

            <template id="remote-avatar-template">                
                <a-entity ik-root>
                    <a-entity class="camera"></a-entity>
                    
                    <a-entity class="left-controller"></a-entity>

                    <a-entity class="right-controller"></a-entity>

                    <a-gltf-entity src="#bot-skinned-mesh" inflate="true" ik-controller >
                        <template data-selector=".Neck">
                             <a-entity>
                                 <a-entity
                                    class="nametag"
                                    billboard
                                    text="side: double; align: center; color: #ddd"
                                    position="0 1 0"
                                    scale="6 6 6"
                                ></a-entity>
                             </a-entity>
                        </template>
                        
                        <template data-selector=".Head">
                            <a-entity
                                networked-audio-source
                                networked-audio-analyser
                                matcolor-audio-feedback="objectName: Head_Mesh"
                                scale-audio-feedback
                                personal-space-invader
                                animation-mixer
                            >
                                <a-entity class="middle-eye"></a-entity>
                            </a-entity>
                        </template>

                        <template selector=".LeftHand">
                            <a-entity personal-space-invader ></a-entity>
                        </template>

                        <template data-selector=".RightHand">
                            <a-entity personal-space-invader ></a-entity>
                        </template>
                    </a-gltf-entity>
                </a-entity>
            </template>

        </a-assets>

        <!-- Player Rig -->
        <a-entity
            id="player-rig"
<<<<<<< HEAD
            networked="template: #remote-avatar-template; attachLocalTemplate: false;"
            spawn-controller="radius: 4;"
            wasd-to-analog2d
            character-controller="pivot: #player-camera"
            ik-root
        >
            <a-entity
                id="player-camera"
                class="camera"
                camera="userHeight: 1.6"
                personal-space-bubble
                look-controls
=======
            networked="template: #player-template;"
            spawn-controller="radius: 4;"
            wasd-to-analog2d
            character-controller="pivot: #head;"
        >
            <a-entity
                id="head"
                camera
                position="0 1.6 0"
                personal-space-bubble
                look-controls
                networked="template: #head-template; showLocalTemplate: false;"
            ></a-entity>

            <a-entity
                id="body"
                body-controller="eyeNeckOffset: 0 -0.11 0.09; neckHeight: 0.05"
                xr="ar: false"
                networked="template: #body-template;"
>>>>>>> db60c661
            ></a-entity>
            
            <a-entity
                id="player-left-controller"
                class="left-controller"
                hand-controls2="left"
                tracked-controls
                teleport-controls="cameraRig: #player-rig; teleportOrigin: #player-camera; button: action_teleport_"
                haptic-feedback
            ></a-entity>

            <a-entity
                id="player-right-controller"
                class="right-controller"
                hand-controls2="right"
                tracked-controls
                teleport-controls="cameraRig: #player-rig; teleportOrigin: #player-camera; button: action_teleport_"
                haptic-feedback
            ></a-entity>

            <a-gltf-entity src="#bot-skinned-mesh" inflate="true" ik-controller>
                <template data-selector=".Neck">
                    <a-entity>
                        <a-entity class="nametag" visible="false" text ></a-entity>
                    </a-entity>
                </template>

                <template data-selector=".Head">
                    <a-entity visible="false">
                        <a-entity class="middle-eye"></a-entity>
                    </a-entity>
                </template>

                <template data-selector=".LeftHand">
                    <a-entity>
                        <a-entity
                            id="watch"
                            cached-gltf-model="#watch-model"
                            bone-mute-state-indicator
                            position="-0.003 0.009 0.085"
                            rotation="-79.12547150756669 -160.1417037390651 -100.1530225888679"
                            scale="1.5 1.5 1.5"
                        ></a-entity>
                    </a-entity>
                </template>
            </a-gltf-entity>
        </a-entity>

        <!-- Environment -->
        <a-entity
            id="meeting-space"
            cached-gltf-model="#meeting-space1-mesh"
            position="0 0 0"
        ></a-entity>

        <a-entity
            id="outdoor-facade"
            cached-gltf-model="#outdoor-facade-mesh"
            position="0 0 0"
            xr="ar: false"
        ></a-entity>

        <a-entity
            id="floor-nav"
            cached-gltf-model="#floor-nav-mesh"
            visible="false"
            position="0 0 0"
            xr="ar: false"
        ></a-entity>

        <a-entity
            id="cliff-vista"
            cached-gltf-model="#cliff-vista-mesh"
            layers="reflection:true"
            position="0 0 0"
            xr="ar: false"
        ></a-entity>

        <a-entity id="skybox"
            id="skybox"
            scale="8000 8000 8000"
            skybox="azimuth:0.280; inclination:0.440"
            light="type: ambient; color: #FFF"
            layers="reflection:true"
            xr="ar: false"
        ></a-entity>

        <a-entity
            id="water"
            water="forceMobile: true; normalMap:#water-normal-map"
            rotation="-90 0 0"
            position="0 -88.358 -332.424"
            xr="ar: false"
        ></a-entity>
    </a-scene>

    <script>
        document.querySelector('a-scene').addEventListener('loaded', App.onSceneLoad)
    </script>
</body>

</html><|MERGE_RESOLUTION|>--- conflicted
+++ resolved
@@ -56,60 +56,8 @@
             <img id="water-normal-map" src="{{asset "assets/waternormals.jpg"}}"></a-asset-item>
 
             <!-- Templates -->
-<<<<<<< HEAD
 
             <template id="video-template">
-=======
-            <script id="player-template" type="text/html">
-                <a-entity></a-entity>
-            </script>
-
-            <script id="head-template" type="text/html">
-                <a-entity
-                    class="head"
-                    networked-audio-source
-                    networked-audio-analyser
-                    matcolor-audio-feedback="objectName: Head_Mesh"
-                    cached-gltf-model="#bot-head-mesh"
-                    scale-audio-feedback
-                    personal-space-invader
-                    rotation="0 180 0"
-                    animation-mixer
-                ></a-entity>
-            </script>
-
-            <script id="body-template" type="text/html">
-                <a-entity
-                    class="body"
-                    cached-gltf-model="#bot-body-mesh"
-                    personal-space-invader
-                    rotation="0 180 0"
-                    position="0 -0.05 0"
-                ></a-entity>
-            </script>
-
-            <script id="left-hand-template" type="text/html">
-                <a-entity
-                    class="hand"
-                    cached-gltf-model="#bot-left-hand-mesh"
-                    personal-space-invader
-                    rotation="-90 90 0"
-                    position="0 0 0.075"
-                ></a-entity>
-            </script>
-
-            <script id="right-hand-template" type="text/html">
-                <a-entity
-                    class="hand"
-                    cached-gltf-model="#bot-right-hand-mesh"
-                    personal-space-invader
-                    rotation="-90 -90 0"
-                    position="0 0 0.075"
-                ></a-entity>
-            </script>
-
-            <script id="video-template" type="text/html">
->>>>>>> db60c661
                 <a-entity class="video" geometry="primitive: plane;" material="side: double" networked-video-player></a-entity>
             </template>
 
@@ -163,7 +111,6 @@
         <!-- Player Rig -->
         <a-entity
             id="player-rig"
-<<<<<<< HEAD
             networked="template: #remote-avatar-template; attachLocalTemplate: false;"
             spawn-controller="radius: 4;"
             wasd-to-analog2d
@@ -176,27 +123,6 @@
                 camera="userHeight: 1.6"
                 personal-space-bubble
                 look-controls
-=======
-            networked="template: #player-template;"
-            spawn-controller="radius: 4;"
-            wasd-to-analog2d
-            character-controller="pivot: #head;"
-        >
-            <a-entity
-                id="head"
-                camera
-                position="0 1.6 0"
-                personal-space-bubble
-                look-controls
-                networked="template: #head-template; showLocalTemplate: false;"
-            ></a-entity>
-
-            <a-entity
-                id="body"
-                body-controller="eyeNeckOffset: 0 -0.11 0.09; neckHeight: 0.05"
-                xr="ar: false"
-                networked="template: #body-template;"
->>>>>>> db60c661
             ></a-entity>
             
             <a-entity
