--- conflicted
+++ resolved
@@ -412,7 +412,6 @@
           </div>
         </ListItem>
       );
-<<<<<<< HEAD
     } else if (isSmallScreen) {
       return (
         <ListItem>
@@ -491,6 +490,17 @@
   onClick: PropTypes.func
 };
 
+const preferedCamera = {
+  key: "preferedCamera",
+  prefType: PREFERENCE_LIST_ITEM_TYPE.SELECT,
+  options: [
+    { value: "user", text: "User-Facing" },
+    { value: "environment", text: "Environment" },
+    { value: "default", text: "Default" }
+  ],
+  defaultString: "default"
+};
+
 const DEFINITIONS = new Map([
   [
     CATEGORY_TOUCHSCREEN,
@@ -503,24 +513,6 @@
   [
     CATEGORY_MOVEMENT,
     [
-=======
-    };
-    // TODO: Add search text field and sort rows by fuzzy search
-    let useThisCamera =
-      {
-        key: "useThisCamera",
-        prefType: PREFERENCE_LIST_ITEM_TYPE.SELECT,
-        options: [{ value: "user", text: "User-Facing" }, { value: "environment", text: "Environment" }, { value: "default", text: "Default" }],
-        defaultString: "default"
-      };
-
-    const originalGeneral = [
-      useThisCamera,
-      { key: "muteMicOnEntry", prefType: PREFERENCE_LIST_ITEM_TYPE.CHECK_BOX, defaultBool: false },
-      { key: "onlyShowNametagsInFreeze", prefType: PREFERENCE_LIST_ITEM_TYPE.CHECK_BOX, defaultBool: false },
-      { key: "allowMultipleHubsInstances", prefType: PREFERENCE_LIST_ITEM_TYPE.CHECK_BOX, defaultBool: false },
-      { key: "maxResolution", prefType: PREFERENCE_LIST_ITEM_TYPE.MAX_RESOLUTION },
->>>>>>> 35a340b3
       {
         key: "snapRotationDegrees",
         prefType: PREFERENCE_LIST_ITEM_TYPE.NUMBER_WITH_RANGE,
@@ -574,7 +566,6 @@
         defaultBool: false,
         promptForRefresh: true
       },
-<<<<<<< HEAD
       {
         key: "disableNoiseSuppression",
         prefType: PREFERENCE_LIST_ITEM_TYPE.CHECK_BOX,
@@ -594,6 +585,7 @@
     [
       { key: "onlyShowNametagsInFreeze", prefType: PREFERENCE_LIST_ITEM_TYPE.CHECK_BOX, defaultBool: false },
       { key: "maxResolution", prefType: PREFERENCE_LIST_ITEM_TYPE.MAX_RESOLUTION },
+      preferedCamera,
       {
         key: "materialQualitySetting",
         prefType: PREFERENCE_LIST_ITEM_TYPE.SELECT,
@@ -608,30 +600,24 @@
     ]
   ]
 ]);
-=======
-      { key: "disableMovement", prefType: PREFERENCE_LIST_ITEM_TYPE.CHECK_BOX, defaultBool: false },
-      { key: "disableBackwardsMovement", prefType: PREFERENCE_LIST_ITEM_TYPE.CHECK_BOX, defaultBool: false },
-      { key: "disableStrafing", prefType: PREFERENCE_LIST_ITEM_TYPE.CHECK_BOX, defaultBool: false },
-      { key: "disableTeleporter", prefType: PREFERENCE_LIST_ITEM_TYPE.CHECK_BOX, defaultBool: false }
-    ];
-
-    // add camera choices to useThisCamera's options
-    navigator.mediaDevices.enumerateDevices()
-    .then(function(devices) {
-      devices.forEach(function(device) {
-        console.log(device.kind + ": " + device.label +
-                    " id = " + device.deviceId);
-        if (device.kind == "videoinput") {
-          useThisCamera.options.push({value: device.deviceId, text: device.label});
-        }
-      });
-    })
-    .catch(function(err) {
-      console.log(err.name + ": " + err.message);
+
+// add camera choices to preferedCamera's options
+navigator.mediaDevices
+  .enumerateDevices()
+  .then(function(devices) {
+    devices.forEach(function(device) {
+      if (device.kind == "videoinput") {
+        const shortId = device.deviceId.substr(0, 9);
+        preferedCamera.options.push({
+          value: device.deviceId,
+          text: device.label || `Camera (${shortId})`
+        });
+      }
     });
-
-    const general = originalGeneral.map(preferenceListItem);
->>>>>>> 35a340b3
+  })
+  .catch(function(err) {
+    console.log(err.name + ": " + err.message);
+  });
 
 const controlType = new Map([
   [PREFERENCE_LIST_ITEM_TYPE.CHECK_BOX, BooleanPreference],
