import React from "react";
import PropTypes from "prop-types";
import { MicSetupModal } from "./MicSetupModal";
import { useMicrophone } from "./useMicrophone";
import { useSound } from "./useSound";
import webmSrc from "../../assets/sfx/tone.webm";
import mp3Src from "../../assets/sfx/tone.mp3";
import oggSrc from "../../assets/sfx/tone.ogg";
import wavSrc from "../../assets/sfx/tone.wav";
import { useSpeakers } from "./useSpeakers";

export function MicSetupModalContainer({ scene, ...rest }) {
  const { micMutedOnEntry } = rest;
<<<<<<< HEAD
  const { micVolume, isMicEnabled, permissionStatus } = useMicrophone(scene);
=======
  const {
    micVolume,
    isMicEnabled,
    permissionStatus,
    micDeviceChanged,
    selectedMicDeviceId,
    micDevices
  } = useMicrophone(scene);
  const { speakerDeviceChanged, selectedSpeakersDeviceId, speakerDevices } = useSpeakers(scene);
>>>>>>> 6f2c3452
  const [isSoundPlaying, playSound, soundVolume] = useSound({ scene, webmSrc, mp3Src, oggSrc, wavSrc });

  return (
    <MicSetupModal
      micLevel={micVolume}
      speakerLevel={soundVolume}
      isSoundPlaying={isSoundPlaying}
      onPlaySound={playSound}
      isMicrophoneEnabled={isMicEnabled}
      isMicrophoneMuted={micMutedOnEntry}
      permissionStatus={permissionStatus}
<<<<<<< HEAD
=======
      selectedMicrophone={selectedMicDeviceId}
      selectedSpeaker={selectedSpeakersDeviceId}
      microphoneOptions={micDevices}
      speakerOptions={speakerDevices}
      onChangeMicrophone={micDeviceChanged}
      onChangeSpeaker={speakerDeviceChanged}
>>>>>>> 6f2c3452
      {...rest}
    />
  );
}

MicSetupModalContainer.propTypes = {
  scene: PropTypes.object.isRequired
};<|MERGE_RESOLUTION|>--- conflicted
+++ resolved
@@ -11,9 +11,6 @@
 
 export function MicSetupModalContainer({ scene, ...rest }) {
   const { micMutedOnEntry } = rest;
-<<<<<<< HEAD
-  const { micVolume, isMicEnabled, permissionStatus } = useMicrophone(scene);
-=======
   const {
     micVolume,
     isMicEnabled,
@@ -23,7 +20,6 @@
     micDevices
   } = useMicrophone(scene);
   const { speakerDeviceChanged, selectedSpeakersDeviceId, speakerDevices } = useSpeakers(scene);
->>>>>>> 6f2c3452
   const [isSoundPlaying, playSound, soundVolume] = useSound({ scene, webmSrc, mp3Src, oggSrc, wavSrc });
 
   return (
@@ -35,15 +31,12 @@
       isMicrophoneEnabled={isMicEnabled}
       isMicrophoneMuted={micMutedOnEntry}
       permissionStatus={permissionStatus}
-<<<<<<< HEAD
-=======
       selectedMicrophone={selectedMicDeviceId}
       selectedSpeaker={selectedSpeakersDeviceId}
       microphoneOptions={micDevices}
       speakerOptions={speakerDevices}
       onChangeMicrophone={micDeviceChanged}
       onChangeSpeaker={speakerDeviceChanged}
->>>>>>> 6f2c3452
       {...rest}
     />
   );
