--- conflicted
+++ resolved
@@ -34,13 +34,8 @@
     sidebar={
       <ChatSidebar>
         <ChatMessageList>
-<<<<<<< HEAD
-          <SystemMessage type="join" presence="room" name="Robert" timestamp={Date.now()} />
-          <SystemMessage type="join" presence="room" name="Dom" timestamp={Date.now()} />
-=======
           <SystemMessage type="join" presence="room" name="Robert" timestamp={nextTimestamp()} />
           <SystemMessage type="join" presence="room" name="Dom" timestamp={nextTimestamp()} />
->>>>>>> c72034be
           <ChatMessageGroup
             sender="Dom"
             timestamp={nextTimestamp()}
@@ -62,11 +57,7 @@
               { type: "chat", body: "One last message" }
             ]}
           />
-<<<<<<< HEAD
-          <SystemMessage type="join" presence="room" name="John" timestamp={Date.now()} />
-=======
           <SystemMessage type="join" presence="room" name="John" timestamp={nextTimestamp()} />
->>>>>>> c72034be
           <ChatMessageGroup
             sender="John"
             timestamp={nextTimestamp()}
@@ -76,15 +67,9 @@
               { type: "chat", body: ":thumbsup:" }
             ]}
           />
-<<<<<<< HEAD
-          <SystemMessage type="join" presence="room" name="Liv" timestamp={Date.now()} />
-          <SystemMessage type="join" presence="room" name="Robin" timestamp={Date.now()} />
-          <ChatMessageGroup sender="Liv" timestamp={Date.now()} messages={[{ type: "chat", body: ":clap:" }]} />
-=======
           <SystemMessage type="join" presence="room" name="Liv" timestamp={nextTimestamp()} />
           <SystemMessage type="join" presence="room" name="Robin" timestamp={nextTimestamp()} />
           <ChatMessageGroup sender="Liv" timestamp={nextTimestamp()} messages={[{ type: "chat", body: ":clap:" }]} />
->>>>>>> c72034be
           <ChatMessageGroup
             sender="Robin"
             timestamp={nextTimestamp()}
