--- conflicted
+++ resolved
@@ -92,23 +92,15 @@
     initialEnvironmentLoaded: false,
     exited: false,
 
-<<<<<<< HEAD
     showProfileEntry: false,
 
     janusRoomId: null
   }
-=======
-    showProfileEntry: false
-  };
->>>>>>> c0f57c72
 
   componentDidMount() {
     this.setupTestTone();
     this.props.concurrentLoadDetector.addEventListener("concurrentload", this.onConcurrentLoad);
     this.micLevelMovingAverage = MovingAverage(100);
-<<<<<<< HEAD
-  }
-=======
     this.props.scene.addEventListener("loaded", this.onSceneLoaded);
     this.props.scene.addEventListener("stateadded", this.onAframeStateChanged);
     this.props.scene.addEventListener("stateremoved", this.onAframeStateChanged);
@@ -129,10 +121,10 @@
       muted: this.props.scene.is("muted")
     });
   };
+
   toggleMute = () => {
     this.props.scene.emit("action_mute");
   };
->>>>>>> c0f57c72
 
   handleForcedVREntryType = () => {
     if (!this.props.forcedVREntryType) return;
