import React, { Component, useEffect } from "react";
import PropTypes from "prop-types";
import classNames from "classnames";
import copy from "copy-to-clipboard";
import { FormattedMessage } from "react-intl";
import screenfull from "screenfull";

import configs from "../utils/configs";
import { VR_DEVICE_AVAILABILITY } from "../utils/vr-caps-detect";
import { canShare } from "../utils/share";
import styles from "../assets/stylesheets/ui-root.scss";
import { ReactAudioContext } from "./wrap-with-audio";
import {
  pushHistoryState,
  clearHistoryState,
  popToBeginningOfHubHistory,
  navigateToPriorPage,
  sluglessPath
} from "../utils/history";
import StateRoute from "./state-route.js";
import { getPresenceProfileForSession } from "../utils/phoenix-utils";
import { getMicrophonePresences } from "../utils/microphone-presence";
import { getCurrentStreamer } from "../utils/component-utils";

import ProfileEntryPanel from "./profile-entry-panel";
import MediaBrowserContainer from "./media-browser";

import EntryStartPanel from "./entry-start-panel.js";
import AvatarEditor from "./avatar-editor";
import PreferencesScreen from "./preferences-screen.js";
import PresenceLog from "./presence-log.js";
import PreloadOverlay from "./preload-overlay.js";
import RTCDebugPanel from "./debug-panel/RtcDebugPanel.js";
import { showFullScreenIfAvailable, showFullScreenIfWasFullScreen } from "../utils/fullscreen";
import { handleExitTo2DInterstitial, exit2DInterstitialAndEnterVR, isIn2DInterstitial } from "../utils/vr-interstitial";
import maskEmail from "../utils/mask-email";

import qsTruthy from "../utils/qs_truthy";
import { LoadingScreenContainer } from "./room/LoadingScreenContainer";

import "./styles/global.scss";
import { RoomLayoutContainer } from "./room/RoomLayoutContainer";
import roomLayoutStyles from "./layout/RoomLayout.scss";
import { useAccessibleOutlineStyle } from "./input/useAccessibleOutlineStyle";
import { ToolbarButton } from "./input/ToolbarButton";
import { RoomEntryModal } from "./room/RoomEntryModal";
import { EnterOnDeviceModal } from "./room/EnterOnDeviceModal";
import { MicPermissionsModal } from "./room/MicPermissionsModal";
import { MicSetupModalContainer } from "./room/MicSetupModalContainer";
import { InvitePopoverContainer } from "./room/InvitePopoverContainer";
import { MoreMenuPopoverButton, CompactMoreMenuButton, MoreMenuContextProvider } from "./room/MoreMenuPopover";
import { ChatSidebarContainer, ChatContextProvider, ChatToolbarButtonContainer } from "./room/ChatSidebarContainer";
import { ContentMenu, PeopleMenuButton, ObjectsMenuButton } from "./room/ContentMenu";
import { ReactComponent as CameraIcon } from "./icons/Camera.svg";
import { ReactComponent as AvatarIcon } from "./icons/Avatar.svg";
import { ReactComponent as AddIcon } from "./icons/Add.svg";
import { ReactComponent as DeleteIcon } from "./icons/Delete.svg";
import { ReactComponent as FavoritesIcon } from "./icons/Favorites.svg";
import { ReactComponent as StarOutlineIcon } from "./icons/StarOutline.svg";
import { ReactComponent as StarIcon } from "./icons/Star.svg";
import { ReactComponent as SettingsIcon } from "./icons/Settings.svg";
import { ReactComponent as WarningCircleIcon } from "./icons/WarningCircle.svg";
import { ReactComponent as HomeIcon } from "./icons/Home.svg";
import { ReactComponent as TextDocumentIcon } from "./icons/TextDocument.svg";
import { ReactComponent as SupportIcon } from "./icons/Support.svg";
import { ReactComponent as ShieldIcon } from "./icons/Shield.svg";
import { ReactComponent as DiscordIcon } from "./icons/Discord.svg";
import { ReactComponent as VRIcon } from "./icons/VR.svg";
import { ReactComponent as LeaveIcon } from "./icons/Leave.svg";
import { ReactComponent as EnterIcon } from "./icons/Enter.svg";
import { PeopleSidebarContainer, userFromPresence } from "./room/PeopleSidebarContainer";
import { ObjectListProvider } from "./room/useObjectList";
import { ObjectsSidebarContainer } from "./room/ObjectsSidebarContainer";
import { ObjectMenuContainer } from "./room/ObjectMenuContainer";
import { useCssBreakpoints } from "react-use-css-breakpoints";
import { PlacePopoverContainer } from "./room/PlacePopoverContainer";
import { SharePopoverContainer } from "./room/SharePopoverContainer";
import { VoiceButtonContainer } from "./room/VoiceButtonContainer";
import { ReactionPopoverContainer } from "./room/ReactionPopoverContainer";
import { SafariMicModal } from "./room/SafariMicModal";
import { RoomSignInModalContainer } from "./auth/RoomSignInModalContainer";
import { SignInStep } from "./auth/SignInModal";
import { LeaveReason, LeaveRoomModal } from "./room/LeaveRoomModal";
import { RoomSidebar } from "./room/RoomSidebar";
import { RoomSettingsSidebarContainer } from "./room/RoomSettingsSidebarContainer";
import { AutoExitWarningModal, AutoExitReason } from "./room/AutoExitWarningModal";
import { ExitReason } from "./room/ExitedRoomScreen";
import { UserProfileSidebarContainer } from "./room/UserProfileSidebarContainer";
import { CloseRoomModal } from "./room/CloseRoomModal";
import { WebVRUnsupportedModal } from "./room/WebVRUnsupportedModal";
import { TweetModalContainer } from "./room/TweetModalContainer";
import { TipContainer, FullscreenTip } from "./room/TipContainer";
import { SpectatingLabel } from "./room/SpectatingLabel";
import { SignInMessages } from "./auth/SignInModal";

const avatarEditorDebug = qsTruthy("avatarEditorDebug");

// This is a list of regexes that match the microphone labels of HMDs.
//
// If entering VR mode, and if any of these regexes match an audio device,
// the user will be prevented from entering VR until one of those devices is
// selected as the microphone.
//
// Note that this doesn't have to be exhaustive: if no devices match any regex
// then we rely upon the user to select the proper mic.
const HMD_MIC_REGEXES = [/\Wvive\W/i, /\Wrift\W/i];

const IN_ROOM_MODAL_ROUTER_PATHS = ["/media"];
const IN_ROOM_MODAL_QUERY_VARS = ["media_source"];

const LOBBY_MODAL_ROUTER_PATHS = ["/media/scenes", "/media/avatars", "/media/favorites"];
const LOBBY_MODAL_QUERY_VARS = ["media_source"];
const LOBBY_MODAL_QUERY_VALUES = ["scenes", "avatars", "favorites"];

async function grantedMicLabels() {
  const mediaDevices = await navigator.mediaDevices.enumerateDevices();
  return mediaDevices.filter(d => d.label && d.kind === "audioinput").map(d => d.label);
}

const isMobile = AFRAME.utils.device.isMobile();
const isMobileVR = AFRAME.utils.device.isMobileVR();
const isFirefoxReality = isMobileVR && navigator.userAgent.match(/Firefox/);

const AUTO_EXIT_TIMER_SECONDS = 10;

class UIRoot extends Component {
  willCompileAndUploadMaterials = false;

  static propTypes = {
    enterScene: PropTypes.func,
    exitScene: PropTypes.func,
    onSendMessage: PropTypes.func,
    disableAutoExitOnIdle: PropTypes.bool,
    forcedVREntryType: PropTypes.string,
    isBotMode: PropTypes.bool,
    store: PropTypes.object,
    mediaSearchStore: PropTypes.object,
    scene: PropTypes.object,
    authChannel: PropTypes.object,
    hubChannel: PropTypes.object,
    linkChannel: PropTypes.object,
    hub: PropTypes.object,
    availableVREntryTypes: PropTypes.object,
    checkingForDeviceAvailability: PropTypes.bool,
    environmentSceneLoaded: PropTypes.bool,
    entryDisallowed: PropTypes.bool,
    roomUnavailableReason: PropTypes.string,
    hubIsBound: PropTypes.bool,
    isSupportAvailable: PropTypes.bool,
    presenceLogEntries: PropTypes.array,
    presences: PropTypes.object,
    sessionId: PropTypes.string,
    subscriptions: PropTypes.object,
    initialIsSubscribed: PropTypes.bool,
    initialIsFavorited: PropTypes.bool,
    showSignInDialog: PropTypes.bool,
    signInMessage: PropTypes.string,
    signInCompleteMessage: PropTypes.string,
    onContinueAfterSignIn: PropTypes.func,
    showSafariMicDialog: PropTypes.bool,
    onMediaSearchResultEntrySelected: PropTypes.func,
    onAvatarSaved: PropTypes.func,
    location: PropTypes.object,
    history: PropTypes.object,
    showInterstitialPrompt: PropTypes.bool,
    onInterstitialPromptClicked: PropTypes.func,
    performConditionalSignIn: PropTypes.func,
    hide: PropTypes.bool,
    showPreload: PropTypes.bool,
    onPreloadLoadClicked: PropTypes.func,
    embed: PropTypes.bool,
    embedToken: PropTypes.string,
    onLoaded: PropTypes.func,
    activeObject: PropTypes.object,
    selectedObject: PropTypes.object,
    breakpoint: PropTypes.string
  };

  state = {
    enterInVR: false,
    entered: false,
    entering: false,
    dialog: null,
    showShareDialog: false,
    linkCode: null,
    linkCodeCancel: null,
    miniInviteActivated: false,

    didConnectToNetworkedScene: false,
    noMoreLoadingUpdates: false,
    hideLoader: false,
    showPrefs: false,
    watching: false,
    isStreaming: false,

    waitingOnAudio: false,
    mediaStream: null,
    audioTrack: null,
    audioTrackClone: null,
    micDevices: [],

    autoExitTimerStartedAt: null,
    autoExitTimerInterval: null,
    autoExitReason: null,
    secondsRemainingBeforeAutoExit: Infinity,

    signedIn: false,
    videoShareMediaSource: null,
    showVideoShareFailed: false,

    objectInfo: null,
    objectSrc: "",
    sidebarId: null
  };

  constructor(props) {
    super(props);

    if (props.showSafariMicDialog) {
      this.state.dialog = <SafariMicModal />;
    }

    props.mediaSearchStore.setHistory(props.history);

    // An exit handler that discards event arguments and can be cleaned up.
    this.exitEventHandler = () => this.props.exitScene();
  }

  componentDidUpdate(prevProps) {
    const { hubChannel, showSignInDialog } = this.props;
    if (hubChannel) {
      const { signedIn } = hubChannel;
      if (signedIn !== this.state.signedIn) {
        this.setState({ signedIn });
      }
    }
    if (prevProps.showSignInDialog !== showSignInDialog) {
      if (showSignInDialog) {
        this.showContextualSignInDialog();
      } else {
        this.closeDialog();
      }
    }
    if (!this.willCompileAndUploadMaterials && this.state.noMoreLoadingUpdates) {
      this.willCompileAndUploadMaterials = true;
      // We want to ensure that react and the browser have had the chance to render / update.
      // See https://stackoverflow.com/a/34999925 , although our solution flipped setTimeout and requestAnimationFrame
      window.requestAnimationFrame(() => {
        window.setTimeout(() => {
          if (!this.props.isBotMode) {
            try {
              this.props.scene.renderer.compileAndUploadMaterials(this.props.scene.object3D, this.props.scene.camera);
            } catch {
              this.props.exitScene(ExitReason.sceneError); // https://github.com/mozilla/hubs/issues/1950
            }
          }

          if (!this.state.hideLoader) {
            this.setState({ hideLoader: true });
          }
        }, 0);
      });
    }

    if (!this.props.selectedObject || !prevProps.selectedObject) {
      const sceneEl = this.props.scene;

      if (this.props.selectedObject) {
        sceneEl.classList.add(roomLayoutStyles.sceneSmFullScreen);
      } else {
        sceneEl.classList.remove(roomLayoutStyles.sceneSmFullScreen);
      }
    }
  }

  onConcurrentLoad = () => {
    if (qsTruthy("allow_multi") || this.props.store.state.preferences["allowMultipleHubsInstances"]) return;
    this.startAutoExitTimer(AutoExitReason.concurrentSession);
  };

  onIdleDetected = () => {
    if (
      this.props.disableAutoExitOnIdle ||
      this.state.isStreaming ||
      this.props.store.state.preferences["disableIdleDetection"]
    )
      return;
    this.startAutoExitTimer(AutoExitReason.idle);
  };

  onActivityDetected = () => {
    if (this.state.autoExitTimerInterval) {
      this.endAutoExitTimer();
    }
  };

  componentDidMount() {
    window.addEventListener("concurrentload", this.onConcurrentLoad);
    window.addEventListener("idle_detected", this.onIdleDetected);
    window.addEventListener("activity_detected", this.onActivityDetected);
    document.querySelector(".a-canvas").addEventListener("mouseup", () => {
      if (this.state.showShareDialog) {
        this.setState({ showShareDialog: false });
      }
    });

    this.props.scene.addEventListener("loaded", this.onSceneLoaded);
    this.props.scene.addEventListener("share_video_enabled", this.onShareVideoEnabled);
    this.props.scene.addEventListener("share_video_disabled", this.onShareVideoDisabled);
    this.props.scene.addEventListener("share_video_failed", this.onShareVideoFailed);
    this.props.scene.addEventListener("exit", this.exitEventHandler);
    this.props.scene.addEventListener("action_exit_watch", () => {
      if (this.state.hide) {
        this.setState({ hide: false, hideUITip: false });
      } else {
        this.setState({ watching: false });
      }
    });
    this.props.scene.addEventListener("action_toggle_ui", () =>
      this.setState({ hide: !this.state.hide, hideUITip: false })
    );

    const scene = this.props.scene;

    const unsubscribe = this.props.history.listen((location, action) => {
      const state = location.state;

      // If we just hit back into the entry flow, just go back to the page before the room landing page.
      if (action === "POP" && state && state.entry_step && this.state.entered) {
        unsubscribe();
        navigateToPriorPage(this.props.history);
        return;
      }
    });

    // If we refreshed the page with any state history (eg if we were in the entry flow
    // or had a modal/overlay open) just reset everything to the beginning of the flow by
    // erasing all history that was accumulated for this room (including across refreshes.)
    //
    // We don't do this for the media browser case, since we want to be able to share
    // links to the browser pages
    if (this.props.history.location.state && !sluglessPath(this.props.history.location).startsWith("/media")) {
      popToBeginningOfHubHistory(this.props.history);
    }

    this.setState({
      audioContext: {
        playSound: sound => {
          scene.emit(sound);
        },
        onMouseLeave: () => {
          //          scene.emit("play_sound-hud_mouse_leave");
        }
      }
    });

    if (this.props.forcedVREntryType && this.props.forcedVREntryType.endsWith("_now")) {
      this.props.scene.addEventListener(
        "loading_finished",
        () => {
          setTimeout(() => this.handleForceEntry(), 1000);
        },
        { once: true }
      );
    }

    this.playerRig = scene.querySelector("#avatar-rig");

    scene.addEventListener("action_media_tweet", this.onTweet);
  }

  UNSAFE_componentWillMount() {
    this.props.store.addEventListener("statechanged", this.storeUpdated);
  }

  componentWillUnmount() {
    this.props.scene.removeEventListener("loaded", this.onSceneLoaded);
    this.props.scene.removeEventListener("exit", this.exitEventHandler);
    this.props.scene.removeEventListener("share_video_enabled", this.onShareVideoEnabled);
    this.props.scene.removeEventListener("share_video_disabled", this.onShareVideoDisabled);
    this.props.scene.removeEventListener("share_video_failed", this.onShareVideoFailed);
    this.props.scene.removeEventListener("action_media_tweet", this.onTweet);
    this.props.store.removeEventListener("statechanged", this.storeUpdated);
    window.removeEventListener("concurrentload", this.onConcurrentLoad);
    window.removeEventListener("idle_detected", this.onIdleDetected);
    window.removeEventListener("activity_detected", this.onActivityDetected);
  }

  storeUpdated = () => {
    this.forceUpdate();
  };

  showContextualSignInDialog = () => {
    const { signInMessage, authChannel, signInCompleteMessage, onContinueAfterSignIn } = this.props;

    this.showNonHistoriedDialog(RoomSignInModalContainer, {
      step: SignInStep.submit,
      message: signInMessage,
      onSubmitEmail: async email => {
        const { authComplete } = await authChannel.startAuthentication(email, this.props.hubChannel);

        this.showNonHistoriedDialog(RoomSignInModalContainer, {
          step: SignInStep.waitForVerification,
          onClose: onContinueAfterSignIn || this.closeDialog
        });

        await authComplete;

        this.setState({ signedIn: true });
        this.showNonHistoriedDialog(RoomSignInModalContainer, {
          step: SignInStep.complete,
          message: signInCompleteMessage,
          onClose: onContinueAfterSignIn || this.closeDialog,
          onContinue: onContinueAfterSignIn || this.closeDialog
        });
      },
      onClose: onContinueAfterSignIn || this.closeDialog
    });
  };

  updateSubscribedState = () => {
    const isSubscribed = this.props.subscriptions && this.props.subscriptions.isSubscribed();
    this.setState({ isSubscribed });
  };

  toggleFavorited = () => {
    this.props.performConditionalSignIn(
      () => this.props.hubChannel.signedIn,
      () => {
        const isFavorited = this.isFavorited();

        this.props.hubChannel[isFavorited ? "unfavorite" : "favorite"]();
        this.setState({ isFavorited: !isFavorited });
      },
      SignInMessages.favoriteRoom
    );
  };

  isFavorited = () => {
    return this.state.isFavorited !== undefined ? this.state.isFavorited : this.props.initialIsFavorited;
  };

  onLoadingFinished = () => {
    this.setState({ noMoreLoadingUpdates: true });

    if (this.props.onLoaded) {
      this.props.onLoaded();
    }
  };

  onSceneLoaded = () => {
    this.setState({ sceneLoaded: true });
  };

  onShareVideoEnabled = e => {
    this.setState({ videoShareMediaSource: e.detail.source });
  };

  onShareVideoDisabled = () => {
    this.setState({ videoShareMediaSource: null });
  };

  onShareVideoFailed = () => {
    this.setState({ showVideoShareFailed: true });
  };

  toggleMute = () => {
    this.props.scene.emit("action_mute");
  };

  shareVideo = mediaSource => {
    this.props.scene.emit(`action_share_${mediaSource}`);
  };

  endShareVideo = () => {
    this.props.scene.emit("action_end_video_sharing");
  };

  spawnPen = () => {
    this.props.scene.emit("penButtonPressed");
  };

  onSubscribeChanged = async () => {
    if (!this.props.subscriptions) return;

    await this.props.subscriptions.toggle();
    this.updateSubscribedState();
  };

  handleForceEntry = () => {
    if (!this.props.forcedVREntryType) return;

    if (this.props.forcedVREntryType.startsWith("daydream")) {
      this.enterDaydream();
    } else if (this.props.forcedVREntryType.startsWith("vr")) {
      this.enterVR();
    } else if (this.props.forcedVREntryType.startsWith("2d")) {
      this.enter2D();
    }
  };

  startAutoExitTimer = autoExitReason => {
    if (this.state.autoExitTimerInterval) return;

    const autoExitTimerInterval = setInterval(() => {
      let secondsRemainingBeforeAutoExit = Infinity;

      if (this.state.autoExitTimerStartedAt) {
        const secondsSinceStart = (new Date() - this.state.autoExitTimerStartedAt) / 1000;
        secondsRemainingBeforeAutoExit = Math.max(0, Math.floor(AUTO_EXIT_TIMER_SECONDS - secondsSinceStart));
      }

      this.setState({ secondsRemainingBeforeAutoExit });
      this.checkForAutoExit();
    }, 500);

    this.setState({ autoExitTimerStartedAt: new Date(), autoExitTimerInterval, autoExitReason });
  };

  checkForAutoExit = () => {
    if (this.state.secondsRemainingBeforeAutoExit !== 0) return;
    this.endAutoExitTimer();
    this.props.exitScene();
  };

  isWaitingForAutoExit = () => {
    return this.state.secondsRemainingBeforeAutoExit <= AUTO_EXIT_TIMER_SECONDS;
  };

  endAutoExitTimer = () => {
    clearInterval(this.state.autoExitTimerInterval);
    this.setState({
      autoExitTimerStartedAt: null,
      autoExitTimerInterval: null,
      autoExitReason: null,
      secondsRemainingBeforeAutoExit: Infinity
    });
  };

  performDirectEntryFlow = async enterInVR => {
    this.setState({ enterInVR, waitingOnAudio: true });

    const hasGrantedMic = (await grantedMicLabels()).length > 0;

    if (hasGrantedMic) {
      await this.setMediaStreamToDefault();
      this.beginOrSkipAudioSetup();
    } else {
      this.onRequestMicPermission();
      this.pushHistoryState("entry_step", "mic_grant");
    }

    this.setState({ waitingOnAudio: false });
  };

  enter2D = async () => {
    await this.performDirectEntryFlow(false);
  };

  enterVR = async () => {
    if (this.props.forcedVREntryType || this.props.availableVREntryTypes.generic !== VR_DEVICE_AVAILABILITY.maybe) {
      await this.performDirectEntryFlow(true);
    } else {
      this.showNonHistoriedDialog(WebVRUnsupportedModal);
    }
  };

  enterDaydream = async () => {
    await this.performDirectEntryFlow(true);
  };

  micDeviceChanged = async deviceId => {
    const constraints = { audio: { deviceId: { exact: [deviceId] } } };
    await this.fetchAudioTrack(constraints);
    await this.setupNewMediaStream();
  };

  setMediaStreamToDefault = async () => {
    let hasAudio = false;
    const { lastUsedMicDeviceId } = this.props.store.state.settings;

    // Try to fetch last used mic, if there was one.
    if (lastUsedMicDeviceId) {
      hasAudio = await this.fetchAudioTrack({ audio: { deviceId: { ideal: lastUsedMicDeviceId } } });
    } else {
      hasAudio = await this.fetchAudioTrack({ audio: {} });
    }

    await this.setupNewMediaStream();

    return { hasAudio };
  };

  fetchAudioTrack = async constraints => {
    if (this.state.audioTrack) {
      this.state.audioTrack.stop();
    }

    constraints.audio.echoCancellation =
      window.APP.store.state.preferences.disableEchoCancellation === true ? false : true;
    constraints.audio.noiseSuppression =
      window.APP.store.state.preferences.disableNoiseSuppression === true ? false : true;
    constraints.audio.autoGainControl =
      window.APP.store.state.preferences.disableAutoGainControl === true ? false : true;

    if (isFirefoxReality) {
      //workaround for https://bugzilla.mozilla.org/show_bug.cgi?id=1626081
      constraints.audio.echoCancellation =
        window.APP.store.state.preferences.disableEchoCancellation === false ? true : false;
      constraints.audio.noiseSuppression =
        window.APP.store.state.preferences.disableNoiseSuppression === false ? true : false;
      constraints.audio.autoGainControl =
        window.APP.store.state.preferences.disableAutoGainControl === false ? true : false;

      window.APP.store.update({
        preferences: {
          disableEchoCancellation: !constraints.audio.echoCancellation,
          disableNoiseSuppression: !constraints.audio.noiseSuppression,
          disableAutoGainControl: !constraints.audio.autoGainControl
        }
      });
    }

    try {
      const newStream = await navigator.mediaDevices.getUserMedia(constraints);

      const audioSystem = this.props.scene.systems["hubs-systems"].audioSystem;
      audioSystem.addStreamToOutboundAudio("microphone", newStream);
      const mediaStream = audioSystem.outboundStream;
      const audioTrack = newStream.getAudioTracks()[0];

      this.setState({ audioTrack, mediaStream });

      if (/Oculus/.test(navigator.userAgent)) {
        // HACK Oculus Browser 6 seems to randomly end the microphone audio stream. This re-creates it.
        // Note the ended event will only fire if some external event ends the stream, not if we call stop().
        const recreateAudioStream = async () => {
          console.warn(
            "Oculus Browser 6 bug hit: Audio stream track ended without calling stop. Recreating audio stream."
          );

          const newStream = await navigator.mediaDevices.getUserMedia(constraints);
          const audioTrack = newStream.getAudioTracks()[0];

          audioSystem.addStreamToOutboundAudio("microphone", newStream);

          this.setState({ audioTrack });

          this.props.scene.emit("local-media-stream-created");

          audioTrack.addEventListener("ended", recreateAudioStream, { once: true });
        };

        audioTrack.addEventListener("ended", recreateAudioStream, { once: true });
      }

      return true;
    } catch (e) {
      // Error fetching audio track, most likely a permission denial.
      console.error("Error during getUserMedia: ", e);
      this.setState({ audioTrack: null });
      return false;
    }
  };

  setupNewMediaStream = async () => {
    await this.fetchMicDevices();

    // we should definitely have an audioTrack at this point unless they denied mic access
    if (this.state.audioTrack) {
      const micDeviceId = this.micDeviceIdForMicLabel(this.micLabelForAudioTrack(this.state.audioTrack));
      if (micDeviceId) {
        this.props.store.update({ settings: { lastUsedMicDeviceId: micDeviceId } });
        console.log(`Selected input device: ${this.micLabelForDeviceId(micDeviceId)}`);
      }
      this.props.scene.emit("local-media-stream-created");
    } else {
      console.log("No available audio tracks");
    }
  };

  onRequestMicPermission = async () => {
    // TODO: Show an error state if getting the microphone permissions fails
    await this.setMediaStreamToDefault();
    this.beginOrSkipAudioSetup();
  };

  beginOrSkipAudioSetup = () => {
    const skipAudioSetup = this.props.forcedVREntryType && this.props.forcedVREntryType.endsWith("_now");

    if (skipAudioSetup) {
      this.onAudioReadyButton();
    } else {
      this.pushHistoryState("entry_step", "audio");
    }
  };

  fetchMicDevices = () => {
    return new Promise(resolve => {
      navigator.mediaDevices.enumerateDevices().then(mediaDevices => {
        this.setState(
          {
            micDevices: mediaDevices
              .filter(d => d.kind === "audioinput")
              .map(d => ({ value: d.deviceId, label: d.label }))
          },
          resolve
        );
      });
    });
  };

  shouldShowHmdMicWarning = () => {
    if (isMobile || AFRAME.utils.device.isMobileVR()) return false;
    if (!this.state.enterInVR) return false;
    if (!this.hasHmdMicrophone()) return false;

    return !HMD_MIC_REGEXES.find(r => this.selectedMicLabel().match(r));
  };

  hasHmdMicrophone = () => {
    return !!this.state.micDevices.find(d => HMD_MIC_REGEXES.find(r => d.label.match(r)));
  };

  micLabelForAudioTrack = audioTrack => {
    return (audioTrack && audioTrack.label) || "";
  };

  selectedMicLabel = () => {
    return this.micLabelForAudioTrack(this.state.audioTrack);
  };

  micDeviceIdForMicLabel = label => {
    return this.state.micDevices.filter(d => d.label === label).map(d => d.value)[0];
  };

  micLabelForDeviceId = deviceId => {
    return this.state.micDevices.filter(d => d.deviceId === deviceId).map(d => d.label)[0];
  };

  selectedMicDeviceId = () => {
    return this.micDeviceIdForMicLabel(this.selectedMicLabel());
  };

  shouldShowFullScreen = () => {
    // Disable full screen on iOS, since Safari's fullscreen mode does not let you prevent native pinch-to-zoom gestures.
    return (
      (isMobile || AFRAME.utils.device.isMobileVR()) &&
      !AFRAME.utils.device.isIOS() &&
      !this.state.enterInVR &&
      screenfull.enabled
    );
  };

  onAudioReadyButton = async () => {
    if (!this.state.enterInVR) {
      await showFullScreenIfAvailable();
    }

    // Push the new history state before going into VR, otherwise menu button will take us back
    clearHistoryState(this.props.history);

    const muteOnEntry = this.props.store.state.preferences["muteMicOnEntry"] || false;
    await this.props.enterScene(this.state.mediaStream, this.state.enterInVR, muteOnEntry);

    this.setState({ entered: true, entering: false, showShareDialog: false });

    const mediaStream = this.state.mediaStream;

    if (mediaStream) {
      if (this.state.audioTrack) {
        console.log(`Using microphone: ${this.state.audioTrack.label}`);
      }

      if (mediaStream.getVideoTracks().length > 0) {
        console.log("Screen sharing enabled.");
      }
    }
  };

  attemptLink = async () => {
    this.pushHistoryState("entry_step", "device");
    const { code, cancel, onFinished } = await this.props.linkChannel.generateCode();
    this.setState({ linkCode: code, linkCodeCancel: cancel });
    onFinished.then(() => {
      this.setState({ log: false, linkCode: null, linkCodeCancel: null });
      this.props.exitScene();
    });
  };

  toggleShareDialog = async () => {
    this.props.store.update({ activity: { hasOpenedShare: true } });
    this.setState({ showShareDialog: !this.state.showShareDialog });
  };

  closeDialog = () => {
    if (this.state.dialog) {
      this.setState({ dialog: null });
    } else {
      this.props.history.goBack();
    }

    if (isIn2DInterstitial()) {
      exit2DInterstitialAndEnterVR();
    } else {
      showFullScreenIfWasFullScreen();
    }
  };

  showNonHistoriedDialog = (DialogClass, props = {}) => {
    this.setState({
      dialog: <DialogClass {...{ onClose: this.closeDialog, ...props }} />
    });
  };

  toggleStreamerMode = () => {
    const isStreaming = !this.state.isStreaming;
    this.props.scene.systems["hubs-systems"].characterController.fly = isStreaming;

    if (isStreaming) {
      this.props.hubChannel.beginStreaming();
    } else {
      this.props.hubChannel.endStreaming();
    }

    this.setState({ isStreaming });
  };

  renderDialog = (DialogClass, props = {}) => <DialogClass {...{ onClose: this.closeDialog, ...props }} />;

  signOut = async () => {
    await this.props.authChannel.signOut(this.props.hubChannel);
    this.setState({ signedIn: false });
  };

  onMiniInviteClicked = () => {
    const link = `https://${configs.SHORTLINK_DOMAIN}/${this.props.hub.hub_id}`;

    this.setState({ miniInviteActivated: true });
    setTimeout(() => {
      this.setState({ miniInviteActivated: false });
    }, 5000);

    if (canShare()) {
      navigator.share({ title: document.title, url: link });
    } else {
      copy(link);
    }
  };

  sendMessage = msg => {
    this.props.onSendMessage(msg);
  };

  occupantCount = () => {
    return this.props.presences ? Object.entries(this.props.presences).length : 0;
  };

  hasEmbedPresence = () => {
    if (!this.props.presences) {
      return false;
    } else {
      for (const p of Object.values(this.props.presences)) {
        for (const m of p.metas) {
          if (m.context && m.context.embed) {
            return true;
          }
        }
      }
    }

    return false;
  };

  onTweet = ({ detail }) => {
    handleExitTo2DInterstitial(true, () => {}).then(() => {
      this.props.performConditionalSignIn(
        () => this.props.hubChannel.signedIn,
        () => {
          this.showNonHistoriedDialog(TweetModalContainer, {
            hubChannel: this.props.hubChannel,
            ...detail
          });
        },
        SignInMessages.tweet
      );
    });
  };

  onChangeScene = () => {
    this.props.performConditionalSignIn(
      () => this.props.hubChannel.can("update_hub"),
      () => {
        showFullScreenIfAvailable();
        this.props.mediaSearchStore.sourceNavigateWithNoNav("scenes", "use");
      },
      SignInMessages.changeScene
    );
  };

  pushHistoryState = (k, v) => pushHistoryState(this.props.history, k, v);

  setSidebar(sidebarId, otherState) {
    this.setState({ sidebarId, selectedUserId: null, ...otherState });
  }

  toggleSidebar(sidebarId, otherState) {
    this.setState(({ sidebarId: curSidebarId }) => {
      const nextSidebarId = curSidebarId === sidebarId ? null : sidebarId;

      return {
        sidebarId: nextSidebarId,
        selectedUserId: null,
        ...otherState
      };
    });
  }

  renderInterstitialPrompt = () => {
    return (
      <div className={styles.interstitial} onClick={() => this.props.onInterstitialPromptClicked()}>
        <div>
          <FormattedMessage id="ui-root.interstitial-prompt" defaultMessage="Continue" />
        </div>
      </div>
    );
  };

  renderBotMode = () => {
    return (
      <div className="loading-panel">
        <img className="loading-panel__logo" src={configs.image("logo")} />
        <input type="file" id="bot-audio-input" accept="audio/*" />
        <input type="file" id="bot-data-input" accept="application/json" />
      </div>
    );
  };

  onEnteringCanceled = () => {
    this.props.hubChannel.sendEnteringCancelledEvent();
    this.setState({ entering: false });
  };

  renderEntryStartPanel = () => {
    const { hasAcceptedProfile, hasChangedName } = this.props.store.state.activity;
    const promptForNameAndAvatarBeforeEntry = this.props.hubIsBound ? !hasAcceptedProfile : !hasChangedName;

    // TODO: What does onEnteringCanceled do?
    return (
      <>
        <RoomEntryModal
          appName={configs.translation("app-name")}
          logoSrc={configs.image("logo")}
          roomName={this.props.hub.name}
          showJoinRoom={!this.state.waitingOnAudio && !this.props.entryDisallowed}
          onJoinRoom={() => {
            if (promptForNameAndAvatarBeforeEntry || !this.props.forcedVREntryType) {
              this.setState({ entering: true });
              this.props.hubChannel.sendEnteringEvent();

              if (promptForNameAndAvatarBeforeEntry) {
                this.pushHistoryState("entry_step", "profile");
              } else {
                this.onRequestMicPermission();
                this.pushHistoryState("entry_step", "mic_grant");
              }
            } else {
              this.handleForceEntry();
            }
          }}
          showEnterOnDevice={!this.state.waitingOnAudio && !this.props.entryDisallowed && !isMobileVR}
          onEnterOnDevice={() => this.attemptLink()}
          showSpectate={
            !this.state.waitingOnAudio && !this.props.entryDisallowed && configs.feature("enable_lobby_ghosts")
          }
          onSpectate={() => this.setState({ watching: true })}
          showOptions={this.props.hubChannel.canOrWillIfCreator("update_hub")}
          onOptions={() => {
            this.props.performConditionalSignIn(
              () => this.props.hubChannel.can("update_hub"),
              () => this.setSidebar("room-settings"),
              SignInMessages.roomSettings
            );
          }}
        />
        {!this.state.waitingOnAudio && (
          <EntryStartPanel
            hubChannel={this.props.hubChannel}
            entering={this.state.entering}
            onEnteringCanceled={this.onEnteringCanceled}
          />
        )}
      </>
    );
  };

  renderDevicePanel = () => {
    return (
      <EnterOnDeviceModal
        shortUrl={configs.SHORTLINK_DOMAIN}
        loadingCode={!this.state.linkCode}
        code={this.state.linkCode}
        headsetConnected={
          this.props.availableVREntryTypes.generic !== VR_DEVICE_AVAILABILITY.no ||
          this.props.availableVREntryTypes.cardboard !== VR_DEVICE_AVAILABILITY.no
        }
        unsupportedBrowser={this.props.availableVREntryTypes.generic === VR_DEVICE_AVAILABILITY.maybe}
        onEnterOnConnectedHeadset={() => {
          // TODO: This is bad. linkCodeCancel should be tied to component lifecycle not these callback methods.
          this.state.linkCodeCancel();
          this.setState({ linkCode: null, linkCodeCancel: null });
          this.enterVR();
        }}
        onBack={() => {
          this.state.linkCodeCancel();
          this.setState({ linkCode: null, linkCodeCancel: null });
          this.props.history.goBack();
        }}
      />
    );
  };

  renderAudioSetupPanel = () => {
    const muteOnEntry = this.props.store.state.preferences["muteMicOnEntry"] || false;
    // TODO: Show HMD mic not chosen warning
    return (
      <MicSetupModalContainer
        scene={this.props.scene}
        selectedMicrophone={this.selectedMicDeviceId()}
        microphoneOptions={this.state.micDevices}
        onChangeMicrophone={this.micDeviceChanged}
        microphoneEnabled={!!this.state.audioTrack}
        microphoneMuted={muteOnEntry}
        onChangeMicrophoneMuted={() => this.props.store.update({ preferences: { muteMicOnEntry: !muteOnEntry } })}
        onEnterRoom={this.onAudioReadyButton}
        onBack={() => this.props.history.goBack()}
      />
    );
  };

  isInModalOrOverlay = () => {
    if (
      this.state.entered &&
      (IN_ROOM_MODAL_ROUTER_PATHS.find(x => sluglessPath(this.props.history.location).startsWith(x)) ||
        IN_ROOM_MODAL_QUERY_VARS.find(x => new URLSearchParams(this.props.history.location.search).get(x)))
    ) {
      return true;
    }

    if (
      !this.state.entered &&
      (LOBBY_MODAL_ROUTER_PATHS.find(x => sluglessPath(this.props.history.location).startsWith(x)) ||
        LOBBY_MODAL_QUERY_VARS.find(
          (x, i) => new URLSearchParams(this.props.history.location.search).get(x) === LOBBY_MODAL_QUERY_VALUES[i]
        ))
    ) {
      return true;
    }

    if (this.state.objectInfo && this.state.objectInfo.object3D) {
      return true; // TODO: Get object info dialog to use history
    }
    if (this.state.sidebarId !== null) {
      return true;
    }

    return !!(
      (this.props.history &&
        this.props.history.location.state &&
        (this.props.history.location.state.modal || this.props.history.location.state.overlay)) ||
      this.state.dialog
    );
  };

  getSelectedUser() {
    const selectedUserId = this.state.selectedUserId;
    const presence = this.props.presences[selectedUserId];
    const micPresences = getMicrophonePresences();
    return userFromPresence(selectedUserId, presence, micPresences, this.props.sessionId);
  }

  render() {
    const isGhost =
      configs.feature("enable_lobby_ghosts") && (this.state.watching || (this.state.hide || this.props.hide));
    const hide = this.state.hide || this.props.hide;

    const rootStyles = {
      [styles.ui]: true,
      "ui-root": true,
      "in-modal-or-overlay": this.isInModalOrOverlay(),
      isGhost,
      hide
    };
    if (this.props.hide || this.state.hide) {
      return (
        <div className={classNames(rootStyles)}>
          <RoomLayoutContainer
            scene={this.props.scene}
            store={this.props.store}
            viewport={!this.state.hideUITip && <FullscreenTip onDismiss={() => this.setState({ hideUITip: true })} />}
          />
        </div>
      );
    }

    const preload = this.props.showPreload;

    const isLoading = !preload && !this.state.hideLoader && !this.props.showSafariMicDialog;

    if (isLoading && this.state.showPrefs) {
      return (
        <div>
          <LoadingScreenContainer scene={this.props.scene} onLoaded={this.onLoadingFinished} />
          <PreferencesScreen
            onClose={() => {
              this.setState({ showPrefs: false });
            }}
            store={this.props.store}
          />
        </div>
      );
    }
    if (isLoading) {
      return <LoadingScreenContainer scene={this.props.scene} onLoaded={this.onLoadingFinished} />;
    }
    if (this.state.showPrefs) {
      return (
        <PreferencesScreen
          onClose={() => {
            this.setState({ showPrefs: false });
          }}
          store={this.props.store}
        />
      );
    }

    if (this.props.showInterstitialPrompt) return this.renderInterstitialPrompt();
    if (this.props.isBotMode) return this.renderBotMode();

    const entered = this.state.entered;
    const watching = this.state.watching;
    const enteredOrWatching = entered || watching;
    const showRtcDebugPanel = this.props.store.state.preferences["showRtcDebugPanel"];
    const baseUrl = `${location.protocol}//${location.host}${location.pathname}`;
    const displayNameOverride = this.props.hubIsBound
      ? getPresenceProfileForSession(this.props.presences, this.props.sessionId).displayName
      : null;

    const enableSpectateVRButton =
      configs.feature("enable_lobby_ghosts") &&
      isGhost &&
      !hide &&
      this.props.availableVREntryTypes.generic !== VR_DEVICE_AVAILABILITY.no;

    const entryDialog =
      this.props.availableVREntryTypes &&
      !preload &&
      (this.isWaitingForAutoExit() ? (
        <AutoExitWarningModal
          reason={this.state.autoExitReason}
          secondsRemaining={this.state.secondsRemainingBeforeAutoExit}
          onCancel={this.endAutoExitTimer}
        />
      ) : (
        <>
          <StateRoute stateKey="entry_step" stateValue="device" history={this.props.history}>
            {this.renderDevicePanel()}
          </StateRoute>
          <StateRoute stateKey="entry_step" stateValue="mic_grant" history={this.props.history}>
            <MicPermissionsModal onBack={() => this.props.history.goBack()} />
          </StateRoute>
          <StateRoute stateKey="entry_step" stateValue="audio" history={this.props.history}>
            {this.renderAudioSetupPanel()}
          </StateRoute>
          <StateRoute
            stateKey="entry_step"
            stateValue="profile"
            history={this.props.history}
            render={props => (
              <ProfileEntryPanel
                {...props}
                containerType="modal"
                displayNameOverride={displayNameOverride}
                finished={() => {
                  if (this.props.forcedVREntryType) {
                    this.pushHistoryState();
                    this.handleForceEntry();
                  } else {
                    this.onRequestMicPermission();
                    this.pushHistoryState("entry_step", "mic_grant");
                  }
                }}
                showBackButton
                onBack={() => this.pushHistoryState()}
                store={this.props.store}
                mediaSearchStore={this.props.mediaSearchStore}
                avatarId={props.location.state.detail && props.location.state.detail.avatarId}
              />
            )}
          />
          <StateRoute stateKey="entry_step" stateValue="" history={this.props.history}>
            {this.renderEntryStartPanel()}
          </StateRoute>
        </>
      ));

    const presenceLogEntries = this.props.presenceLogEntries || [];

    const mediaSource = this.props.mediaSearchStore.getUrlMediaSource(this.props.history.location);

    // Allow scene picker pre-entry, otherwise wait until entry
    const showMediaBrowser =
      mediaSource && (["scenes", "avatars", "favorites"].includes(mediaSource) || this.state.entered);

    const streaming = this.state.isStreaming;

    const showObjectList = enteredOrWatching;

    const streamer = getCurrentStreamer();
    const streamerName = streamer && streamer.displayName;

    const renderEntryFlow = (!enteredOrWatching && this.props.hub) || this.isWaitingForAutoExit();

    const canCreateRoom = !configs.feature("disable_room_creation") || configs.isAdmin;
    const canCloseRoom = !!this.props.hubChannel.canOrWillIfCreator("close_hub");
    const isModerator = this.props.hubChannel.canOrWillIfCreator("kick_users") && !isMobileVR;

    const moreMenu = [
      {
        id: "user",
        label:
          "You" +
          (this.state.signedIn ? ` (Signed in as: ${maskEmail(this.props.store.state.credentials.email)})` : ""),
        items: [
          this.state.signedIn
            ? {
                id: "sign-out",
                label: <FormattedMessage id="more-menu.sign-out" defaultMessage="Sign Out" />,
                icon: LeaveIcon,
                onClick: async () => {
                  await this.props.authChannel.signOut(this.props.hubChannel);
                  this.setState({ signedIn: false });
                }
              }
            : {
                id: "sign-in",
                label: <FormattedMessage id="more-menu.sign-in" defaultMessage="Sign In" />,
                icon: EnterIcon,
                onClick: () => this.showContextualSignInDialog()
              },
          canCreateRoom && {
            id: "create-room",
            label: <FormattedMessage id="more-menu.create-room" defaultMessage="Create Room" />,
            icon: AddIcon,
            onClick: () =>
              this.showNonHistoriedDialog(LeaveRoomModal, {
                destinationUrl: "/",
                reason: LeaveReason.createRoom
              })
          },
          {
            id: "user-profile",
            label: <FormattedMessage id="more-menu.profile" defaultMessage="Change Name & Avatar" />,
            icon: AvatarIcon,
            onClick: () => this.setSidebar("profile")
          },
          {
            id: "favorite-rooms",
            label: <FormattedMessage id="more-menu.favorite-rooms" defaultMessage="Favorite Rooms" />,
            icon: FavoritesIcon,
            onClick: () =>
              this.props.performConditionalSignIn(
                () => this.props.hubChannel.signedIn,
                () => {
                  showFullScreenIfAvailable();
                  this.props.mediaSearchStore.sourceNavigateWithNoNav("favorites", "use");
                },
                SignInMessages.favoriteRooms
              )
          },
          {
            id: "preferences",
            label: "Preferences",
            icon: SettingsIcon,
            onClick: () => this.setState({ showPrefs: true })
          }
        ].filter(item => item)
      },
      {
        id: "room",
        label: <FormattedMessage id="more-menu.room" defaultMessage="Room" />,
        items: [
          {
            id: "room-info",
            label: <FormattedMessage id="more-menu.room-info" defaultMessage="Room Info and Settings" />,
            icon: HomeIcon,
            onClick: () => this.setSidebar("room-info")
          },
          this.isFavorited()
            ? {
                id: "unfavorite-room",
                label: <FormattedMessage id="more-menu.unfavorite-room" defaultMessage="Unfavorite Room" />,
                icon: StarIcon,
                onClick: () => this.toggleFavorited()
              }
            : {
                id: "favorite-room",
                label: <FormattedMessage id="more-menu.favorite-room" defaultMessage="Favorite Room" />,
                icon: StarOutlineIcon,
                onClick: () => this.toggleFavorited()
              },
          isModerator &&
            entered && {
              id: "streamer-mode",
              label: streaming ? (
                <FormattedMessage id="more-menu.exit-streamer-mode" defaultMessage="Exit Streamer Mode" />
              ) : (
                <FormattedMessage id="more-menu.enter-streamer-mode" defaultMessage="Enter Streamer Mode" />
              ),
              icon: CameraIcon,
              onClick: () => this.toggleStreamerMode()
            },
          {
            id: "leave-room",
            label: <FormattedMessage id="more-menu.enter-leave-room" defaultMessage="Leave Room" />,
            icon: LeaveIcon,
            onClick: () => {
              this.showNonHistoriedDialog(LeaveRoomModal, {
                destinationUrl: "/",
                reason: LeaveReason.leaveRoom
              });
            }
          },
          canCloseRoom && {
            id: "close-room",
            label: <FormattedMessage id="more-menu.close-room" defaultMessage="Close Room" />,
            icon: DeleteIcon,
            onClick: () =>
              this.props.performConditionalSignIn(
                () => this.props.hubChannel.can("update_hub"),
                () => {
                  this.showNonHistoriedDialog(CloseRoomModal, {
                    onConfirm: () => {
                      this.props.hubChannel.closeHub();
                    }
                  });
                },
                SignInMessages.closeRoom
              )
          }
        ].filter(item => item)
      },
      {
        id: "support",
        label: <FormattedMessage id="more-menu.support" defaultMessage="Support" />,
        items: [
          configs.feature("show_community_link") && {
            id: "community",
            label: <FormattedMessage id="more-menu.community" defaultMessage="Community" />,
            icon: DiscordIcon,
            href: configs.link("community", "https://discord.gg/wHmY4nd")
          },
          configs.feature("show_issue_report_link") && {
            id: "report-issue",
            label: <FormattedMessage id="more-menu.report-issue" defaultMessage="Report Issue" />,
            icon: WarningCircleIcon,
            href: configs.link("issue_report", "https://hubs.mozilla.com/docs/help.html")
          },
          entered && {
            id: "start-tour",
            label: <FormattedMessage id="more-menu.start-tour" defaultMessage="Start Tour" />,
            icon: SupportIcon,
            onClick: () => this.props.scene.systems.tips.resetTips()
          },
          configs.feature("show_docs_link") && {
            id: "help",
            label: <FormattedMessage id="more-menu.help" defaultMessage="Help" />,
            icon: SupportIcon,
            href: configs.link("docs", "https://hubs.mozilla.com/docs")
          },
          configs.feature("show_controls_link") && {
            id: "controls",
            label: <FormattedMessage id="more-menu.controls" defaultMessage="Controls" />,
            icon: SupportIcon,
            href: configs.link("controls", "https://hubs.mozilla.com/docs/hubs-controls.html")
          },
          configs.feature("show_whats_new_link") && {
            id: "whats-new",
            label: <FormattedMessage id="more-menu.whats-new" defaultMessage="What's New" />,
            icon: SupportIcon,
            href: "/whats-new"
          },
          configs.feature("show_terms") && {
            id: "tos",
            label: <FormattedMessage id="more-menu.tos" defaultMessage="Terms of Service" />,
            icon: TextDocumentIcon,
            href: configs.link("terms_of_use", "https://github.com/mozilla/hubs/blob/master/TERMS.md")
          },
          configs.feature("show_privacy") && {
            id: "privacy",
            label: <FormattedMessage id="more-menu.privacy" defaultMessage="Privacy Notice" />,
            icon: ShieldIcon,
            href: configs.link("privacy_notice", "https://github.com/mozilla/hubs/blob/master/PRIVACY.md")
          }
        ].filter(item => item)
      }
    ];

    return (
      <MoreMenuContextProvider>
        <ReactAudioContext.Provider value={this.state.audioContext}>
          <div className={classNames(rootStyles)}>
            {preload &&
              this.props.hub && (
                <PreloadOverlay
                  hubName={this.props.hub.name}
                  hubScene={this.props.hub.scene}
                  baseUrl={baseUrl}
                  onLoadClicked={this.props.onPreloadLoadClicked}
                />
              )}
            {!this.state.dialog && (
              <StateRoute
                stateKey="overlay"
                stateValue="avatar-editor"
                history={this.props.history}
                render={props => (
                  <AvatarEditor
                    className={styles.avatarEditor}
                    signedIn={this.state.signedIn}
                    onSignIn={this.showContextualSignInDialog}
                    onSave={() => {
                      if (props.location.state.detail && props.location.state.detail.returnToProfile) {
                        this.props.history.goBack();
                      } else {
                        this.props.history.goBack();
                        // We are returning to the media browser. Trigger an update so that the filter switches to
                        // my-avatars, now that we've saved an avatar.
                        this.props.mediaSearchStore.sourceNavigateWithNoNav("avatars", "use");
                      }
                      this.props.onAvatarSaved();
                    }}
                    onClose={() => this.props.history.goBack()}
                    store={this.props.store}
                    debug={avatarEditorDebug}
                    avatarId={props.location.state.detail && props.location.state.detail.avatarId}
                    hideDelete={props.location.state.detail && props.location.state.detail.hideDelete}
                  />
                )}
              />
            )}
            {!this.state.dialog &&
              showMediaBrowser && (
                <MediaBrowserContainer
                  history={this.props.history}
                  mediaSearchStore={this.props.mediaSearchStore}
                  hubChannel={this.props.hubChannel}
                  onMediaSearchResultEntrySelected={(entry, selectAction) => {
                    if (entry.type === "room") {
                      this.showNonHistoriedDialog(LeaveRoomModal, {
                        destinationUrl: entry.url,
                        reason: LeaveReason.joinRoom
                      });
                    } else {
                      this.props.onMediaSearchResultEntrySelected(entry, selectAction);
                    }
                  }}
                  performConditionalSignIn={this.props.performConditionalSignIn}
                  showNonHistoriedDialog={this.showNonHistoriedDialog}
                  store={this.props.store}
<<<<<<< HEAD
                  scene={this.props.scene}
=======
                  mediaSearchStore={this.props.mediaSearchStore}
                  avatarId={props.location.state.detail && props.location.state.detail.avatarId}
                />
              )}
            />
            <StateRoute
              stateKey="modal"
              stateValue="room_settings"
              history={this.props.history}
              render={() =>
                this.renderDialog(RoomSettingsDialog, {
                  showPublicRoomSetting: this.props.hubChannel.can("update_hub_promotion"),
                  initialSettings: {
                    name: this.props.hub.name,
                    description: this.props.hub.description,
                    member_permissions: this.props.hub.member_permissions,
                    room_size: this.props.hub.room_size,
                    allow_promotion: this.props.hub.allow_promotion,
                    entry_mode: this.props.hub.entry_mode
                  },
                  onChange: settings => this.props.hubChannel.updateHub(settings),
                  hubChannel: this.props.hubChannel
                })
              }
            />
            <StateRoute
              stateKey="modal"
              stateValue="close_room"
              history={this.props.history}
              render={() =>
                this.renderDialog(CloseRoomDialog, {
                  roomName: this.props.hub.name,
                  onConfirm: () => this.props.hubChannel.closeHub()
                })
              }
            />
            <StateRoute
              stateKey="modal"
              stateValue="support"
              history={this.props.history}
              render={() => this.renderDialog(InviteTeamDialog, { hubChannel: this.props.hubChannel })}
            />
            <StateRoute
              stateKey="modal"
              stateValue="create"
              history={this.props.history}
              render={() => this.renderDialog(CreateObjectDialog, { onCreate: this.createObject })}
            />
            <StateRoute
              stateKey="modal"
              stateValue="change_scene"
              history={this.props.history}
              render={() => this.renderDialog(ChangeSceneDialog, { onChange: this.changeScene })}
            />
            <StateRoute
              stateKey="modal"
              stateValue="avatar_url"
              history={this.props.history}
              render={() => this.renderDialog(AvatarUrlDialog, { onChange: this.setAvatarUrl })}
            />
            <StateRoute
              stateKey="modal"
              stateValue="webvr"
              history={this.props.history}
              render={() => this.renderDialog(WebVRRecommendDialog)}
            />
            <StateRoute
              stateKey="modal"
              stateValue="webrtc-screenshare"
              history={this.props.history}
              render={() => this.renderDialog(WebRTCScreenshareUnsupportedDialog)}
            />
            <StateRoute
              stateKey="modal"
              stateValue="room_info"
              history={this.props.history}
              render={() => {
                return this.renderDialog(RoomInfoDialog, {
                  store: this.props.store,
                  scene: this.props.hub.scene,
                  hubName: this.props.hub.name,
                  hubDescription: this.props.hub.description
                });
              }}
            />
            <StateRoute
              stateKey="modal"
              stateValue="feedback"
              history={this.props.history}
              render={() =>
                this.renderDialog(FeedbackDialog, {
                  history: this.props.history,
                  onClose: () => this.pushHistoryState("modal", null)
                })
              }
            />
            <StateRoute
              stateKey="modal"
              stateValue="help"
              history={this.props.history}
              render={() =>
                this.renderDialog(HelpDialog, {
                  history: this.props.history,
                  onClose: () => this.pushHistoryState("modal", null)
                })
              }
            />
            <StateRoute
              stateKey="modal"
              stateValue="tweet"
              history={this.props.history}
              render={() => this.renderDialog(TweetDialog, { history: this.props.history, onClose: this.closeDialog })}
            />
            {showClientInfo && (
              <ClientInfoDialog
                clientId={clientInfoClientId}
                onClose={this.closeDialog}
                history={this.props.history}
                presences={this.props.presences}
                hubChannel={this.props.hubChannel}
                showNonHistoriedDialog={this.showNonHistoriedDialog}
                performConditionalSignIn={this.props.performConditionalSignIn}
              />
            )}
            {showObjectInfo && (
              <ObjectInfoDialog
                scene={this.props.scene}
                el={this.state.objectInfo}
                src={this.state.objectSrc}
                pinned={this.state.objectInfo && this.state.objectInfo.components["networked"].data.persistent}
                hubChannel={this.props.hubChannel}
                onPinChanged={() => switchToInspectingObject(this.state.objectInfo)}
                onNavigated={el => switchToInspectingObject(el)}
                onClose={() => {
                  if (this.props.scene.systems["hubs-systems"].cameraSystem.mode === CAMERA_MODE_INSPECT) {
                    this.props.scene.systems["hubs-systems"].cameraSystem.uninspect();
                  }
                  this.setState({ isObjectListExpanded: false, objectInfo: null });
                }}
              />
            )}
            {((!enteredOrWatching && !this.state.isObjectListExpanded && !showObjectInfo && this.props.hub) ||
              this.isWaitingForAutoExit()) && (
              <div className={styles.uiDialog}>
                <PresenceLog
                  entries={presenceLogEntries}
                  presences={this.props.presences}
                  hubId={this.props.hub.hub_id}
                  history={this.props.history}
                />
                <div className={dialogBoxContentsClassNames}>{entryDialog}</div>
              </div>
            )}
            {enteredOrWatchingOrPreload &&
              this.props.hub && (
                <PresenceLog
                  inRoom={true}
                  presences={this.props.presences}
                  entries={presenceLogEntries}
                  hubId={this.props.hub.hub_id}
                  history={this.props.history}
                />
              )}
            {entered &&
              this.props.activeTips &&
              this.props.activeTips.bottom &&
              (!presenceLogEntries || presenceLogEntries.length === 0) &&
              !showBroadcastTip && (
                <Tip tip={this.props.activeTips.bottom} tipRegion="bottom" pushHistoryState={this.pushHistoryState} />
              )}
            {enteredOrWatchingOrPreload &&
              showBroadcastTip && (
                <Tip
                  tip={hasDiscordBridges ? "discord" : "embed"}
                  broadcastTarget={discordSnippet}
                  onClose={() => this.confirmBroadcastedRoom()}
                />
              )}
            {enteredOrWatchingOrPreload &&
              !this.state.objectInfo &&
              !this.state.frozen && (
                <InWorldChatBox
                  discordBridges={discordBridges}
                  onSendMessage={this.sendMessage}
                  onObjectCreated={this.createObject}
                  enableSpawning={entered}
                  history={this.props.history}
>>>>>>> 36d8941c
                />
              )}
            <RoomLayoutContainer
              scene={this.props.scene}
              store={this.props.store}
              objectFocused={!!this.props.selectedObject}
              streaming={streaming}
              viewport={
                <>
                  {!this.state.dialog && renderEntryFlow ? entryDialog : undefined}
                  {!this.props.selectedObject && <CompactMoreMenuButton />}
                  {(!this.props.selectedObject ||
                    (this.props.breakpoint !== "sm" || this.props.breakpoint !== "md")) && (
                    <ContentMenu>
                      {showObjectList && (
                        <ObjectsMenuButton
                          active={this.state.sidebarId === "objects"}
                          onClick={() => this.toggleSidebar("objects")}
                        />
                      )}
                      <PeopleMenuButton
                        active={this.state.sidebarId === "people"}
                        onClick={() => this.toggleSidebar("people")}
                      />
                    </ContentMenu>
                  )}
                  {!entered && !streaming && !isMobile && streamerName && <SpectatingLabel name={streamerName} />}
                  {this.props.activeObject && (
                    <ObjectMenuContainer
                      hubChannel={this.props.hubChannel}
                      scene={this.props.scene}
                      onOpenProfile={() => this.setSidebar("profile")}
                    />
                  )}
                  {this.state.sidebarId !== "chat" &&
                    this.props.hub && (
                      <PresenceLog
                        inRoom={true}
                        presences={this.props.presences}
                        entries={presenceLogEntries}
                        hubId={this.props.hub.hub_id}
                        history={this.props.history}
                        onViewProfile={sessionId => this.setSidebar("user", { selectedUserId: sessionId })}
                      />
                    )}
                  <TipContainer
                    hide={this.props.activeObject}
                    inLobby={watching}
                    inRoom={entered}
                    isEmbedded={this.props.embed}
                    isStreaming={streaming}
                    hubId={this.props.hub.hub_id}
                    presences={this.props.presences}
                    scene={this.props.scene}
                    store={this.props.store}
                  />
                  {showRtcDebugPanel && (
                    <RTCDebugPanel
                      history={this.props.history}
                      store={window.APP.store}
                      scene={this.props.scene}
                      presences={this.props.presences}
                      sessionId={this.props.sessionId}
                    />
                  )}
                </>
              }
              sidebar={
                this.state.sidebarId ? (
                  <>
                    {this.state.sidebarId === "chat" && (
                      <ChatSidebarContainer
                        presences={this.props.presences}
                        occupantCount={this.occupantCount()}
                        canSpawnMessages={entered && this.props.hubChannel.can("spawn_and_move_media")}
                        scene={this.props.scene}
                        onClose={() => this.setSidebar(null)}
                      />
                    )}
                    {this.state.sidebarId === "objects" && (
                      <ObjectsSidebarContainer
                        hubChannel={this.props.hubChannel}
                        onClose={() => this.setSidebar(null)}
                      />
                    )}
                    {this.state.sidebarId === "people" && (
                      <PeopleSidebarContainer
                        displayNameOverride={displayNameOverride}
                        store={this.props.store}
                        mediaSearchStore={this.props.mediaSearchStore}
                        hubChannel={this.props.hubChannel}
                        history={this.props.history}
                        mySessionId={this.props.sessionId}
                        presences={this.props.presences}
                        onClose={() => this.setSidebar(null)}
                        onCloseDialog={() => this.closeDialog()}
                        showNonHistoriedDialog={this.showNonHistoriedDialog}
                        performConditionalSignIn={this.props.performConditionalSignIn}
                      />
                    )}
                    {this.state.sidebarId === "profile" && (
                      <ProfileEntryPanel
                        history={this.props.history}
                        containerType="sidebar"
                        displayNameOverride={displayNameOverride}
                        finished={() => this.setSidebar(null)}
                        onClose={() => this.setSidebar(null)}
                        store={this.props.store}
                        mediaSearchStore={this.props.mediaSearchStore}
                      />
                    )}
                    {this.state.sidebarId === "user" && (
                      <UserProfileSidebarContainer
                        user={this.getSelectedUser()}
                        hubChannel={this.props.hubChannel}
                        performConditionalSignIn={this.props.performConditionalSignIn}
                        onClose={() => this.setSidebar(null)}
                        onCloseDialog={() => this.closeDialog()}
                        showNonHistoriedDialog={this.showNonHistoriedDialog}
                      />
                    )}
                    {this.state.sidebarId === "room-info" && (
                      <RoomSidebar
                        accountId={this.props.sessionId}
                        room={this.props.hub}
                        canEdit={this.props.hubChannel.canOrWillIfCreator("update_hub")}
                        onEdit={() => {
                          this.props.performConditionalSignIn(
                            () => this.props.hubChannel.can("update_hub"),
                            () => this.setSidebar("room-info-settings"),
                            SignInMessages.roomSettings
                          );
                        }}
                        onClose={() => this.setSidebar(null)}
                        onChangeScene={this.onChangeScene}
                      />
                    )}
                    {this.state.sidebarId === "room-info-settings" && (
                      <RoomSettingsSidebarContainer
                        room={this.props.hub}
                        hubChannel={this.props.hubChannel}
                        showBackButton
                        onClose={() => this.setSidebar("room-info")}
                        onChangeScene={this.onChangeScene}
                      />
                    )}
                    {this.state.sidebarId === "room-settings" && (
                      <RoomSettingsSidebarContainer
                        room={this.props.hub}
                        accountId={this.props.sessionId}
                        hubChannel={this.props.hubChannel}
                        onClose={() => this.setSidebar(null)}
                        onChangeScene={this.onChangeScene}
                      />
                    )}
                  </>
                ) : (
                  undefined
                )
              }
              modal={this.state.dialog}
              toolbarLeft={
                <InvitePopoverContainer
                  hub={this.props.hub}
                  hubChannel={this.props.hubChannel}
                  scene={this.props.scene}
                />
              }
              toolbarCenter={
                <>
                  {watching && (
                    <>
                      <ToolbarButton
                        icon={<EnterIcon />}
                        label={<FormattedMessage id="toolbar.join-room-button" defaultMessage="Join Room" />}
                        preset="green"
                        onClick={() => this.setState({ watching: false })}
                      />
                      {enableSpectateVRButton && (
                        <ToolbarButton
                          icon={<VRIcon />}
                          preset="purple"
                          label={
                            <FormattedMessage id="toolbar.spectate-in-vr-button" defaultMessage="Spectate in VR" />
                          }
                          onClick={() => this.props.scene.enterVR()}
                        />
                      )}
                    </>
                  )}
                  {entered && (
                    <>
                      <VoiceButtonContainer scene={this.props.scene} microphoneEnabled={!!this.state.audioTrack} />
                      <SharePopoverContainer scene={this.props.scene} hubChannel={this.props.hubChannel} />
                      <PlacePopoverContainer
                        scene={this.props.scene}
                        hubChannel={this.props.hubChannel}
                        mediaSearchStore={this.props.mediaSearchStore}
                        showNonHistoriedDialog={this.showNonHistoriedDialog}
                      />
                      {this.props.hubChannel.can("spawn_emoji") && <ReactionPopoverContainer />}
                    </>
                  )}
                  <ChatToolbarButtonContainer onClick={() => this.toggleSidebar("chat")} />
                </>
              }
              toolbarRight={
                <>
                  {entered &&
                    isMobileVR && (
                      <ToolbarButton
                        icon={<VRIcon />}
                        preset="accept"
                        label={<FormattedMessage id="toolbar.enter-vr-button" defaultMessage="Enter VR" />}
                        onClick={() => exit2DInterstitialAndEnterVR(true)}
                      />
                    )}
                  {entered && (
                    <ToolbarButton
                      icon={<LeaveIcon />}
                      label={<FormattedMessage id="toolbar.leave-room-button" defaultMessage="Leave" />}
                      preset="red"
                      onClick={() => {
                        this.showNonHistoriedDialog(LeaveRoomModal, {
                          destinationUrl: "/",
                          reason: LeaveReason.leaveRoom
                        });
                      }}
                    />
                  )}
                  <MoreMenuPopoverButton menu={moreMenu} />
                </>
              }
            />
          </div>
        </ReactAudioContext.Provider>
      </MoreMenuContextProvider>
    );
  }
}

function UIRootHooksWrapper(props) {
  useAccessibleOutlineStyle();
  const breakpoint = useCssBreakpoints();

  useEffect(
    () => {
      const el = document.getElementById("preload-overlay");
      el.classList.add("loaded");

      const sceneEl = props.scene;

      sceneEl.classList.add(roomLayoutStyles.scene);

      // Remove the preload overlay after the animation has finished.
      const timeout = setTimeout(() => {
        el.remove();
      }, 500);

      return () => {
        clearTimeout(timeout);
        sceneEl.classList.remove(roomLayoutStyles.scene);
      };
    },
    [props.scene]
  );

  return (
    <ChatContextProvider messageDispatch={props.messageDispatch}>
      <ObjectListProvider scene={props.scene}>
        <UIRoot breakpoint={breakpoint} {...props} />
      </ObjectListProvider>
    </ChatContextProvider>
  );
}

UIRootHooksWrapper.propTypes = {
  scene: PropTypes.object.isRequired,
  messageDispatch: PropTypes.object
};

export default UIRootHooksWrapper;<|MERGE_RESOLUTION|>--- conflicted
+++ resolved
@@ -1340,6 +1340,7 @@
                 () => this.props.hubChannel.can("update_hub"),
                 () => {
                   this.showNonHistoriedDialog(CloseRoomModal, {
+                    roomName: this.props.hub.name,
                     onConfirm: () => {
                       this.props.hubChannel.closeHub();
                     }
@@ -1358,7 +1359,7 @@
             id: "community",
             label: <FormattedMessage id="more-menu.community" defaultMessage="Community" />,
             icon: DiscordIcon,
-            href: configs.link("community", "https://discord.gg/wHmY4nd")
+            href: configs.link("community", "https://discord.gg/dFJncWwHun")
           },
           configs.feature("show_issue_report_link") && {
             id: "report-issue",
@@ -1468,197 +1469,7 @@
                   performConditionalSignIn={this.props.performConditionalSignIn}
                   showNonHistoriedDialog={this.showNonHistoriedDialog}
                   store={this.props.store}
-<<<<<<< HEAD
                   scene={this.props.scene}
-=======
-                  mediaSearchStore={this.props.mediaSearchStore}
-                  avatarId={props.location.state.detail && props.location.state.detail.avatarId}
-                />
-              )}
-            />
-            <StateRoute
-              stateKey="modal"
-              stateValue="room_settings"
-              history={this.props.history}
-              render={() =>
-                this.renderDialog(RoomSettingsDialog, {
-                  showPublicRoomSetting: this.props.hubChannel.can("update_hub_promotion"),
-                  initialSettings: {
-                    name: this.props.hub.name,
-                    description: this.props.hub.description,
-                    member_permissions: this.props.hub.member_permissions,
-                    room_size: this.props.hub.room_size,
-                    allow_promotion: this.props.hub.allow_promotion,
-                    entry_mode: this.props.hub.entry_mode
-                  },
-                  onChange: settings => this.props.hubChannel.updateHub(settings),
-                  hubChannel: this.props.hubChannel
-                })
-              }
-            />
-            <StateRoute
-              stateKey="modal"
-              stateValue="close_room"
-              history={this.props.history}
-              render={() =>
-                this.renderDialog(CloseRoomDialog, {
-                  roomName: this.props.hub.name,
-                  onConfirm: () => this.props.hubChannel.closeHub()
-                })
-              }
-            />
-            <StateRoute
-              stateKey="modal"
-              stateValue="support"
-              history={this.props.history}
-              render={() => this.renderDialog(InviteTeamDialog, { hubChannel: this.props.hubChannel })}
-            />
-            <StateRoute
-              stateKey="modal"
-              stateValue="create"
-              history={this.props.history}
-              render={() => this.renderDialog(CreateObjectDialog, { onCreate: this.createObject })}
-            />
-            <StateRoute
-              stateKey="modal"
-              stateValue="change_scene"
-              history={this.props.history}
-              render={() => this.renderDialog(ChangeSceneDialog, { onChange: this.changeScene })}
-            />
-            <StateRoute
-              stateKey="modal"
-              stateValue="avatar_url"
-              history={this.props.history}
-              render={() => this.renderDialog(AvatarUrlDialog, { onChange: this.setAvatarUrl })}
-            />
-            <StateRoute
-              stateKey="modal"
-              stateValue="webvr"
-              history={this.props.history}
-              render={() => this.renderDialog(WebVRRecommendDialog)}
-            />
-            <StateRoute
-              stateKey="modal"
-              stateValue="webrtc-screenshare"
-              history={this.props.history}
-              render={() => this.renderDialog(WebRTCScreenshareUnsupportedDialog)}
-            />
-            <StateRoute
-              stateKey="modal"
-              stateValue="room_info"
-              history={this.props.history}
-              render={() => {
-                return this.renderDialog(RoomInfoDialog, {
-                  store: this.props.store,
-                  scene: this.props.hub.scene,
-                  hubName: this.props.hub.name,
-                  hubDescription: this.props.hub.description
-                });
-              }}
-            />
-            <StateRoute
-              stateKey="modal"
-              stateValue="feedback"
-              history={this.props.history}
-              render={() =>
-                this.renderDialog(FeedbackDialog, {
-                  history: this.props.history,
-                  onClose: () => this.pushHistoryState("modal", null)
-                })
-              }
-            />
-            <StateRoute
-              stateKey="modal"
-              stateValue="help"
-              history={this.props.history}
-              render={() =>
-                this.renderDialog(HelpDialog, {
-                  history: this.props.history,
-                  onClose: () => this.pushHistoryState("modal", null)
-                })
-              }
-            />
-            <StateRoute
-              stateKey="modal"
-              stateValue="tweet"
-              history={this.props.history}
-              render={() => this.renderDialog(TweetDialog, { history: this.props.history, onClose: this.closeDialog })}
-            />
-            {showClientInfo && (
-              <ClientInfoDialog
-                clientId={clientInfoClientId}
-                onClose={this.closeDialog}
-                history={this.props.history}
-                presences={this.props.presences}
-                hubChannel={this.props.hubChannel}
-                showNonHistoriedDialog={this.showNonHistoriedDialog}
-                performConditionalSignIn={this.props.performConditionalSignIn}
-              />
-            )}
-            {showObjectInfo && (
-              <ObjectInfoDialog
-                scene={this.props.scene}
-                el={this.state.objectInfo}
-                src={this.state.objectSrc}
-                pinned={this.state.objectInfo && this.state.objectInfo.components["networked"].data.persistent}
-                hubChannel={this.props.hubChannel}
-                onPinChanged={() => switchToInspectingObject(this.state.objectInfo)}
-                onNavigated={el => switchToInspectingObject(el)}
-                onClose={() => {
-                  if (this.props.scene.systems["hubs-systems"].cameraSystem.mode === CAMERA_MODE_INSPECT) {
-                    this.props.scene.systems["hubs-systems"].cameraSystem.uninspect();
-                  }
-                  this.setState({ isObjectListExpanded: false, objectInfo: null });
-                }}
-              />
-            )}
-            {((!enteredOrWatching && !this.state.isObjectListExpanded && !showObjectInfo && this.props.hub) ||
-              this.isWaitingForAutoExit()) && (
-              <div className={styles.uiDialog}>
-                <PresenceLog
-                  entries={presenceLogEntries}
-                  presences={this.props.presences}
-                  hubId={this.props.hub.hub_id}
-                  history={this.props.history}
-                />
-                <div className={dialogBoxContentsClassNames}>{entryDialog}</div>
-              </div>
-            )}
-            {enteredOrWatchingOrPreload &&
-              this.props.hub && (
-                <PresenceLog
-                  inRoom={true}
-                  presences={this.props.presences}
-                  entries={presenceLogEntries}
-                  hubId={this.props.hub.hub_id}
-                  history={this.props.history}
-                />
-              )}
-            {entered &&
-              this.props.activeTips &&
-              this.props.activeTips.bottom &&
-              (!presenceLogEntries || presenceLogEntries.length === 0) &&
-              !showBroadcastTip && (
-                <Tip tip={this.props.activeTips.bottom} tipRegion="bottom" pushHistoryState={this.pushHistoryState} />
-              )}
-            {enteredOrWatchingOrPreload &&
-              showBroadcastTip && (
-                <Tip
-                  tip={hasDiscordBridges ? "discord" : "embed"}
-                  broadcastTarget={discordSnippet}
-                  onClose={() => this.confirmBroadcastedRoom()}
-                />
-              )}
-            {enteredOrWatchingOrPreload &&
-              !this.state.objectInfo &&
-              !this.state.frozen && (
-                <InWorldChatBox
-                  discordBridges={discordBridges}
-                  onSendMessage={this.sendMessage}
-                  onObjectCreated={this.createObject}
-                  enableSpawning={entered}
-                  history={this.props.history}
->>>>>>> 36d8941c
                 />
               )}
             <RoomLayoutContainer
