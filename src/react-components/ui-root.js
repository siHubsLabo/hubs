--- conflicted
+++ resolved
@@ -2,7 +2,6 @@
 import PropTypes from "prop-types";
 import classNames from "classnames";
 import copy from "copy-to-clipboard";
-import { Route, Switch, Link } from "react-router-dom";
 import { VR_DEVICE_AVAILABILITY } from "../utils/vr-caps-detect";
 import { IntlProvider, FormattedMessage, addLocaleData } from "react-intl";
 import en from "react-intl/locale-data/en";
@@ -52,24 +51,6 @@
 
 addLocaleData([...en]);
 
-<<<<<<< HEAD
-// This needs to be updated as we add modal routes.
-const MODAL_ROUTES = [
-  "/profile",
-  "/link",
-  "/help",
-  "/safari",
-  "/support",
-  "/create",
-  "/webvr",
-  "/webrtc-screenshare",
-  "/info"
-];
-
-const ENTRY_FLOW_ROUTES = ["/device", "/audio", "/mic_grant", "/mic_granted", "/link"];
-
-=======
->>>>>>> e7676087
 // This is a list of regexes that match the microphone labels of HMDs.
 //
 // If entering VR mode, and if any of these regexes match an audio device,
@@ -211,38 +192,6 @@
     this.props.scene.addEventListener("exit", this.exit);
     const scene = this.props.scene;
 
-<<<<<<< HEAD
-    let preEntryHistoryLength = 0;
-
-    // If we landed on the page with a path in the middle of the entry flow (eg we refreshed the
-    // page on the audio setup dialog) then reset the history entry to /.
-    //
-    // Note this isn't perfect, if we refresh the page mid-entry flow and then hit back, we end
-    // up in a bad state unless we were on the first step. But this seems reasonable enough for now.
-    if (ENTRY_FLOW_ROUTES.find(x => x === this.props.history.location.pathname)) {
-      this.props.history.replace("/");
-    }
-
-    // Hacky technique to skip over the entry flow history entries when we've entered the room and
-    // hit the back button.
-    //
-    // This makes it so if we are in the room and hit back in the browser, we go to the URL
-    // the browser was on before the entry flow, not back into the entry flow.
-    this.props.history.listen((newLocation, action) => {
-      if (!this.state.entered) {
-        preEntryHistoryLength++;
-        return;
-      }
-
-      // Going back through entry flow, skip over it.
-      if (action === "POP" && newLocation.pathname === this.state.lastEntryStepPath) {
-        setTimeout(() => {
-          for (let i = 0; i < preEntryHistoryLength; i++) this.props.history.goBack();
-        }, 0);
-      }
-    });
-
-=======
     const unsubscribe = this.props.history.listen((location, action) => {
       const state = location.state;
 
@@ -261,7 +210,6 @@
       popToBeginningOfHubHistory(this.props.history);
     }
 
->>>>>>> e7676087
     this.setState({
       audioContext: {
         playSound: sound => {
@@ -273,11 +221,7 @@
       }
     });
 
-<<<<<<< HEAD
-    setTimeout(() => this.handleForceEntry(), 1000);
-=======
     setTimeout(() => this.handleForceEntry(), 2000);
->>>>>>> e7676087
   }
 
   componentWillUnmount() {
@@ -473,11 +417,7 @@
       await this.setMediaStreamToDefault();
       this.beginOrSkipAudioSetup();
     } else {
-<<<<<<< HEAD
-      this.props.history.push("/mic_grant");
-=======
       this.pushHistoryState("entry_step", "mic_grant");
->>>>>>> e7676087
     }
   };
 
@@ -489,11 +429,7 @@
     if (this.props.forcedVREntryType || this.props.availableVREntryTypes.generic !== VR_DEVICE_AVAILABILITY.maybe) {
       await this.performDirectEntryFlow(true);
     } else {
-<<<<<<< HEAD
-      this.props.history.push("/webvr");
-=======
       this.pushHistoryState("modal", "webvr");
->>>>>>> e7676087
     }
   };
 
@@ -590,19 +526,11 @@
   };
 
   onMicGrantButton = async () => {
-<<<<<<< HEAD
-    if (this.props.location.pathname === "/mic_grant") {
-      const { hasAudio } = await this.setMediaStreamToDefault();
-
-      if (hasAudio) {
-        this.props.history.push("/mic_granted");
-=======
     if (this.props.location.state && this.props.location.state.entry_step === "mic_grant") {
       const { hasAudio } = await this.setMediaStreamToDefault();
 
       if (hasAudio) {
         this.pushHistoryState("entry_step", "mic_granted");
->>>>>>> e7676087
       } else {
         this.beginOrSkipAudioSetup();
       }
@@ -612,20 +540,13 @@
   };
 
   onProfileFinished = () => {
-<<<<<<< HEAD
-=======
     this.closeDialog();
->>>>>>> e7676087
     this.props.hubChannel.sendProfileUpdate();
   };
 
   beginOrSkipAudioSetup = () => {
     if (!this.props.forcedVREntryType || !this.props.forcedVREntryType.endsWith("_now")) {
-<<<<<<< HEAD
-      this.props.history.push("/audio");
-=======
       this.pushHistoryState("entry_step", "audio");
->>>>>>> e7676087
     } else {
       this.onAudioReadyButton();
     }
@@ -703,19 +624,11 @@
     }
 
     this.setState({ entered: true, lastEntryStepPath: this.props.history.location.pathname, showInviteDialog: false });
-<<<<<<< HEAD
-    this.props.history.push("/");
-  };
-
-  attemptLink = async () => {
-    this.props.history.push("/link");
-=======
     clearHistoryState(this.props.history);
   };
 
   attemptLink = async () => {
     this.pushHistoryState("overlay", "link");
->>>>>>> e7676087
     const { code, cancel, onFinished } = await this.props.linkChannel.generateCode();
     this.setState({ linkCode: code, linkCodeCancel: cancel });
     onFinished.then(() => this.setState({ log: false, linkCode: null, linkCodeCancel: null }));
@@ -733,27 +646,11 @@
     this.props.scene.emit("add_media", media);
   };
 
-<<<<<<< HEAD
-  closeDialog = success => {
-    if (this.state.dialog) {
-      this.setState({ dialog: null });
-    } else {
-      // If dialog was successful (eg user hit "OK") then move forward in history, o/w go back.
-      //
-      // This makes it so if you create an object, back will re-show the create object dialog,
-      // but if you cancel, it will not.
-      if (success) {
-        this.props.history.push("/");
-      } else {
-        this.props.history.goBack();
-      }
-=======
   closeDialog = () => {
     if (this.state.dialog) {
       this.setState({ dialog: null });
     } else {
       this.props.history.goBack();
->>>>>>> e7676087
     }
   };
 
@@ -787,11 +684,7 @@
   };
 
   showWebRTCScreenshareUnsupportedDialog = () => {
-<<<<<<< HEAD
-    this.props.history.push("/webrtc-screenshare");
-=======
     this.pushHistoryState("modal", "webrtc-screenshare");
->>>>>>> e7676087
   };
 
   onMiniInviteClicked = () => {
@@ -938,13 +831,6 @@
         <div className={entryStyles.name}>
           <span>{this.props.hubName}</span>
           {this.props.hubScene && (
-<<<<<<< HEAD
-            <Link to="/info" className={entryStyles.infoButton}>
-              <i>
-                <FontAwesomeIcon icon={faInfoCircle} />
-              </i>
-            </Link>
-=======
             <StateLink
               stateKey="modal"
               stateValue="info"
@@ -955,18 +841,11 @@
                 <FontAwesomeIcon icon={faInfoCircle} />
               </i>
             </StateLink>
->>>>>>> e7676087
           )}
         </div>
 
         <div className={entryStyles.center}>
           <WithHoverSound>
-<<<<<<< HEAD
-            <Link to="/profile" className={entryStyles.profileName}>
-              <img src="../assets/images/account.svg" className={entryStyles.profileIcon} />
-              <div title={this.props.store.state.profile.displayName}>{this.props.store.state.profile.displayName}</div>
-            </Link>
-=======
             <StateLink
               stateKey="overlay"
               stateValue="profile"
@@ -976,7 +855,6 @@
               <img src="../assets/images/account.svg" className={entryStyles.profileIcon} />
               <div title={this.props.store.state.profile.displayName}>{this.props.store.state.profile.displayName}</div>
             </StateLink>
->>>>>>> e7676087
           </WithHoverSound>
 
           <form onSubmit={this.sendMessage}>
@@ -1020,18 +898,6 @@
 
         <div className={entryStyles.buttonContainer}>
           <WithHoverSound>
-<<<<<<< HEAD
-            <Link
-              to={
-                promptForNameAndAvatarBeforeEntry
-                  ? { pathname: "/profile", state: { postPushPath: "/device" } }
-                  : "/device"
-              }
-              className={classNames([entryStyles.actionButton, entryStyles.wideButton])}
-            >
-              <FormattedMessage id="entry.enter-room" />
-            </Link>
-=======
             <StateLink
               stateKey="entry_step"
               stateValue={promptForNameAndAvatarBeforeEntry ? "profile" : "device"}
@@ -1040,7 +906,6 @@
             >
               <FormattedMessage id="entry.enter-room" />
             </StateLink>
->>>>>>> e7676087
           </WithHoverSound>
         </div>
       </div>
@@ -1074,15 +939,9 @@
             isInHMD={this.props.availableVREntryTypes.isInHMD}
           />
           {this.props.availableVREntryTypes.safari === VR_DEVICE_AVAILABILITY.maybe && (
-<<<<<<< HEAD
-            <Link to="/safari">
-              <SafariEntryButton onClick={this.showSafariDialog} />
-            </Link>
-=======
             <StateLink stateKey="modal" stateValue="safari" history={this.props.history}>
               <SafariEntryButton onClick={this.showSafariDialog} />
             </StateLink>
->>>>>>> e7676087
           )}
           {this.props.availableVREntryTypes.screen === VR_DEVICE_AVAILABILITY.yes && (
             <TwoDEntryButton onClick={this.enter2D} />
@@ -1278,10 +1137,6 @@
     );
   };
 
-<<<<<<< HEAD
-  isInModal = () => {
-    return !!MODAL_ROUTES.find(p => this.props.location.pathname.startsWith(p));
-=======
   isInModalOrOverlay = () => {
     return !!(
       (this.props.history &&
@@ -1289,7 +1144,6 @@
         (this.props.history.location.state.modal || this.props.history.location.state.overlay)) ||
       this.state.dialog
     );
->>>>>>> e7676087
   };
 
   render() {
@@ -1308,15 +1162,6 @@
       <AutoExitWarning secondsRemaining={this.state.secondsRemainingBeforeAutoExit} onCancel={this.endAutoExitTimer} />
     ) : (
       <div className={entryStyles.entryDialog}>
-<<<<<<< HEAD
-        <Switch>
-          <Route path="/device">{this.renderDevicePanel()}</Route>
-          <Route path="/mic_grant">{this.renderMicPanel(false)}</Route>
-          <Route path="/mic_granted">{this.renderMicPanel(true)}</Route>
-          <Route path="/audio">{this.renderAudioSetupPanel()}</Route>
-          <Route path="/">{this.renderEntryStartPanel()}</Route>
-        </Switch>
-=======
         <StateRoute stateKey="entry_step" stateValue="device" history={this.props.history}>
           {this.renderDevicePanel()}
         </StateRoute>
@@ -1332,20 +1177,13 @@
         <StateRoute stateKey="entry_step" stateValue="" history={this.props.history}>
           {this.renderEntryStartPanel()}
         </StateRoute>
->>>>>>> e7676087
       </div>
     );
 
     const dialogBoxContentsClassNames = classNames({
-<<<<<<< HEAD
-      [styles.uiInteractive]: !this.isInModal(),
-      [styles.uiDialogBoxContents]: true,
-      [styles.backgrounded]: this.isInModal()
-=======
       [styles.uiInteractive]: !this.isInModalOrOverlay(),
       [styles.uiDialogBoxContents]: true,
       [styles.backgrounded]: this.isInModalOrOverlay()
->>>>>>> e7676087
     });
 
     const showVREntryButton = entered && this.props.availableVREntryTypes.isInHMD;
@@ -1360,41 +1198,14 @@
           <div className={styles.ui}>
             {this.state.dialog}
 
-<<<<<<< HEAD
-            <Route
-              path="/profile"
-=======
             <StateRoute
               stateKey="overlay"
               stateValue="profile"
               history={this.props.history}
->>>>>>> e7676087
               render={props => (
                 <ProfileEntryPanel {...props} finished={this.onProfileFinished} store={this.props.store} />
               )}
             />
-<<<<<<< HEAD
-
-            <Route path="/help" render={() => this.renderDialog(HelpDialog)} />
-            <Route path="/safari" render={() => this.renderDialog(SafariDialog)} />
-            <Route
-              path="/support"
-              render={() => this.renderDialog(InviteTeamDialog, { hubChannel: this.props.hubChannel })}
-            />
-            <Route
-              path="/create"
-              render={() => this.renderDialog(CreateObjectDialog, { onCreate: this.createObject })}
-            />
-            <Route path="/webvr" render={() => this.renderDialog(WebVRRecommendDialog)} />
-            <Route path="/webrtc-screenshare" render={() => this.renderDialog(WebRTCScreenshareUnsupportedDialog)} />
-            <Route
-              path="/info"
-              render={() =>
-                this.renderDialog(RoomInfoDialog, { scene: this.props.hubScene, hubName: this.props.hubName })
-              }
-            />
-
-=======
             <StateRoute
               stateKey="entry_step"
               stateValue="profile"
@@ -1459,7 +1270,6 @@
               }
             />
 
->>>>>>> e7676087
             {(!this.state.entered || this.isWaitingForAutoExit()) && (
               <div className={styles.uiDialog}>
                 <PresenceLog entries={this.props.presenceLogEntries || []} hubId={this.props.hubId} />
@@ -1515,11 +1325,7 @@
                           spawnChatMessage(this.state.pendingMessage);
                           this.setState({ pendingMessage: "" });
                         } else {
-<<<<<<< HEAD
-                          this.props.history.push("/create");
-=======
                           this.pushHistoryState("modal", "create");
->>>>>>> e7676087
                         }
                       }}
                     />
@@ -1579,15 +1385,10 @@
               )}
             </div>
 
-<<<<<<< HEAD
-            <Route
-              path="/link"
-=======
             <StateRoute
               stateKey="overlay"
               stateValue="link"
               history={this.props.history}
->>>>>>> e7676087
               render={() => (
                 <LinkDialog
                   linkCode={this.state.linkCode}
@@ -1601,21 +1402,13 @@
             />
 
             <WithHoverSound>
-<<<<<<< HEAD
-              <Link to="/help">
-=======
               <StateLink stateKey="modal" stateValue="help" history={this.props.history}>
->>>>>>> e7676087
                 <button className={classNames([styles.helpIcon, "help-button"])}>
                   <i>
                     <FontAwesomeIcon icon={faQuestion} />
                   </i>
                 </button>
-<<<<<<< HEAD
-              </Link>
-=======
               </StateLink>
->>>>>>> e7676087
             </WithHoverSound>
 
             <div
@@ -1659,19 +1452,11 @@
                 {this.props.isSupportAvailable && (
                   <div className={styles.nagCornerButton}>
                     <WithHoverSound>
-<<<<<<< HEAD
-                      <Link to="/support">
-                        <button>
-                          <FormattedMessage id="entry.invite-team-nag" />
-                        </button>
-                      </Link>
-=======
                       <StateLink stateKey="modal" stateValue="support" history={this.props.history}>
                         <button>
                           <FormattedMessage id="entry.invite-team-nag" />
                         </button>
                       </StateLink>
->>>>>>> e7676087
                     </WithHoverSound>
                   </div>
                 )}
