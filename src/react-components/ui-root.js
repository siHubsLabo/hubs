import React, { Component } from "react";
import PropTypes from "prop-types";
import classNames from "classnames";
import copy from "copy-to-clipboard";
import { VR_DEVICE_AVAILABILITY } from "../utils/vr-caps-detect";
import { IntlProvider, FormattedMessage, addLocaleData } from "react-intl";
import en from "react-intl/locale-data/en";
import MovingAverage from "moving-average";
import screenfull from "screenfull";
import styles from "../assets/stylesheets/ui-root.scss";
import loaderStyles from "../assets/stylesheets/loader.scss";
import entryStyles from "../assets/stylesheets/entry.scss";
import { ReactAudioContext, WithHoverSound } from "./wrap-with-audio";
import {
  pushHistoryState,
  clearHistoryState,
  popToBeginningOfHubHistory,
  navigateToPriorPage,
  sluglessPath
} from "../utils/history";
import StateLink from "./state-link.js";
import StateRoute from "./state-route.js";

import { lang, messages } from "../utils/i18n";
import AutoExitWarning from "./auto-exit-warning";
import {
  TwoDEntryButton,
  DeviceEntryButton,
  GenericEntryButton,
  DaydreamEntryButton,
  SafariEntryButton
} from "./entry-buttons.js";
import ProfileEntryPanel from "./profile-entry-panel";
import MediaBrowser from "./media-browser";

import CreateObjectDialog from "./create-object-dialog.js";
import ChangeSceneDialog from "./change-scene-dialog.js";
import HelpDialog from "./help-dialog.js";
import InviteDialog from "./invite-dialog.js";
import InviteTeamDialog from "./invite-team-dialog.js";
import LinkDialog from "./link-dialog.js";
import SafariDialog from "./safari-dialog.js";
import SafariMicDialog from "./safari-mic-dialog.js";
import SignInDialog from "./sign-in-dialog.js";
import RenameRoomDialog from "./rename-room-dialog.js";
import WebRTCScreenshareUnsupportedDialog from "./webrtc-screenshare-unsupported-dialog.js";
import WebVRRecommendDialog from "./webvr-recommend-dialog.js";
import RoomInfoDialog from "./room-info-dialog.js";

import PresenceLog from "./presence-log.js";
import PresenceList from "./presence-list.js";
import SettingsMenu from "./settings-menu.js";
import TwoDHUD from "./2d-hud";
import ChatCommandHelp from "./chat-command-help";
import { spawnChatMessage } from "./chat-message";
import { showFullScreenIfAvailable, showFullScreenIfWasFullScreen } from "../utils/fullscreen";
import { handleTextFieldFocus, handleTextFieldBlur } from "../utils/focus-utils";
import { markTipScopeFinished } from "../systems/tips.js";
import { faUsers } from "@fortawesome/free-solid-svg-icons/faUsers";
import { faImage } from "@fortawesome/free-solid-svg-icons/faImage";
import { faBars } from "@fortawesome/free-solid-svg-icons/faBars";
import { faPaperPlane } from "@fortawesome/free-solid-svg-icons/faPaperPlane";
import { faCamera } from "@fortawesome/free-solid-svg-icons/faCamera";
import { faPlus } from "@fortawesome/free-solid-svg-icons/faPlus";
import { faTimes } from "@fortawesome/free-solid-svg-icons/faTimes";

import { FontAwesomeIcon } from "@fortawesome/react-fontawesome";
import { faInfoCircle } from "@fortawesome/free-solid-svg-icons/faInfoCircle";
import { faArrowLeft } from "@fortawesome/free-solid-svg-icons/faArrowLeft";
import { faPencilAlt } from "@fortawesome/free-solid-svg-icons/faPencilAlt";

import qsTruthy from "../utils/qs_truthy";
// TODO temp feature flags
const customSkinEnabled = qsTruthy("customSkin");
const advancedAvatarEditor = qsTruthy("advancedAvatarEditor");

addLocaleData([...en]);

// This is a list of regexes that match the microphone labels of HMDs.
//
// If entering VR mode, and if any of these regexes match an audio device,
// the user will be prevented from entering VR until one of those devices is
// selected as the microphone.
//
// Note that this doesn't have to be exhaustive: if no devices match any regex
// then we rely upon the user to select the proper mic.
const HMD_MIC_REGEXES = [/\Wvive\W/i, /\Wrift\W/i];

const IN_ROOM_MODAL_ROUTER_PATHS = ["/media"];
const IN_ROOM_MODAL_QUERY_VARS = ["media_source"];

async function grantedMicLabels() {
  const mediaDevices = await navigator.mediaDevices.enumerateDevices();
  return mediaDevices.filter(d => d.label && d.kind === "audioinput").map(d => d.label);
}

const isMobile = AFRAME.utils.device.isMobile();
const AUTO_EXIT_TIMER_SECONDS = 10;

import webmTone from "../assets/sfx/tone.webm";
import mp3Tone from "../assets/sfx/tone.mp3";
import oggTone from "../assets/sfx/tone.ogg";
import wavTone from "../assets/sfx/tone.wav";
const toneClip = document.createElement("audio");
if (toneClip.canPlayType("audio/webm")) {
  toneClip.src = webmTone;
} else if (toneClip.canPlayType("audio/mpeg")) {
  toneClip.src = mp3Tone;
} else if (toneClip.canPlayType("audio/ogg")) {
  toneClip.src = oggTone;
} else {
  toneClip.src = wavTone;
}

class UIRoot extends Component {
  doneWithInitialLoad = false;
  willCompileAndUploadMaterials = false;

  static propTypes = {
    enterScene: PropTypes.func,
    exitScene: PropTypes.func,
    onSendMessage: PropTypes.func,
    concurrentLoadDetector: PropTypes.object,
    disableAutoExitOnConcurrentLoad: PropTypes.bool,
    forcedVREntryType: PropTypes.string,
    isBotMode: PropTypes.bool,
    store: PropTypes.object,
    mediaSearchStore: PropTypes.object,
    scene: PropTypes.object,
    authChannel: PropTypes.object,
    hubChannel: PropTypes.object,
    linkChannel: PropTypes.object,
    hubEntryCode: PropTypes.number,
    availableVREntryTypes: PropTypes.object,
    environmentSceneLoaded: PropTypes.bool,
    roomUnavailableReason: PropTypes.string,
    platformUnsupportedReason: PropTypes.string,
    hubId: PropTypes.string,
    hubName: PropTypes.string,
    hubScene: PropTypes.object,
    isSupportAvailable: PropTypes.bool,
    presenceLogEntries: PropTypes.array,
    presences: PropTypes.object,
    sessionId: PropTypes.string,
    subscriptions: PropTypes.object,
    initialIsSubscribed: PropTypes.bool,
    showSignInDialog: PropTypes.bool,
    signInMessageId: PropTypes.string,
    signInCompleteMessageId: PropTypes.string,
    signInContinueTextId: PropTypes.string,
    onContinueAfterSignIn: PropTypes.func,
    showSafariMicDialog: PropTypes.bool,
    isCursorHoldingPen: PropTypes.bool,
    hasActiveCamera: PropTypes.bool,
    onMediaSearchResultEntrySelected: PropTypes.func,
    activeTips: PropTypes.object,
    location: PropTypes.object,
    history: PropTypes.object
  };

  state = {
    enterInVR: false,
    entered: false,
    dialog: null,
    showInviteDialog: false,
    showPresenceList: false,
    showSettingsMenu: false,
    linkCode: null,
    linkCodeCancel: null,
    miniInviteActivated: false,

    didConnectToNetworkedScene: false,
    noMoreLoadingUpdates: false,
    hideLoader: false,
    loadingNum: 0,
    loadedNum: 0,

    shareScreen: false,
    requestedScreen: false,
    mediaStream: null,
    audioTrack: null,
    numAudioTracks: 0,

    toneInterval: null,
    tonePlaying: false,

    micLevel: 0,
    micDevices: [],
    micUpdateInterval: null,

    profileNamePending: "Hello",

    autoExitTimerStartedAt: null,
    autoExitTimerInterval: null,
    secondsRemainingBeforeAutoExit: Infinity,

    muted: false,
    frozen: false,
    spacebubble: true,

    exited: false,

    pendingMessage: "",
    signedIn: false,
    videoShareMediaSource: null
  };

  constructor(props) {
    super(props);
    if (props.showSafariMicDialog) {
      this.state.dialog = <SafariMicDialog closable={false} />;
    }

    props.mediaSearchStore.setHistory(props.history);
  }

  componentDidUpdate(prevProps) {
    const { hubChannel, showSignInDialog } = this.props;
    if (hubChannel) {
      const { signedIn } = hubChannel;
      if (signedIn !== this.state.signedIn) {
        this.setState({ signedIn });
      }
    }
    if (prevProps.showSignInDialog !== showSignInDialog && showSignInDialog) {
      this.showContextualSignInDialog();
    }
    if (!this.willCompileAndUploadMaterials && this.state.noMoreLoadingUpdates) {
      this.willCompileAndUploadMaterials = true;
      // We want to ensure that react and the browser have had the chance to render / update.
      // See https://stackoverflow.com/a/34999925 , although our solution flipped setTimeout and requestAnimationFrame
      window.requestAnimationFrame(() => {
        window.setTimeout(() => {
          if (!this.props.isBotMode) {
            this.props.scene.renderer.compileAndUploadMaterials(this.props.scene.object3D, this.props.scene.camera);
          }

          this.setState({ hideLoader: true });
        }, 0);
      });
    }
  }

  componentDidMount() {
    this.props.concurrentLoadDetector.addEventListener("concurrentload", this.onConcurrentLoad);
    this.micLevelMovingAverage = MovingAverage(100);
    this.props.scene.addEventListener(
      "didConnectToNetworkedScene",
      () => {
        this.setState({ didConnectToNetworkedScene: true });
      },
      { once: true }
    );
    this.props.scene.addEventListener("model-loading", this.onObjectLoading);
    this.props.scene.addEventListener("image-loading", this.onObjectLoading);
    this.props.scene.addEventListener("model-loaded", this.onObjectLoaded);
    this.props.scene.addEventListener("image-loaded", this.onObjectLoaded);
    this.props.scene.addEventListener("model-error", this.onObjectLoaded);
    this.props.scene.addEventListener("loaded", this.onSceneLoaded);
    this.props.scene.addEventListener("stateadded", this.onAframeStateChanged);
    this.props.scene.addEventListener("stateremoved", this.onAframeStateChanged);
    this.props.scene.addEventListener("share_video_enabled", this.onShareVideoEnabled);
    this.props.scene.addEventListener("share_video_disabled", this.onShareVideoDisabled);
    this.props.scene.addEventListener("exit", this.exit);
    const scene = this.props.scene;

    const unsubscribe = this.props.history.listen((location, action) => {
      const state = location.state;

      // If we just hit back into the entry flow, just go back to the page before the room landing page.
      if (action === "POP" && state && state.entry_step && this.state.entered) {
        unsubscribe();
        navigateToPriorPage(this.props.history);
        return;
      }
    });

    // If we refreshed the page with any state history (eg if we were in the entry flow
    // or had a modal/overlay open) just reset everything to the beginning of the flow by
    // erasing all history that was accumulated for this room (including across refreshes.)
    //
    // We don't do this for the media browser case, since we want to be able to share
    // links to the browser pages
    if (this.props.history.location.state && !sluglessPath(this.props.history.location).startsWith("/media")) {
      popToBeginningOfHubHistory(this.props.history);
    }

    this.setState({
      audioContext: {
        playSound: sound => {
          scene.emit(sound);
        },
        onMouseLeave: () => {
          //          scene.emit("play_sound-hud_mouse_leave");
        }
      }
    });

    if (this.props.forcedVREntryType && this.props.forcedVREntryType.endsWith("_now")) {
      setTimeout(() => this.handleForceEntry(), 2000);
    }
  }

  componentWillUnmount() {
    this.props.scene.removeEventListener("loaded", this.onSceneLoaded);
    this.props.scene.removeEventListener("exit", this.exit);
    this.props.scene.removeEventListener("share_video_enabled", this.onShareVideoEnabled);
    this.props.scene.removeEventListener("share_video_disabled", this.onShareVideoDisabled);
  }

  showContextualSignInDialog = () => {
    const {
      signInMessageId,
      authChannel,
      signInCompleteMessageId,
      signInContinueTextId,
      onContinueAfterSignIn
    } = this.props;

    const closeAndContinue = () => {
      this.closeDialog();
      showFullScreenIfWasFullScreen();
      onContinueAfterSignIn();
    };

    this.showNonHistoriedDialog(SignInDialog, {
      message: messages[signInMessageId],
      onSignIn: async email => {
        const { authComplete } = await authChannel.startAuthentication(email, this.props.hubChannel);

        this.showNonHistoriedDialog(SignInDialog, { authStarted: true, onClose: closeAndContinue });

        await authComplete;

        this.setState({ signedIn: true });
        this.showNonHistoriedDialog(SignInDialog, {
          authComplete: true,
          message: messages[signInCompleteMessageId],
          continueText: messages[signInContinueTextId],
          onClose: closeAndContinue,
          onContinue: closeAndContinue
        });
      },
      onClose: closeAndContinue
    });
  };

  updateSubscribedState = () => {
    const isSubscribed = this.props.subscriptions && this.props.subscriptions.isSubscribed();
    this.setState({ isSubscribed });
  };

  onSceneLoaded = () => {
    this.setState({ sceneLoaded: true });
  };

  onObjectLoading = () => {
    if (!this.doneWithInitialLoad && this.loadingTimeout) {
      window.clearTimeout(this.loadingTimeout);
      this.loadingTimeout = null;
    }

    this.setState(state => {
      return { loadingNum: state.loadingNum + 1 };
    });
  };

  onObjectLoaded = () => {
    this.setState(state => {
      return { loadedNum: state.loadedNum + 1 };
    });

    if (!this.doneWithInitialLoad && this.loadingTimeout) window.clearTimeout(this.loadingTimeout);

    this.loadingTimeout = window.setTimeout(() => {
      this.doneWithInitialLoad = true;
      this.setState({ noMoreLoadingUpdates: true });
    }, 1500);
  };

  // TODO: we need to come up with a cleaner way to handle the shared state between aframe and react than emmitting events and setting state on the scene
  onAframeStateChanged = e => {
    if (!(e.detail === "muted" || e.detail === "frozen" || e.detail === "spacebubble")) return;
    this.setState({
      [e.detail]: this.props.scene.is(e.detail)
    });
  };

  onShareVideoEnabled = e => {
    this.setState({ videoShareMediaSource: e.detail.source });
  };

  onShareVideoDisabled = () => {
    this.setState({ videoShareMediaSource: null });
  };

  toggleMute = () => {
    this.props.scene.emit("action_mute");
  };

  toggleFreeze = () => {
    this.props.scene.emit("action_freeze");
  };

  toggleSpaceBubble = () => {
    this.props.scene.emit("action_space_bubble");
  };

  shareVideo = mediaSource => {
    this.props.scene.emit(`action_share_${mediaSource}`);
  };

  endShareVideo = () => {
    this.props.scene.emit("action_end_video_sharing");
  };

  spawnPen = () => {
    this.props.scene.emit("penButtonPressed");
  };

  onSubscribeChanged = async () => {
    if (!this.props.subscriptions) return;

    await this.props.subscriptions.toggle();
    this.updateSubscribedState();
  };

  handleForceEntry = () => {
    if (!this.props.forcedVREntryType) return;

    if (this.props.forcedVREntryType.startsWith("daydream")) {
      this.enterDaydream();
    } else if (this.props.forcedVREntryType.startsWith("vr")) {
      this.enterVR();
    } else if (this.props.forcedVREntryType.startsWith("2d")) {
      this.enter2D();
    }
  };

  playTestTone = () => {
    toneClip.currentTime = 0;
    toneClip.play();
    clearTimeout(this.testToneTimeout);
    this.setState({ tonePlaying: true });
    const toneLength = 1393;
    this.testToneTimeout = setTimeout(() => {
      this.setState({ tonePlaying: false });
    }, toneLength);
  };

  stopTestTone = () => {
    toneClip.pause();
    toneClip.currentTime = 0;
    this.setState({ tonePlaying: false });
  };

  onConcurrentLoad = () => {
    if (this.props.disableAutoExitOnConcurrentLoad) return;

    const autoExitTimerInterval = setInterval(() => {
      let secondsRemainingBeforeAutoExit = Infinity;

      if (this.state.autoExitTimerStartedAt) {
        const secondsSinceStart = (new Date() - this.state.autoExitTimerStartedAt) / 1000;
        secondsRemainingBeforeAutoExit = Math.max(0, Math.floor(AUTO_EXIT_TIMER_SECONDS - secondsSinceStart));
      }

      this.setState({ secondsRemainingBeforeAutoExit });
      this.checkForAutoExit();
    }, 500);

    this.setState({ autoExitTimerStartedAt: new Date(), autoExitTimerInterval });
  };

  checkForAutoExit = () => {
    if (this.state.secondsRemainingBeforeAutoExit !== 0) return;
    this.endAutoExitTimer();
    this.exit();
  };

  exit = reason => {
    this.props.exitScene(reason);
    this.setState({ exited: true });
  };

  isWaitingForAutoExit = () => {
    return this.state.secondsRemainingBeforeAutoExit <= AUTO_EXIT_TIMER_SECONDS;
  };

  endAutoExitTimer = () => {
    clearInterval(this.state.autoExitTimerInterval);
    this.setState({
      autoExitTimerStartedAt: null,
      autoExitTimerInterval: null,
      secondsRemainingBeforeAutoExit: Infinity
    });
  };

  hasGrantedMicPermissions = async () => {
    if (this.state.requestedScreen) {
      // There is no way to tell if you've granted mic permissions in a previous session if we've
      // already prompted for screen sharing permissions, so we have to assume that we've never granted permissions.
      // Fortunately, if you *have* granted permissions permanently, there won't be a second browser prompt, but we
      // can't determine that before hand.
      // See https://bugzilla.mozilla.org/show_bug.cgi?id=1449783 for a potential solution in the future.
      return false;
    } else {
      // If we haven't requested the screen in this session, check if we've granted permissions in a previous session.
      return (await grantedMicLabels()).length > 0;
    }
  };

  performDirectEntryFlow = async enterInVR => {
    this.setState({ enterInVR });

    const hasGrantedMic = await this.hasGrantedMicPermissions();

    if (hasGrantedMic) {
      await this.setMediaStreamToDefault();
      this.beginOrSkipAudioSetup();
    } else {
      this.pushHistoryState("entry_step", "mic_grant");
    }
  };

  enter2D = async () => {
    await this.performDirectEntryFlow(false);
  };

  enterVR = async () => {
    if (this.props.forcedVREntryType || this.props.availableVREntryTypes.generic !== VR_DEVICE_AVAILABILITY.maybe) {
      await this.performDirectEntryFlow(true);
    } else {
      this.pushHistoryState("modal", "webvr");
    }
  };

  enterDaydream = async () => {
    await this.performDirectEntryFlow(true);
  };

  micDeviceChanged = async ev => {
    const constraints = { audio: { deviceId: { exact: [ev.target.value] } } };
    await this.fetchAudioTrack(constraints);
    await this.setupNewMediaStream();
  };

  setMediaStreamToDefault = async () => {
    let hasAudio = false;
    const { lastUsedMicDeviceId } = this.props.store.state.settings;

    // Try to fetch last used mic, if there was one.
    if (lastUsedMicDeviceId) {
      hasAudio = await this.fetchAudioTrack({ audio: { deviceId: { ideal: lastUsedMicDeviceId } } });
    } else {
      hasAudio = await this.fetchAudioTrack({ audio: true });
    }

    await this.setupNewMediaStream();

    return { hasAudio };
  };

  fetchAudioTrack = async constraints => {
    if (this.state.audioTrack) {
      this.state.audioTrack.stop();
    }

    try {
      const mediaStream = await navigator.mediaDevices.getUserMedia(constraints);
      this.setState({
        audioTrack: mediaStream.getAudioTracks()[0],
        numAudioTracks: mediaStream.getAudioTracks().length
      });
      return true;
    } catch (e) {
      // Error fetching audio track, most likely a permission denial.
      this.setState({ audioTrack: null, numAudioTracks: 0 });
      return false;
    }
  };

  setupNewMediaStream = async () => {
    const mediaStream = new MediaStream();

    await this.fetchMicDevices();

    // we should definitely have an audioTrack at this point unless they denied mic access
    if (this.state.audioTrack) {
      mediaStream.addTrack(this.state.audioTrack);

      const AudioContext = window.AudioContext || window.webkitAudioContext;
      const micLevelAudioContext = new AudioContext();
      const micSource = micLevelAudioContext.createMediaStreamSource(mediaStream);
      const analyser = micLevelAudioContext.createAnalyser();
      analyser.fftSize = 32;
      const levels = new Uint8Array(analyser.frequencyBinCount);

      micSource.connect(analyser);

      const micUpdateInterval = setInterval(() => {
        analyser.getByteTimeDomainData(levels);
        let v = 0;
        for (let x = 0; x < levels.length; x++) {
          v = Math.max(levels[x] - 128, v);
        }
        const level = v / 128.0;
        // Multiplier to increase visual indicator.
        const multiplier = 6;
        // We use a moving average to smooth out the visual animation or else it would twitch too fast for
        // the css renderer to keep up.
        this.micLevelMovingAverage.push(Date.now(), level * multiplier);
        const average = this.micLevelMovingAverage.movingAverage();
        this.setState(state => {
          if (Math.abs(average - state.micLevel) > 0.0001) {
            return { micLevel: average };
          }
        });
      }, 50);

      const micDeviceId = this.micDeviceIdForMicLabel(this.micLabelForMediaStream(mediaStream));

      if (micDeviceId) {
        this.props.store.update({ settings: { lastUsedMicDeviceId: micDeviceId } });
      }

      this.setState({ micLevelAudioContext, micUpdateInterval });
    }

    this.setState({ mediaStream });
  };

  onMicGrantButton = async () => {
    if (this.props.location.state && this.props.location.state.entry_step === "mic_grant") {
      const { hasAudio } = await this.setMediaStreamToDefault();

      if (hasAudio) {
        this.pushHistoryState("entry_step", "mic_granted");
      } else {
        this.beginOrSkipAudioSetup();
      }
    } else {
      this.beginOrSkipAudioSetup();
    }
  };

  onProfileFinished = () => {
    this.closeDialog();
    this.props.hubChannel.sendProfileUpdate();
  };

  beginOrSkipAudioSetup = () => {
    const skipAudioSetup = this.props.forcedVREntryType && this.props.forcedVREntryType.endsWith("_now");

    if (skipAudioSetup) {
      this.onAudioReadyButton();
    } else {
      this.pushHistoryState("entry_step", "audio");
    }
  };

  fetchMicDevices = () => {
    return new Promise(resolve => {
      navigator.mediaDevices.enumerateDevices().then(mediaDevices => {
        this.setState(
          {
            micDevices: mediaDevices
              .filter(d => d.kind === "audioinput")
              .map(d => ({ deviceId: d.deviceId, label: d.label }))
          },
          resolve
        );
      });
    });
  };

  shouldShowHmdMicWarning = () => {
    if (isMobile || AFRAME.utils.device.isMobileVR()) return false;
    if (!this.state.enterInVR) return false;
    if (!this.hasHmdMicrophone()) return false;

    return !HMD_MIC_REGEXES.find(r => this.selectedMicLabel().match(r));
  };

  hasHmdMicrophone = () => {
    return !!this.state.micDevices.find(d => HMD_MIC_REGEXES.find(r => d.label.match(r)));
  };

  micLabelForMediaStream = mediaStream => {
    return (mediaStream && mediaStream.getAudioTracks().length > 0 && mediaStream.getAudioTracks()[0].label) || "";
  };

  selectedMicLabel = () => {
    return this.micLabelForMediaStream(this.state.mediaStream);
  };

  micDeviceIdForMicLabel = label => {
    return this.state.micDevices.filter(d => d.label === label).map(d => d.deviceId)[0];
  };

  selectedMicDeviceId = () => {
    return this.micDeviceIdForMicLabel(this.selectedMicLabel());
  };

  shouldShowFullScreen = () => {
    // Disable full screen on iOS, since Safari's fullscreen mode does not let you prevent native pinch-to-zoom gestures.
    return (
      (isMobile || AFRAME.utils.device.isMobileVR()) &&
      !AFRAME.utils.device.isIOS() &&
      !this.state.enterInVR &&
      screenfull.enabled
    );
  };

  onAudioReadyButton = () => {
    if (!this.state.enterVR) {
      showFullScreenIfAvailable();
    }

    this.props.enterScene(this.state.mediaStream, this.state.enterInVR, this.props.hubId);

    const mediaStream = this.state.mediaStream;

    if (mediaStream) {
      if (mediaStream.getAudioTracks().length > 0) {
        console.log(`Using microphone: ${mediaStream.getAudioTracks()[0].label}`);
      }

      if (mediaStream.getVideoTracks().length > 0) {
        console.log("Screen sharing enabled.");
      }
    }

    this.stopTestTone();
    clearTimeout(this.testToneTimeout);

    if (this.state.micLevelAudioContext) {
      this.state.micLevelAudioContext.close();
      clearInterval(this.state.micUpdateInterval);
    }

    this.setState({ entered: true, showInviteDialog: false });
    clearHistoryState(this.props.history);
  };

  attemptLink = async () => {
    this.pushHistoryState("overlay", "link");
    const { code, cancel, onFinished } = await this.props.linkChannel.generateCode();
    this.setState({ linkCode: code, linkCodeCancel: cancel });
    onFinished.then(() => this.setState({ log: false, linkCode: null, linkCodeCancel: null }));
  };

  showInviteDialog = () => {
    this.setState({ showInviteDialog: true });
  };

  toggleInviteDialog = async () => {
    this.setState({ showInviteDialog: !this.state.showInviteDialog });
  };

  createObject = media => {
    this.props.scene.emit("add_media", media);
  };

  changeScene = url => {
    this.props.hubChannel.updateScene(url);
  };

  closeDialog = () => {
    showFullScreenIfWasFullScreen();

    if (this.state.dialog) {
      this.setState({ dialog: null });
    } else {
      this.props.history.goBack();
    }
  };

  showNonHistoriedDialog = (DialogClass, props = {}) => {
    this.setState({
      dialog: <DialogClass {...{ onClose: this.closeDialog, ...props }} />
    });
  };

  renderDialog = (DialogClass, props = {}) => <DialogClass {...{ onClose: this.closeDialog, ...props }} />;

  showSignInDialog = () => {
    this.showNonHistoriedDialog(SignInDialog, {
      message: messages["sign-in.prompt"],
      onSignIn: async email => {
        const { authComplete } = await this.props.authChannel.startAuthentication(email, this.props.hubChannel);

        this.showNonHistoriedDialog(SignInDialog, { authStarted: true });

        await authComplete;

        this.setState({ signedIn: true });
        this.closeDialog();
      }
    });
  };

  signOut = async () => {
    await this.props.authChannel.signOut(this.props.hubChannel);
    this.setState({ signedIn: false });
  };

  showWebRTCScreenshareUnsupportedDialog = () => {
    this.pushHistoryState("modal", "webrtc-screenshare");
  };

  onMiniInviteClicked = () => {
    const link = "https://hub.link/" + this.props.hubId;

    this.setState({ miniInviteActivated: true });
    setTimeout(() => {
      this.setState({ miniInviteActivated: false });
    }, 5000);

    if (navigator.share) {
      navigator.share({ title: document.title, url: link });
    } else {
      copy(link);
    }
  };

  sendMessage = e => {
    e.preventDefault();
    this.props.onSendMessage(this.state.pendingMessage);
    this.setState({ pendingMessage: "" });
  };

  occupantCount = () => {
    return this.props.presences ? Object.entries(this.props.presences).length : 0;
  };

  pushHistoryState = (k, v) => pushHistoryState(this.props.history, k, v);

  renderExitedPane = () => {
    let subtitle = null;
    if (this.props.roomUnavailableReason === "closed") {
      // TODO i18n, due to links and markup
      subtitle = (
        <div>
          Sorry, this room is no longer available.
          <p />A room may be closed if we receive reports that it violates our{" "}
          <WithHoverSound>
            <a target="_blank" rel="noreferrer noopener" href="https://github.com/mozilla/hubs/blob/master/TERMS.md">
              Terms of Use
            </a>
          </WithHoverSound>
          .<br />
          If you have questions, contact us at{" "}
          <WithHoverSound>
            <a href="mailto:hubs@mozilla.com">hubs@mozilla.com</a>
          </WithHoverSound>
          .<p />
          If you&apos;d like to run your own server, hubs&apos;s source code is available on{" "}
          <WithHoverSound>
            <a href="https://github.com/mozilla/hubs">GitHub</a>
          </WithHoverSound>
          .
        </div>
      );
    } else if (this.props.platformUnsupportedReason === "no_data_channels") {
      // TODO i18n, due to links and markup
      subtitle = (
        <div>
          Your browser does not support{" "}
          <WithHoverSound>
            <a
              href="https://developer.mozilla.org/en-US/docs/Web/API/RTCPeerConnection/createDataChannel#Browser_compatibility"
              rel="noreferrer noopener"
            >
              WebRTC Data Channels
            </a>
          </WithHoverSound>
          , which is required to use Hubs.
          <br />
          If you&quot;d like to use Hubs with Oculus or SteamVR, you can{" "}
          <WithHoverSound>
            <a href="https://www.mozilla.org/firefox" rel="noreferrer noopener">
              Download Firefox
            </a>
          </WithHoverSound>
          .
        </div>
      );
    } else {
      const reason = this.props.roomUnavailableReason || this.props.platformUnsupportedReason;
      const exitSubtitleId = `exit.subtitle.${reason || "exited"}`;
      subtitle = (
        <div>
          <FormattedMessage id={exitSubtitleId} />
          <p />
          {!["left", "kicked"].includes(this.props.roomUnavailableReason) && (
            <div>
              You can also{" "}
              <WithHoverSound>
                <a href="/">create a new room</a>
              </WithHoverSound>
              .
            </div>
          )}
        </div>
      );
    }

    return (
      <IntlProvider locale={lang} messages={messages}>
        <div className="exited-panel">
          <img className="exited-panel__logo" src="../assets/images/logo.svg" />
          <div className="exited-panel__subtitle">{subtitle}</div>
        </div>
      </IntlProvider>
    );
  };

  renderBotMode = () => {
    return (
      <div className="loading-panel">
        <img className="loading-panel__logo" src="../assets/images/logo.svg" />
        <input type="file" id="bot-audio-input" accept="audio/*" />
        <input type="file" id="bot-data-input" accept="application/json" />
      </div>
    );
  };

  renderLoader = () => {
    const nomore = (
      <h4 className={loaderStyles.loadingText}>
        <FormattedMessage id="loader.entering_lobby" />
      </h4>
    );
    const progress = this.state.loadingNum === 0 ? " " : `${this.state.loadedNum} / ${this.state.loadingNum} `;
    const usual = (
      <h4 className={loaderStyles.loadingText}>
        <FormattedMessage id="loader.loading" />
        {progress}
        <FormattedMessage id={this.state.loadingNum !== 1 ? "loader.objects" : "loader.object"} />
        ...
      </h4>
    );
    return (
      <IntlProvider locale={lang} messages={messages}>
        <div className="loading-panel">
          <img className="loading-panel__logo" src="../assets/images/hub-preview-light-no-shadow.png" />

          {this.state.noMoreLoadingUpdates ? nomore : usual}

          <div className="loader-wrap loader-bottom">
            <div className="loader">
              <div className="loader-center" />
            </div>
          </div>
        </div>
      </IntlProvider>
    );
  };

  renderEntryStartPanel = () => {
    const textRows = this.state.pendingMessage.split("\n").length;
    const pendingMessageTextareaHeight = textRows * 28 + "px";
    const pendingMessageFieldHeight = textRows * 28 + 20 + "px";
    const hasPush = navigator.serviceWorker && "PushManager" in window;
    const promptForNameAndAvatarBeforeEntry = !this.props.store.state.activity.hasChangedName;

    return (
      <div className={entryStyles.entryPanel}>
        <div className={entryStyles.name}>
          <span>{this.props.hubName}</span>
          {this.props.hubChannel.permissions.update_hub && (
            <StateLink
              stateKey="modal"
              stateValue="rename_room"
              history={this.props.history}
              className={entryStyles.editButton}
            >
              <i>
                <FontAwesomeIcon icon={faPencilAlt} />
              </i>
            </StateLink>
          )}
          {this.props.hubScene && (
            <StateLink
              stateKey="modal"
              stateValue="info"
              history={this.props.history}
              className={entryStyles.infoButton}
            >
              <i>
                <FontAwesomeIcon icon={faInfoCircle} />
              </i>
            </StateLink>
          )}
        </div>

        <div className={entryStyles.roomSubtitle}>
          <FormattedMessage id="entry.room" />
        </div>

        <div className={entryStyles.center}>
          {this.props.hubChannel.permissions.update_hub && (
            <WithHoverSound>
              <div
                className={entryStyles.chooseScene}
                onClick={() => this.props.mediaSearchStore.sourceNavigateWithNoNav("scenes")}
              >
                <i>
                  <FontAwesomeIcon icon={faImage} />
                </i>
                <FormattedMessage id="entry.change-scene" />
              </div>
            </WithHoverSound>
          )}

          <form onSubmit={this.sendMessage}>
            <div
              className={classNames({
                [styles.messageEntry]: true,
                [styles.messageEntryDisabled]: this.occupantCount() <= 1
              })}
              style={{ height: pendingMessageFieldHeight }}
            >
              <textarea
                className={classNames([styles.messageEntryInput, "chat-focus-target"])}
                value={this.state.pendingMessage}
                rows={textRows}
                style={{ height: pendingMessageTextareaHeight }}
                onFocus={e => handleTextFieldFocus(e.target)}
                onBlur={() => handleTextFieldBlur()}
                onChange={e => this.setState({ pendingMessage: e.target.value })}
                disabled={this.occupantCount() <= 1 ? true : false}
                onKeyDown={e => {
                  if (e.key === "Enter" && !e.shiftKey) {
                    this.sendMessage(e);
                  } else if (e.key === "Escape") {
                    e.target.blur();
                  }
                }}
                placeholder={
                  this.occupantCount() <= 1
                    ? "Nobody is here yet..."
                    : `Send message to ${this.occupantCount() - 1} other${this.occupantCount() - 1 > 1 ? "s" : ""}...`
                }
              />
              <WithHoverSound>
                <button
                  className={classNames([styles.messageEntryButton, styles.messageEntrySubmit])}
                  disabled={this.occupantCount() <= 1 ? true : false}
                  type="submit"
                >
                  <i>
                    <FontAwesomeIcon icon={faPaperPlane} />
                  </i>
                </button>
              </WithHoverSound>
            </div>
          </form>
        </div>

        {hasPush && (
          <div className={entryStyles.subscribe}>
            <input
              id="subscribe"
              type="checkbox"
              onChange={this.onSubscribeChanged}
              checked={this.state.isSubscribed === undefined ? this.props.initialIsSubscribed : this.state.isSubscribed}
            />
            <label htmlFor="subscribe">
              <FormattedMessage id="entry.notify_me" />
            </label>
          </div>
        )}

        <div className={entryStyles.buttonContainer}>
          <WithHoverSound>
            {promptForNameAndAvatarBeforeEntry || !this.props.forcedVREntryType ? (
              <StateLink
                stateKey="entry_step"
                stateValue={promptForNameAndAvatarBeforeEntry ? "profile" : "device"}
                history={this.props.history}
                className={classNames([entryStyles.actionButton, entryStyles.wideButton])}
              >
                <FormattedMessage id="entry.enter-room" />
              </StateLink>
            ) : (
              <button
                onClick={() => this.handleForceEntry()}
                className={classNames([entryStyles.actionButton, entryStyles.wideButton])}
              >
                <FormattedMessage id="entry.enter-room" />
              </button>
            )}
          </WithHoverSound>
        </div>
      </div>
    );
  };

  renderDevicePanel = () => {
    return (
      <div className={entryStyles.entryPanel}>
        <div onClick={() => this.props.history.goBack()} className={entryStyles.back}>
          <i>
            <FontAwesomeIcon icon={faArrowLeft} />
          </i>
          <FormattedMessage id="entry.back" />
        </div>

        <div className={entryStyles.title}>
          <FormattedMessage id="entry.choose-device" />
        </div>

        <div className={entryStyles.buttonContainer}>
          {this.props.availableVREntryTypes.cardboard !== VR_DEVICE_AVAILABILITY.no && (
            <div className={entryStyles.secondary} onClick={this.enterVR}>
              <FormattedMessage id="entry.cardboard" />
            </div>
          )}
          {this.props.availableVREntryTypes.generic !== VR_DEVICE_AVAILABILITY.no && (
            <GenericEntryButton secondary={true} onClick={this.enterVR} />
          )}
          {this.props.availableVREntryTypes.daydream === VR_DEVICE_AVAILABILITY.yes && (
            <DaydreamEntryButton secondary={true} onClick={this.enterDaydream} subtitle={null} />
          )}
          <DeviceEntryButton
            secondary={true}
            onClick={() => this.attemptLink()}
            isInHMD={this.props.availableVREntryTypes.isInHMD}
          />
          {this.props.availableVREntryTypes.safari === VR_DEVICE_AVAILABILITY.maybe && (
            <StateLink stateKey="modal" stateValue="safari" history={this.props.history}>
              <SafariEntryButton onClick={this.showSafariDialog} />
            </StateLink>
          )}
          {this.props.availableVREntryTypes.screen === VR_DEVICE_AVAILABILITY.yes && (
            <TwoDEntryButton onClick={this.enter2D} />
          )}
        </div>
      </div>
    );
  };

  renderScreensharing = () => {
    return (
      <label className={entryStyles.screenSharing}>
        <input
          className={entryStyles.checkbox}
          type="checkbox"
          value={this.state.shareScreen}
          onChange={this.setStateAndRequestScreen}
        />
        <FormattedMessage id="entry.enable-screen-sharing" />
      </label>
    );
  };

  renderMicPanel = granted => {
    return (
      <div className="mic-grant-panel">
        <div onClick={() => this.props.history.goBack()} className={entryStyles.back}>
          <i>
            <FontAwesomeIcon icon={faArrowLeft} />
          </i>
          <FormattedMessage id="entry.back" />
        </div>

        <div className="mic-grant-panel__grant-container">
          <div className="mic-grant-panel__title">
            <FormattedMessage id={granted ? "audio.granted-title" : "audio.grant-title"} />
          </div>
          <div className="mic-grant-panel__subtitle">
            <FormattedMessage id={granted ? "audio.granted-subtitle" : "audio.grant-subtitle"} />
          </div>
          <div className="mic-grant-panel__button-container">
            {granted ? (
              <WithHoverSound>
                <button className="mic-grant-panel__button" onClick={this.onMicGrantButton}>
                  <img src="../assets/images/mic_granted.png" srcSet="../assets/images/mic_granted@2x.png 2x" />
                </button>
              </WithHoverSound>
            ) : (
              <WithHoverSound>
                <button className="mic-grant-panel__button" onClick={this.onMicGrantButton}>
                  <img src="../assets/images/mic_denied.png" srcSet="../assets/images/mic_denied@2x.png 2x" />
                </button>
              </WithHoverSound>
            )}
          </div>
          <div className="mic-grant-panel__next-container">
            <WithHoverSound>
              <button className={classNames("mic-grant-panel__next")} onClick={this.onMicGrantButton}>
                <FormattedMessage id="audio.granted-next" />
              </button>
            </WithHoverSound>
          </div>
        </div>
      </div>
    );
  };

  renderAudioSetupPanel = () => {
    const maxLevelHeight = 111;
    const micClip = {
      clip: `rect(${maxLevelHeight - Math.floor(this.state.micLevel * maxLevelHeight)}px, 111px, 111px, 0px)`
    };
    const isMobileOrGo = isMobile || AFRAME.utils.device.isMobileVR();
    const speakerClip = { clip: `rect(${this.state.tonePlaying ? 0 : maxLevelHeight}px, 111px, 111px, 0px)` };
    const subtitleId = isMobileOrGo ? "audio.subtitle-mobile" : "audio.subtitle-desktop";
    return (
      <div className="audio-setup-panel">
        <div onClick={() => this.props.history.goBack()} className={entryStyles.back}>
          <i>
            <FontAwesomeIcon icon={faArrowLeft} />
          </i>
          <FormattedMessage id="entry.back" />
        </div>

        <div>
          <div className="audio-setup-panel__title">
            <FormattedMessage id="audio.title" />
          </div>
          <div className="audio-setup-panel__subtitle">
            {(isMobileOrGo || this.state.enterInVR) && <FormattedMessage id={subtitleId} />}
          </div>
          <div className="audio-setup-panel__levels">
            <div className="audio-setup-panel__levels__icon">
              <img
                src="../assets/images/level_background.png"
                srcSet="../assets/images/level_background@2x.png 2x"
                className="audio-setup-panel__levels__icon-part"
              />
              <img
                src="../assets/images/level_fill.png"
                srcSet="../assets/images/level_fill@2x.png 2x"
                className="audio-setup-panel__levels__icon-part"
                style={micClip}
              />
              {this.state.audioTrack ? (
                <img
                  src="../assets/images/mic_level.png"
                  srcSet="../assets/images/mic_level@2x.png 2x"
                  className="audio-setup-panel__levels__icon-part"
                />
              ) : (
                <img
                  src="../assets/images/mic_denied.png"
                  srcSet="../assets/images/mic_denied@2x.png 2x"
                  className="audio-setup-panel__levels__icon-part"
                />
              )}
              {this.state.audioTrack && (
                <div className="audio-setup-panel__levels__test_label">
                  <FormattedMessage id="audio.talk_to_test" />
                </div>
              )}
            </div>
            <WithHoverSound>
              <div className="audio-setup-panel__levels__icon_clickable" onClick={this.playTestTone}>
                <img
                  src="../assets/images/level_action_background.png"
                  srcSet="../assets/images/level_action_background@2x.png 2x"
                  className="audio-setup-panel__levels__icon-part"
                />
                <img
                  src="../assets/images/level_action_fill.png"
                  srcSet="../assets/images/level_action_fill@2x.png 2x"
                  className="audio-setup-panel__levels__icon-part"
                  style={speakerClip}
                />
                <img
                  src="../assets/images/speaker_level.png"
                  srcSet="../assets/images/speaker_level@2x.png 2x"
                  className="audio-setup-panel__levels__icon-part"
                />
                <div className="audio-setup-panel__levels__test_label">
                  <FormattedMessage id="audio.click_to_test" />
                </div>
              </div>
            </WithHoverSound>
          </div>
          {this.state.audioTrack && this.state.micDevices.length > 1 ? (
            <div className="audio-setup-panel__device-chooser">
              <WithHoverSound>
                <select
                  className="audio-setup-panel__device-chooser__dropdown"
                  value={this.selectedMicDeviceId()}
                  onChange={this.micDeviceChanged}
                >
                  {this.state.micDevices.map(d => (
                    <option key={d.deviceId} value={d.deviceId}>
                      &nbsp;&nbsp;&nbsp;&nbsp;&nbsp;
                      {d.label}
                    </option>
                  ))}
                </select>
              </WithHoverSound>
              <img
                className="audio-setup-panel__device-chooser__mic-icon"
                src="../assets/images/mic_small.png"
                srcSet="../assets/images/mic_small@2x.png 2x"
              />
              <img
                className="audio-setup-panel__device-chooser__dropdown-arrow"
                src="../assets/images/dropdown_arrow.png"
                srcSet="../assets/images/dropdown_arrow@2x.png 2x"
              />
            </div>
          ) : (
            <div />
          )}
          {this.shouldShowHmdMicWarning() && (
            <div className="audio-setup-panel__hmd-mic-warning">
              <img
                src="../assets/images/warning_icon.png"
                srcSet="../assets/images/warning_icon@2x.png 2x"
                className="audio-setup-panel__hmd-mic-warning__icon"
              />
              <span className="audio-setup-panel__hmd-mic-warning__label">
                <FormattedMessage id="audio.hmd-mic-warning" />
              </span>
            </div>
          )}
        </div>
        <div className="audio-setup-panel__enter-button-container">
          <WithHoverSound>
            <button className="audio-setup-panel__enter-button" onClick={this.onAudioReadyButton}>
              <FormattedMessage id="audio.enter-now" />
            </button>
          </WithHoverSound>
        </div>
      </div>
    );
  };

  isInModalOrOverlay = () => {
    if (
      this.state.entered &&
      (IN_ROOM_MODAL_ROUTER_PATHS.find(x => sluglessPath(this.props.history.location).startsWith(x)) ||
        IN_ROOM_MODAL_QUERY_VARS.find(x => new URLSearchParams(this.props.history.location.search).get(x)))
    ) {
      return true;
    }

    return !!(
      (this.props.history &&
        this.props.history.location.state &&
        (this.props.history.location.state.modal || this.props.history.location.state.overlay)) ||
      this.state.dialog
    );
  };

  render() {
    const isExited = this.state.exited || this.props.roomUnavailableReason || this.props.platformUnsupportedReason;

    const isLoading = !this.state.hideLoader || !this.state.didConnectToNetworkedScene;

    if (isExited) return this.renderExitedPane();
    if (isLoading) return this.renderLoader();
    if (this.props.isBotMode) return this.renderBotMode();

    const entered = this.state.entered;

    const entryDialog = this.isWaitingForAutoExit() ? (
      <AutoExitWarning secondsRemaining={this.state.secondsRemainingBeforeAutoExit} onCancel={this.endAutoExitTimer} />
    ) : (
      <div className={entryStyles.entryDialog}>
        <StateRoute stateKey="entry_step" stateValue="device" history={this.props.history}>
          {this.renderDevicePanel()}
        </StateRoute>
        <StateRoute stateKey="entry_step" stateValue="mic_grant" history={this.props.history}>
          {this.renderMicPanel(false)}
        </StateRoute>
        <StateRoute stateKey="entry_step" stateValue="mic_granted" history={this.props.history}>
          {this.renderMicPanel(true)}
        </StateRoute>
        <StateRoute stateKey="entry_step" stateValue="audio" history={this.props.history}>
          {this.renderAudioSetupPanel()}
        </StateRoute>
        <StateRoute stateKey="entry_step" stateValue="" history={this.props.history}>
          {this.renderEntryStartPanel()}
        </StateRoute>
      </div>
    );

    const dialogBoxContentsClassNames = classNames({
      [styles.uiInteractive]: !this.isInModalOrOverlay(),
      [styles.uiDialogBoxContents]: true,
      [styles.backgrounded]: this.isInModalOrOverlay()
    });

    const showVREntryButton = entered && this.props.availableVREntryTypes.isInHMD;

    const textRows = this.state.pendingMessage.split("\n").length;
    const pendingMessageTextareaHeight = textRows * 28 + "px";
    const pendingMessageFieldHeight = textRows * 28 + 20 + "px";

    const rootStyles = {
      [styles.ui]: true,
      "ui-root": true,
      "in-modal-or-overlay": this.isInModalOrOverlay(),
      [styles.messageEntryOnTop]: this.state.messageEntryOnTop
    };

    const presenceLogEntries = this.props.presenceLogEntries || [];

    const mediaSource = this.props.mediaSearchStore.getUrlMediaSource(this.props.history.location);

    // Allow scene picker pre-entry, otherwise wait until entry
    const showMediaBrowser = mediaSource && (mediaSource === "scenes" || this.state.entered);

    return (
      <ReactAudioContext.Provider value={this.state.audioContext}>
        <IntlProvider locale={lang} messages={messages}>
          <div className={classNames(rootStyles)}>
            {this.state.dialog}

            <StateRoute
              stateKey="overlay"
              stateValue="profile"
              history={this.props.history}
              render={props => (
                <ProfileEntryPanel
                  {...props}
                  signedIn={this.state.signedIn}
                  onSignIn={this.showSignInDialog}
                  onSignOut={this.signOut}
                  finished={this.onProfileFinished}
                  store={this.props.store}
                  customSkinEnabled={customSkinEnabled}
                  advanced={advancedAvatarEditor}
                />
              )}
            />
            {showMediaBrowser && (
              <MediaBrowser
                history={this.props.history}
                mediaSearchStore={this.props.mediaSearchStore}
                hubChannel={this.props.hubChannel}
                onMediaSearchResultEntrySelected={this.props.onMediaSearchResultEntrySelected}
              />
            )}
            <StateRoute
              stateKey="entry_step"
              stateValue="profile"
              history={this.props.history}
              render={props => (
                <ProfileEntryPanel
                  {...props}
                  finished={() => {
                    const unsubscribe = this.props.history.listen(() => {
                      unsubscribe();

                      if (this.props.forcedVREntryType) {
                        this.handleForceEntry();
                      } else {
                        this.pushHistoryState("entry_step", "device");
                      }
                    });

                    this.onProfileFinished();
                  }}
                  store={this.props.store}
                  signedIn={this.state.signedIn}
                  onSignIn={this.showSignInDialog}
                  onSignOut={this.signOut}
                  customSkinEnabled={customSkinEnabled}
                  advanced={advancedAvatarEditor}
                />
              )}
            />
            <StateRoute
              stateKey="modal"
              stateValue="rename_room"
              history={this.props.history}
              render={() =>
                this.renderDialog(RenameRoomDialog, { onRename: name => this.props.hubChannel.rename(name) })
              }
            />
            <StateRoute
              stateKey="modal"
              stateValue="help"
              history={this.props.history}
              render={() => this.renderDialog(HelpDialog)}
            />
            <StateRoute
              stateKey="modal"
              stateValue="safari"
              history={this.props.history}
              render={() => this.renderDialog(SafariDialog)}
            />
            <StateRoute
              stateKey="modal"
              stateValue="support"
              history={this.props.history}
              render={() => this.renderDialog(InviteTeamDialog, { hubChannel: this.props.hubChannel })}
            />
            <StateRoute
              stateKey="modal"
              stateValue="create"
              history={this.props.history}
              render={() => this.renderDialog(CreateObjectDialog, { onCreate: this.createObject })}
            />
            <StateRoute
              stateKey="modal"
              stateValue="change_scene"
              history={this.props.history}
              render={() => this.renderDialog(ChangeSceneDialog, { onChange: this.changeScene })}
            />
            <StateRoute
              stateKey="modal"
              stateValue="webvr"
              history={this.props.history}
              render={() => this.renderDialog(WebVRRecommendDialog)}
            />
            <StateRoute
              stateKey="modal"
              stateValue="webrtc-screenshare"
              history={this.props.history}
              render={() => this.renderDialog(WebRTCScreenshareUnsupportedDialog)}
            />
            <StateRoute
              stateKey="modal"
              stateValue="info"
              history={this.props.history}
              render={() =>
                this.renderDialog(RoomInfoDialog, { scene: this.props.hubScene, hubName: this.props.hubName })
              }
            />

            {(!this.state.entered || this.isWaitingForAutoExit()) && (
              <div className={styles.uiDialog}>
                <PresenceLog entries={presenceLogEntries} hubId={this.props.hubId} />
                <div className={dialogBoxContentsClassNames}>{entryDialog}</div>
              </div>
            )}

            {entered && (
              <PresenceLog
                onTop={this.state.messageEntryOnTop}
                inRoom={true}
                entries={presenceLogEntries}
                hubId={this.props.hubId}
              />
            )}
            {entered &&
              this.props.activeTips.bottom && (
                <div className={styles.bottomTip}>
                  <button className={styles.tipCancel} onClick={() => markTipScopeFinished("bottom")}>
                    <i>
                      <FontAwesomeIcon icon={faTimes} />
                    </i>
                  </button>
                  {this.props.activeTips.bottom.endsWith(".spawn_menu") ? (
                    <div className={styles.spawnTip}>
                      <FormattedMessage id={`tips.${this.props.activeTips.bottom}-pre`} />
                      <div className={classNames(styles.spawnTipIcon)} />
                      <FormattedMessage id={`tips.${this.props.activeTips.bottom}-post`} />
                    </div>
                  ) : (
                    <div className={styles.tip}>
                      <FormattedMessage id={`tips.${this.props.activeTips.bottom}`} />
                    </div>
                  )}
                </div>
              )}
<<<<<<< HEAD
            {entered &&
              !this.state.frozen && (
                <form onSubmit={this.sendMessage}>
                  <div
                    className={classNames({
                      [styles.messageEntryInRoom]: true,
                      [styles.messageEntryOnMobile]: isMobile
                    })}
                    style={{ height: pendingMessageFieldHeight }}
=======
            {entered && (
              <form onSubmit={this.sendMessage}>
                <div
                  className={classNames({ [styles.messageEntryInRoom]: true, [styles.messageEntryOnMobile]: isMobile })}
                  style={{ height: pendingMessageFieldHeight }}
                >
                  {this.state.pendingMessage.startsWith("/") && (
                    <ChatCommandHelp
                      onTop={this.state.messageEntryOnTop}
                      matchingPrefix={this.state.pendingMessage.substring(1)}
                    />
                  )}
                  <input
                    id="message-entry-media-input"
                    type="file"
                    style={{ display: "none" }}
                    accept={isMobile ? "image/*" : "*"}
                    multiple
                    onChange={e => {
                      for (const file of e.target.files) {
                        this.createObject(file);
                      }
                    }}
                  />
                  <label
                    htmlFor="message-entry-media-input"
                    title={"Upload"}
                    className={classNames([
                      styles.messageEntryButton,
                      styles.messageEntryButtonInRoom,
                      styles.messageEntryUpload
                    ])}
                  >
                    <i>
                      <FontAwesomeIcon icon={isMobile ? faCamera : faPlus} />
                    </i>
                  </label>
                  <textarea
                    style={{ height: pendingMessageTextareaHeight }}
                    className={classNames([
                      styles.messageEntryInput,
                      styles.messageEntryInputInRoom,
                      "chat-focus-target"
                    ])}
                    value={this.state.pendingMessage}
                    rows={textRows}
                    onFocus={e => {
                      handleTextFieldFocus(e.target);
                      this.setState({ messageEntryOnTop: isMobile });
                    }}
                    onBlur={() => {
                      handleTextFieldBlur();
                      this.setState({ messageEntryOnTop: false });
                    }}
                    onChange={e => {
                      e.stopPropagation();
                      this.setState({ pendingMessage: e.target.value });
                    }}
                    onKeyDown={e => {
                      if (e.key === "Enter" && !e.ctrlKey && !e.shiftKey) {
                        this.sendMessage(e);
                      } else if (e.key === "Enter" && e.ctrlKey) {
                        spawnChatMessage(e.target.value);
                        this.setState({ pendingMessage: "" });
                        e.target.blur();
                      } else if (e.key === "Escape") {
                        e.target.blur();
                      }
                    }}
                    placeholder="Send to room..."
                  />
                  <button
                    className={classNames([styles.messageEntrySpawn])}
                    onClick={() => {
                      if (this.state.pendingMessage.length > 0) {
                        spawnChatMessage(this.state.pendingMessage);
                        this.setState({ pendingMessage: "" });
                      } else {
                        this.pushHistoryState("modal", "create");
                      }
                    }}
                  />
                  <button
                    type="submit"
                    className={classNames([
                      styles.messageEntryButton,
                      styles.messageEntryButtonInRoom,
                      styles.messageEntrySubmit
                    ])}
>>>>>>> 8e72ce04
                  >
                    {this.state.pendingMessage.startsWith("/") && (
                      <ChatCommandHelp
                        onTop={this.state.messageEntryOnTop}
                        matchingPrefix={this.state.pendingMessage.substring(1)}
                      />
                    )}
                    <input
                      id="message-entry-media-input"
                      type="file"
                      style={{ display: "none" }}
                      accept={isMobile ? "image/*" : "*"}
                      multiple
                      onChange={e => {
                        for (const file of e.target.files) {
                          this.createObject(file);
                        }
                      }}
                    />
                    <label
                      htmlFor="message-entry-media-input"
                      title={"Upload"}
                      className={classNames([
                        styles.messageEntryButton,
                        styles.messageEntryButtonInRoom,
                        styles.messageEntryUpload
                      ])}
                    >
                      <i>
                        <FontAwesomeIcon icon={isMobile ? faCamera : faPlus} />
                      </i>
                    </label>
                    <textarea
                      style={{ height: pendingMessageTextareaHeight }}
                      className={classNames([
                        styles.messageEntryInput,
                        styles.messageEntryInputInRoom,
                        "chat-focus-target"
                      ])}
                      value={this.state.pendingMessage}
                      rows={textRows}
                      onFocus={e => {
                        handleTextFieldFocus(e.target);
                        this.setState({ messageEntryOnTop: isMobile });
                      }}
                      onBlur={() => {
                        handleTextFieldBlur();
                        this.setState({ messageEntryOnTop: false });
                      }}
                      onChange={e => {
                        e.stopPropagation();
                        this.setState({ pendingMessage: e.target.value });
                      }}
                      onKeyDown={e => {
                        if (e.key === "Enter" && !e.shiftKey) {
                          this.sendMessage(e);
                        } else if (e.key === "Enter" && e.shiftKey && e.ctrlKey) {
                          spawnChatMessage(e.target.value);
                          this.setState({ pendingMessage: "" });
                        } else if (e.key === "Escape") {
                          e.target.blur();
                        }
                      }}
                      placeholder="Send to room..."
                    />
                    <button
                      className={classNames([styles.messageEntrySpawn])}
                      onClick={() => {
                        if (this.state.pendingMessage.length > 0) {
                          spawnChatMessage(this.state.pendingMessage);
                          this.setState({ pendingMessage: "" });
                        } else {
                          this.pushHistoryState("modal", "create");
                        }
                      }}
                    />
                    <button
                      type="submit"
                      className={classNames([
                        styles.messageEntryButton,
                        styles.messageEntryButtonInRoom,
                        styles.messageEntrySubmit
                      ])}
                    >
                      <i>
                        <FontAwesomeIcon icon={faPaperPlane} />
                      </i>
                    </button>
                  </div>
                </form>
              )}

            {entered &&
              this.state.frozen && (
                <button className={styles.leaveButton} onClick={() => this.exit("left")}>
                  <FormattedMessage id="entry.leave-room" />
                </button>
              )}

            {!this.state.frozen && (
              <div
                className={classNames({
                  [styles.inviteContainer]: true,
                  [styles.inviteContainerBelowHud]: entered,
                  [styles.inviteContainerInverted]: this.state.showInviteDialog
                })}
              >
                {!showVREntryButton &&
                  !this.props.activeTips.top && (
                    <WithHoverSound>
                      <button
                        className={classNames({ [styles.hideSmallScreens]: this.occupantCount() > 1 && entered })}
                        onClick={() => this.toggleInviteDialog()}
                      >
                        <FormattedMessage id="entry.invite-others-nag" />
                      </button>
                    </WithHoverSound>
                  )}
                {!showVREntryButton &&
                  this.occupantCount() > 1 &&
                  !this.props.activeTips.top &&
                  entered && (
                    <WithHoverSound>
                      <button onClick={this.onMiniInviteClicked} className={styles.inviteMiniButton}>
                        <span>
                          {this.state.miniInviteActivated
                            ? navigator.share
                              ? "sharing..."
                              : "copied!"
                            : "hub.link/" + this.props.hubId}
                        </span>
                      </button>
                    </WithHoverSound>
                  )}
                {showVREntryButton && (
                  <WithHoverSound>
                    <button onClick={() => this.props.scene.enterVR()}>
                      <FormattedMessage id="entry.enter-in-vr" />
                    </button>
                  </WithHoverSound>
                )}
                {this.state.showInviteDialog && (
                  <InviteDialog
                    allowShare={!this.props.availableVREntryTypes.isInHMD}
                    entryCode={this.props.hubEntryCode}
                    hubId={this.props.hubId}
                    onClose={() => this.setState({ showInviteDialog: false })}
                  />
                )}
              </div>
            )}

            <StateRoute
              stateKey="overlay"
              stateValue="link"
              history={this.props.history}
              render={() => (
                <LinkDialog
                  linkCode={this.state.linkCode}
                  onClose={() => {
                    this.state.linkCodeCancel();
                    this.setState({ linkCode: null, linkCodeCancel: null });
                    this.props.history.goBack();
                  }}
                />
              )}
            />

            <div
              onClick={() => this.setState({ showSettingsMenu: !this.state.showSettingsMenu })}
              className={classNames({
                [styles.settingsInfo]: true,
                [styles.settingsInfoSelected]: this.state.showSettingsMenu
              })}
            >
              <FontAwesomeIcon icon={faBars} />
            </div>

            <div
              onClick={() => this.setState({ showPresenceList: !this.state.showPresenceList })}
              className={classNames({
                [styles.presenceInfo]: true,
                [styles.presenceInfoSelected]: this.state.showPresenceList
              })}
            >
              <FontAwesomeIcon icon={faUsers} />
              <span className={styles.occupantCount}>{this.occupantCount()}</span>
            </div>

            {this.state.showPresenceList &&
              !this.state.messageEntryOnTop && (
                <PresenceList
                  history={this.props.history}
                  presences={this.props.presences}
                  sessionId={this.props.sessionId}
                  signedIn={this.state.signedIn}
                  email={this.props.store.state.credentials.email}
                  onSignIn={this.showSignInDialog}
                  onSignOut={this.signOut}
                />
              )}

            {this.state.showSettingsMenu &&
              !this.state.messageEntryOnTop && (
                <SettingsMenu
                  history={this.props.history}
                  mediaSearchStore={this.props.mediaSearchStore}
                  hideSettings={() => this.setState({ showSettingsMenu: false })}
                  hubChannel={this.props.hubChannel}
                  hubScene={this.props.hubScene}
                />
              )}

            {entered && !this.state.frozen ? (
              <div className={styles.topHud}>
                <TwoDHUD.TopHUD
                  history={this.props.history}
                  mediaSearchStore={this.props.mediaSearchStore}
                  muted={this.state.muted}
                  frozen={this.state.frozen}
                  spacebubble={this.state.spacebubble}
                  videoShareMediaSource={this.state.videoShareMediaSource}
                  activeTip={this.props.activeTips && this.props.activeTips.top}
                  isCursorHoldingPen={this.props.isCursorHoldingPen}
                  hasActiveCamera={this.props.hasActiveCamera}
                  onToggleMute={this.toggleMute}
                  onToggleFreeze={this.toggleFreeze}
                  onToggleSpaceBubble={this.toggleSpaceBubble}
                  onSpawnPen={this.spawnPen}
                  onSpawnCamera={() => this.props.scene.emit("action_toggle_camera")}
                  onShareVideo={this.shareVideo}
                  onEndShareVideo={this.endShareVideo}
                  onShareVideoNotCapable={() => this.showWebRTCScreenshareUnsupportedDialog()}
                />
                {this.props.isSupportAvailable && (
                  <div className={styles.nagCornerButton}>
                    <WithHoverSound>
                      <StateLink stateKey="modal" stateValue="support" history={this.props.history}>
                        <button>
                          <FormattedMessage id="entry.invite-team-nag" />
                        </button>
                      </StateLink>
                    </WithHoverSound>
                  </div>
                )}
              </div>
            ) : null}
          </div>
        </IntlProvider>
      </ReactAudioContext.Provider>
    );
  }
}

export default UIRoot;<|MERGE_RESOLUTION|>--- conflicted
+++ resolved
@@ -478,8 +478,8 @@
     this.exit();
   };
 
-  exit = reason => {
-    this.props.exitScene(reason);
+  exit = () => {
+    this.props.exitScene();
     this.setState({ exited: true });
   };
 
@@ -888,7 +888,7 @@
       );
     } else {
       const reason = this.props.roomUnavailableReason || this.props.platformUnsupportedReason;
-      const exitSubtitleId = `exit.subtitle.${reason || "exited"}`;
+      const exitSubtitleId = `exit.subtitle.${this.state.exited ? "exited" : reason}`;
       subtitle = (
         <div>
           <FormattedMessage id={exitSubtitleId} />
@@ -1565,17 +1565,6 @@
                   )}
                 </div>
               )}
-<<<<<<< HEAD
-            {entered &&
-              !this.state.frozen && (
-                <form onSubmit={this.sendMessage}>
-                  <div
-                    className={classNames({
-                      [styles.messageEntryInRoom]: true,
-                      [styles.messageEntryOnMobile]: isMobile
-                    })}
-                    style={{ height: pendingMessageFieldHeight }}
-=======
             {entered && (
               <form onSubmit={this.sendMessage}>
                 <div
@@ -1665,98 +1654,14 @@
                       styles.messageEntryButtonInRoom,
                       styles.messageEntrySubmit
                     ])}
->>>>>>> 8e72ce04
                   >
-                    {this.state.pendingMessage.startsWith("/") && (
-                      <ChatCommandHelp
-                        onTop={this.state.messageEntryOnTop}
-                        matchingPrefix={this.state.pendingMessage.substring(1)}
-                      />
-                    )}
-                    <input
-                      id="message-entry-media-input"
-                      type="file"
-                      style={{ display: "none" }}
-                      accept={isMobile ? "image/*" : "*"}
-                      multiple
-                      onChange={e => {
-                        for (const file of e.target.files) {
-                          this.createObject(file);
-                        }
-                      }}
-                    />
-                    <label
-                      htmlFor="message-entry-media-input"
-                      title={"Upload"}
-                      className={classNames([
-                        styles.messageEntryButton,
-                        styles.messageEntryButtonInRoom,
-                        styles.messageEntryUpload
-                      ])}
-                    >
-                      <i>
-                        <FontAwesomeIcon icon={isMobile ? faCamera : faPlus} />
-                      </i>
-                    </label>
-                    <textarea
-                      style={{ height: pendingMessageTextareaHeight }}
-                      className={classNames([
-                        styles.messageEntryInput,
-                        styles.messageEntryInputInRoom,
-                        "chat-focus-target"
-                      ])}
-                      value={this.state.pendingMessage}
-                      rows={textRows}
-                      onFocus={e => {
-                        handleTextFieldFocus(e.target);
-                        this.setState({ messageEntryOnTop: isMobile });
-                      }}
-                      onBlur={() => {
-                        handleTextFieldBlur();
-                        this.setState({ messageEntryOnTop: false });
-                      }}
-                      onChange={e => {
-                        e.stopPropagation();
-                        this.setState({ pendingMessage: e.target.value });
-                      }}
-                      onKeyDown={e => {
-                        if (e.key === "Enter" && !e.shiftKey) {
-                          this.sendMessage(e);
-                        } else if (e.key === "Enter" && e.shiftKey && e.ctrlKey) {
-                          spawnChatMessage(e.target.value);
-                          this.setState({ pendingMessage: "" });
-                        } else if (e.key === "Escape") {
-                          e.target.blur();
-                        }
-                      }}
-                      placeholder="Send to room..."
-                    />
-                    <button
-                      className={classNames([styles.messageEntrySpawn])}
-                      onClick={() => {
-                        if (this.state.pendingMessage.length > 0) {
-                          spawnChatMessage(this.state.pendingMessage);
-                          this.setState({ pendingMessage: "" });
-                        } else {
-                          this.pushHistoryState("modal", "create");
-                        }
-                      }}
-                    />
-                    <button
-                      type="submit"
-                      className={classNames([
-                        styles.messageEntryButton,
-                        styles.messageEntryButtonInRoom,
-                        styles.messageEntrySubmit
-                      ])}
-                    >
-                      <i>
-                        <FontAwesomeIcon icon={faPaperPlane} />
-                      </i>
-                    </button>
-                  </div>
-                </form>
-              )}
+                    <i>
+                      <FontAwesomeIcon icon={faPaperPlane} />
+                    </i>
+                  </button>
+                </div>
+              </form>
+            )}
 
             {entered &&
               this.state.frozen && (
@@ -1818,21 +1723,23 @@
               </div>
             )}
 
-            <StateRoute
-              stateKey="overlay"
-              stateValue="link"
-              history={this.props.history}
-              render={() => (
-                <LinkDialog
-                  linkCode={this.state.linkCode}
-                  onClose={() => {
-                    this.state.linkCodeCancel();
-                    this.setState({ linkCode: null, linkCodeCancel: null });
-                    this.props.history.goBack();
-                  }}
-                />
-              )}
-            />
+            {!this.state.frozen && (
+              <StateRoute
+                stateKey="overlay"
+                stateValue="link"
+                history={this.props.history}
+                render={() => (
+                  <LinkDialog
+                    linkCode={this.state.linkCode}
+                    onClose={() => {
+                      this.state.linkCodeCancel();
+                      this.setState({ linkCode: null, linkCodeCancel: null });
+                      this.props.history.goBack();
+                    }}
+                  />
+                )}
+              />
+            )}
 
             <div
               onClick={() => this.setState({ showSettingsMenu: !this.state.showSettingsMenu })}
