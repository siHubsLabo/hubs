import React, { Component } from "react";
import PropTypes from "prop-types";
import classNames from "classnames";
import { VR_DEVICE_AVAILABILITY } from "../utils/vr-caps-detect";
import queryString from "query-string";
import MobileDetect from "mobile-detect";
import { IntlProvider, FormattedMessage, addLocaleData } from "react-intl";
import en from "react-intl/locale-data/en";
import MovingAverage from "moving-average";

import AutoExitWarning from "./auto-exit-warning";
import { TwoDEntryButton, GenericEntryButton, GearVREntryButton, DaydreamEntryButton } from "./entry-buttons.js";
import { ProfileInfoHeader } from "./profile-info-header.js";
import ProfileEntryPanel from "./profile-entry-panel";
import TwoDHUD from "./2d-hud";

const mobiledetect = new MobileDetect(navigator.userAgent);

const lang = ((navigator.languages && navigator.languages[0]) || navigator.language || navigator.userLanguage)
  .toLowerCase()
  .split(/[_-]+/)[0];

import localeData from "../assets/translations.data.json";
addLocaleData([...en]);

const messages = localeData[lang] || localeData.en;

const ENTRY_STEPS = {
  start: "start",
  mic_grant: "mic_grant",
  mic_granted: "mic_granted",
  audio_setup: "audio_setup",
  finished: "finished"
};

// This is a list of regexes that match the microphone labels of HMDs.
//
// If entering VR mode, and if any of these regexes match an audio device,
// the user will be prevented from entering VR until one of those devices is
// selected as the microphone.
//
// Note that this doesn't have to be exhaustive: if no devices match any regex
// then we rely upon the user to select the proper mic.
const HMD_MIC_REGEXES = [/\Wvive\W/i, /\Wrift\W/i];

async function grantedMicLabels() {
  const mediaDevices = await navigator.mediaDevices.enumerateDevices();
  return mediaDevices.filter(d => d.label && d.kind === "audioinput").map(d => d.label);
}

const AUTO_EXIT_TIMER_SECONDS = 10;

class UIRoot extends Component {
  static propTypes = {
    enterScene: PropTypes.func,
    exitScene: PropTypes.func,
    concurrentLoadDetector: PropTypes.object,
    disableAutoExitOnConcurrentLoad: PropTypes.bool,
    forcedVREntryType: PropTypes.string,
    enableScreenSharing: PropTypes.bool,
    store: PropTypes.object,
    scene: PropTypes.object,
    htmlPrefix: PropTypes.string,
    showProfileEntry: PropTypes.bool,
    availableVREntryTypes: PropTypes.object,
    initialEnvironmentLoaded: PropTypes.bool,
    janusRoomId: PropTypes.number
  };

  state = {
    entryStep: ENTRY_STEPS.start,
    enterInVR: false,

    shareScreen: false,
    requestedScreen: false,
    mediaStream: null,
    videoTrack: null,
    audioTrack: null,

    toneInterval: null,
    tonePlaying: false,

    micLevel: 0,
    micDevices: [],
    micUpdateInterval: null,

    profileNamePending: "Hello",

    autoExitTimerStartedAt: null,
    autoExitTimerInterval: null,
    secondsRemainingBeforeAutoExit: Infinity,

    exited: false,

    showProfileEntry: false
  };

  constructor(props) {
    super(props);
    this.state.showProfileEntry = this.props.showProfileEntry;
  }

  componentDidMount() {
    this.setupTestTone();
    this.props.concurrentLoadDetector.addEventListener("concurrentload", this.onConcurrentLoad);
    this.micLevelMovingAverage = MovingAverage(100);
    this.props.scene.addEventListener("loaded", this.onSceneLoaded);
    this.props.scene.addEventListener("stateadded", this.onAframeStateChanged);
    this.props.scene.addEventListener("stateremoved", this.onAframeStateChanged);
    this.props.scene.addEventListener("exit", this.exit);
  }

<<<<<<< HEAD
  componentWillUnmount() {
    this.props.scene.removeEventListener("loaded", this.onSceneLoaded);
    this.props.scene.removeEventListener("exit", this.exit);
=======
  componentDidUpdate(prevProps) {
    if (this.props.availableVREntryTypes && prevProps.availableVREntryTypes !== this.props.availableVREntryTypes) {
      this.handleForcedVREntryType();
    }
>>>>>>> fb036eb9
  }

  onSceneLoaded = () => {
    this.setState({ sceneLoaded: true });
  };

  // TODO: mute state should probably actually just live in react land
  onAframeStateChanged = e => {
    if (e.detail !== "muted") return;
    this.setState({
      muted: this.props.scene.is("muted")
    });
  };

  toggleMute = () => {
    this.props.scene.emit("action_mute");
  };

  handleForcedVREntryType = () => {
    if (!this.props.forcedVREntryType) return;

    if (this.props.forcedVREntryType === "daydream") {
      this.enterDaydream();
    } else if (this.props.forcedVREntryType === "gearvr") {
      this.enterGearVR();
    } else if (this.props.forcedVREntryType === "vr") {
      this.enterVR();
    } else if (this.props.forcedVREntryType === "2d") {
      this.enter2D();
    }
  };

  setupTestTone = () => {
    const toneClip = document.querySelector("#test-tone");
    const toneLength = 1800;
    const toneDelay = 5000;

    const toneIndicatorLoop = () => {
      this.setState({ tonePlaying: false });

      setTimeout(() => {
        this.setState({ tonePlaying: true });
        setTimeout(() => {
          this.setState({ tonePlaying: false });
        }, toneLength);
      }, toneDelay);
    };

    toneClip.addEventListener("seeked", toneIndicatorLoop);
    toneClip.addEventListener("playing", toneIndicatorLoop);
  };

  startTestTone = () => {
    const toneClip = document.querySelector("#test-tone");
    toneClip.loop = true;
    toneClip.play();
  };

  stopTestTone = () => {
    const toneClip = document.querySelector("#test-tone");
    toneClip.pause();
    toneClip.currentTime = 0;

    this.setState({ tonePlaying: false });
  };

  onConcurrentLoad = () => {
    if (this.props.disableAutoExitOnConcurrentLoad) return;

    const autoExitTimerInterval = setInterval(() => {
      let secondsRemainingBeforeAutoExit = Infinity;

      if (this.state.autoExitTimerStartedAt) {
        const secondsSinceStart = (new Date() - this.state.autoExitTimerStartedAt) / 1000;
        secondsRemainingBeforeAutoExit = Math.max(0, Math.floor(AUTO_EXIT_TIMER_SECONDS - secondsSinceStart));
      }

      this.setState({ secondsRemainingBeforeAutoExit });
      this.checkForAutoExit();
    }, 500);

    this.setState({ autoExitTimerStartedAt: new Date(), autoExitTimerInterval });
  };

  checkForAutoExit = () => {
    if (this.state.secondsRemainingBeforeAutoExit !== 0) return;
    this.endAutoExitTimer();
    this.exit();
  };

  exit = () => {
    this.props.exitScene();
    this.setState({ exited: true });
  };

  isWaitingForAutoExit = () => {
    return this.state.secondsRemainingBeforeAutoExit <= AUTO_EXIT_TIMER_SECONDS;
  };

  endAutoExitTimer = () => {
    clearInterval(this.state.autoExitTimerInterval);
    this.setState({
      autoExitTimerStartedAt: null,
      autoExitTimerInterval: null,
      secondsRemainingBeforeAutoExit: Infinity
    });
  };

  hasGrantedMicPermissions = async () => {
    if (this.state.requestedScreen) {
      // There is no way to tell if you've granted mic permissions in a previous session if we've
      // already prompted for screen sharing permissions, so we have to assume that we've never granted permissions.
      // Fortunately, if you *have* granted permissions permanently, there won't be a second browser prompt, but we
      // can't determine that before hand.
      // See https://bugzilla.mozilla.org/show_bug.cgi?id=1449783 for a potential solution in the future.
      return false;
    } else {
      // If we haven't requested the screen in this session, check if we've granted permissions in a previous session.
      return (await grantedMicLabels()).length > 0;
    }
  };

  performDirectEntryFlow = async enterInVR => {
    this.setState({ enterInVR });

    const hasGrantedMic = await this.hasGrantedMicPermissions();

    if (hasGrantedMic) {
      await this.setMediaStreamToDefault();
      await this.beginAudioSetup();
    } else {
      this.setState({ entryStep: ENTRY_STEPS.mic_grant });
    }
  };

  enter2D = async () => {
    await this.performDirectEntryFlow(false);
  };

  enterVR = async () => {
    await this.performDirectEntryFlow(true);
  };

  enterGearVR = async () => {
    if (this.props.availableVREntryTypes.gearvr === VR_DEVICE_AVAILABILITY.yes) {
      await this.performDirectEntryFlow(true);
    } else {
      this.exit();

      // Launch via Oculus Browser
      const location = window.location;
      const qs = queryString.parse(location.search);
      qs.vr_entry_type = "gearvr"; // Auto-choose 'gearvr' after landing in Oculus Browser

      const ovrwebUrl =
        `ovrweb://${location.protocol || "http:"}//${location.host}` +
        `${location.pathname || ""}?${queryString.stringify(qs)}#${location.hash || ""}`;

      window.location = ovrwebUrl;
    }
  };

  enterDaydream = async () => {
    if (this.props.availableVREntryTypes.daydream == VR_DEVICE_AVAILABILITY.maybe) {
      this.exit();

      // We are not in mobile chrome, so launch into chrome via an Intent URL
      const location = window.location;
      const qs = queryString.parse(location.search);
      qs.vr_entry_type = "daydream"; // Auto-choose 'daydream' after landing in chrome

      const intentUrl =
        `intent://${location.host}${location.pathname || ""}?` +
        `${queryString.stringify(qs)}#Intent;scheme=${(location.protocol || "http:").replace(":", "")};` +
        `action=android.intent.action.VIEW;package=com.android.chrome;end;`;

      window.location = intentUrl;
    } else {
      await this.performDirectEntryFlow(true);
    }
  };

  micDeviceChanged = async ev => {
    const constraints = { audio: { deviceId: { exact: [ev.target.value] } } };
    await this.fetchAudioTrack(constraints);
    await this.setupNewMediaStream();
  };

  setMediaStreamToDefault = async () => {
    let hasAudio = false;
    const { lastUsedMicDeviceId } = this.props.store.state;

    // Try to fetch last used mic, if there was one.
    if (lastUsedMicDeviceId) {
      hasAudio = await this.fetchAudioTrack({ audio: { deviceId: { ideal: lastUsedMicDeviceId } } });
    } else {
      hasAudio = await this.fetchAudioTrack({ audio: true });
    }

    await this.setupNewMediaStream();

    return { hasAudio };
  };

  setStateAndRequestScreen = async e => {
    const checked = e.target.checked;
    await this.setState({ requestedScreen: true, shareScreen: checked });
    if (checked) {
      this.fetchVideoTrack({
        video: {
          mediaSource: "screen",
          // Work around BMO 1449832 by calculating the width. This will break for multi monitors if you share anything
          // other than your current monitor that has a different aspect ratio.
          width: screen.width / screen.height * 720,
          height: 720,
          frameRate: 30
        }
      });
    } else {
      this.setState({ videoTrack: null });
    }
  };

  fetchVideoTrack = async constraints => {
    const mediaStream = await navigator.mediaDevices.getUserMedia(constraints);
    this.setState({ videoTrack: mediaStream.getVideoTracks()[0] });
  };

  fetchAudioTrack = async constraints => {
    if (this.state.audioTrack) {
      this.state.audioTrack.stop();
    }

    try {
      const mediaStream = await navigator.mediaDevices.getUserMedia(constraints);
      this.setState({ audioTrack: mediaStream.getAudioTracks()[0] });
      return true;
    } catch (e) {
      // Error fetching audio track, most likely a permission denial.
      this.setState({ audioTrack: null });
      return false;
    }
  };

  setupNewMediaStream = async () => {
    const mediaStream = new MediaStream();

    await this.fetchMicDevices();

    if (this.state.videoTrack) {
      mediaStream.addTrack(this.state.videoTrack);
    }

    // we should definitely have an audioTrack at this point unless they denied mic access
    if (this.state.audioTrack) {
      mediaStream.addTrack(this.state.audioTrack);

      const AudioContext = window.AudioContext || window.webkitAudioContext;
      const micLevelAudioContext = new AudioContext();
      const micSource = micLevelAudioContext.createMediaStreamSource(mediaStream);
      const analyser = micLevelAudioContext.createAnalyser();
      analyser.fftSize = 32;
      const levels = new Uint8Array(analyser.frequencyBinCount);

      micSource.connect(analyser);

      const micUpdateInterval = setInterval(() => {
        analyser.getByteTimeDomainData(levels);
        let v = 0;
        for (let x = 0; x < levels.length; x++) {
          v = Math.max(levels[x] - 128, v);
        }
        const level = v / 128.0;
        // Multiplier to increase visual indicator.
        const multiplier = 6;
        // We use a moving average to smooth out the visual animation or else it would twitch too fast for
        // the css renderer to keep up.
        this.micLevelMovingAverage.push(Date.now(), level * multiplier);
        const average = this.micLevelMovingAverage.movingAverage();
        this.setState({ micLevel: average });
      }, 50);

      const micDeviceId = this.micDeviceIdForMicLabel(this.micLabelForMediaStream(mediaStream));

      if (micDeviceId) {
        this.props.store.update({ lastUsedMicDeviceId: micDeviceId });
      }

      this.setState({ micLevelAudioContext, micUpdateInterval });
    }

    this.setState({ mediaStream });
  };

  onMicGrantButton = async () => {
    if (this.state.entryStep == ENTRY_STEPS.mic_grant) {
      const { hasAudio } = await this.setMediaStreamToDefault();

      if (hasAudio) {
        this.setState({ entryStep: ENTRY_STEPS.mic_granted });
      } else {
        await this.beginAudioSetup();
      }
    } else {
      await this.beginAudioSetup();
    }
  };

  onProfileFinished = () => {
    this.setState({ showProfileEntry: false });
  };

  beginAudioSetup = async () => {
    this.startTestTone();
    this.setState({ entryStep: ENTRY_STEPS.audio_setup });
  };

  fetchMicDevices = () => {
    return new Promise(resolve => {
      navigator.mediaDevices.enumerateDevices().then(mediaDevices => {
        this.setState(
          {
            micDevices: mediaDevices
              .filter(d => d.kind === "audioinput")
              .map(d => ({ deviceId: d.deviceId, label: d.label }))
          },
          resolve
        );
      });
    });
  };

  shouldShowHmdMicWarning = () => {
    if (mobiledetect.mobile()) return false;
    if (!this.state.enterInVR) return false;
    if (!this.hasHmdMicrophone()) return false;

    return !HMD_MIC_REGEXES.find(r => this.selectedMicLabel().match(r));
  };

  hasHmdMicrophone = () => {
    return !!this.state.micDevices.find(d => HMD_MIC_REGEXES.find(r => d.label.match(r)));
  };

  micLabelForMediaStream = mediaStream => {
    return (mediaStream && mediaStream.getAudioTracks().length > 0 && mediaStream.getAudioTracks()[0].label) || "";
  };

  selectedMicLabel = () => {
    return this.micLabelForMediaStream(this.state.mediaStream);
  };

  micDeviceIdForMicLabel = label => {
    return this.state.micDevices.filter(d => d.label === label).map(d => d.deviceId)[0];
  };

  selectedMicDeviceId = () => {
    return this.micDeviceIdForMicLabel(this.selectedMicLabel());
  };

  onAudioReadyButton = () => {
    this.props.enterScene(this.state.mediaStream, this.state.enterInVR, this.props.janusRoomId);

    const mediaStream = this.state.mediaStream;

    if (mediaStream) {
      if (mediaStream.getAudioTracks().length > 0) {
        console.log(`Using microphone: ${mediaStream.getAudioTracks()[0].label}`);
      }

      if (mediaStream.getVideoTracks().length > 0) {
        console.log("Screen sharing enabled.");
      }
    }

    this.stopTestTone();

    if (this.state.micLevelAudioContext) {
      this.state.micLevelAudioContext.close();
      clearInterval(this.state.micUpdateInterval);
    }

    this.setState({ entryStep: ENTRY_STEPS.finished });
  };

  render() {
    if (!this.props.initialEnvironmentLoaded || !this.props.availableVREntryTypes || !this.props.janusRoomId) {
      return (
        <IntlProvider locale={lang} messages={messages}>
          <div className="loading-panel">
            <div className="loader-wrap">
              <div className="loader">
                <div className="loader-center" />
              </div>
            </div>
            <div className="loading-panel__title">
              <b>moz://a</b> duck
            </div>
          </div>
        </IntlProvider>
      );
    }

    if (this.state.exited) {
      return (
        <IntlProvider locale={lang} messages={messages}>
          <div className="exited-panel">
            <div className="loading-panel__title">
              <b>moz://a</b> duck
            </div>
            <div className="loading-panel__subtitle">
              <FormattedMessage id="exit.subtitle" />
            </div>
          </div>
        </IntlProvider>
      );
    }

    const daydreamMaybeSubtitle = messages["entry.daydream-via-chrome"];

    // Only show this in desktop firefox since other browsers/platforms will ignore the "screen" media constraint and
    // will attempt to share your webcam instead!
    const screenSharingCheckbox = this.props.enableScreenSharing &&
      !mobiledetect.mobile() &&
      /firefox/i.test(navigator.userAgent) && (
        <label className="entry-panel__screen-sharing">
          <input
            className="entry-panel__screen-sharing__checkbox"
            type="checkbox"
            value={this.state.shareScreen}
            onChange={this.setStateAndRequestScreen}
          />
          <FormattedMessage id="entry.enable-screen-sharing" />
        </label>
      );

    const entryPanel =
      this.state.entryStep === ENTRY_STEPS.start ? (
        <div className="entry-panel">
          <TwoDEntryButton onClick={this.enter2D} />
          {this.props.availableVREntryTypes.generic !== VR_DEVICE_AVAILABILITY.no && (
            <GenericEntryButton onClick={this.enterVR} />
          )}
          {this.props.availableVREntryTypes.gearvr !== VR_DEVICE_AVAILABILITY.no && (
            <GearVREntryButton onClick={this.enterGearVR} />
          )}
          {this.props.availableVREntryTypes.daydream !== VR_DEVICE_AVAILABILITY.no && (
            <DaydreamEntryButton
              onClick={this.enterDaydream}
              subtitle={
                this.props.availableVREntryTypes.daydream == VR_DEVICE_AVAILABILITY.maybe ? daydreamMaybeSubtitle : ""
              }
            />
          )}
          {this.props.availableVREntryTypes.cardboard !== VR_DEVICE_AVAILABILITY.no && (
            <div className="entry-panel__secondary" onClick={this.enterVR}>
              <FormattedMessage id="entry.cardboard" />
            </div>
          )}
          {screenSharingCheckbox}
        </div>
      ) : null;

    const micPanel =
      this.state.entryStep === ENTRY_STEPS.mic_grant || this.state.entryStep == ENTRY_STEPS.mic_granted ? (
        <div className="mic-grant-panel">
          <div className="mic-grant-panel__title">
            <FormattedMessage
              id={this.state.entryStep == ENTRY_STEPS.mic_grant ? "audio.grant-title" : "audio.granted-title"}
            />
          </div>
          <div className="mic-grant-panel__subtitle">
            <FormattedMessage
              id={this.state.entryStep == ENTRY_STEPS.mic_grant ? "audio.grant-subtitle" : "audio.granted-subtitle"}
            />
          </div>
          <div className="mic-grant-panel__button-container">
            {this.state.entryStep == ENTRY_STEPS.mic_grant ? (
              <button className="mic-grant-panel__button" onClick={this.onMicGrantButton}>
                <img src="../assets/images/mic_denied.png" srcSet="../assets/images/mic_denied@2x.png 2x" />
              </button>
            ) : (
              <button className="mic-grant-panel__button" onClick={this.onMicGrantButton}>
                <img src="../assets/images/mic_granted.png" srcSet="../assets/images/mic_granted@2x.png 2x" />
              </button>
            )}
          </div>
          {this.state.entryStep == ENTRY_STEPS.mic_granted && (
            <button className="mic-grant-panel__next" onClick={this.onMicGrantButton}>
              <FormattedMessage id="audio.granted-next" />
            </button>
          )}
        </div>
      ) : null;

    const maxLevelHeight = 111;
    const micClip = {
      clip: `rect(${maxLevelHeight - Math.floor(this.state.micLevel * maxLevelHeight)}px, 111px, 111px, 0px)`
    };
    const speakerClip = { clip: `rect(${this.state.tonePlaying ? 0 : maxLevelHeight}px, 111px, 111px, 0px)` };

    const audioSetupPanel =
      this.state.entryStep === ENTRY_STEPS.audio_setup ? (
        <div className="audio-setup-panel">
          <div className="audio-setup-panel__title">
            <FormattedMessage id="audio.title" />
          </div>
          <div className="audio-setup-panel__subtitle">
            {(mobiledetect.mobile() || this.state.enterInVR) && (
              <FormattedMessage id={mobiledetect.mobile() ? "audio.subtitle-mobile" : "audio.subtitle-desktop"} />
            )}
          </div>
          <div className="audio-setup-panel__levels">
            <div className="audio-setup-panel__levels__icon">
              <img
                src="../assets/images/level_background.png"
                srcSet="../assets/images/level_background@2x.png 2x"
                className="audio-setup-panel__levels__icon-part"
              />
              <img
                src="../assets/images/level_fill.png"
                srcSet="../assets/images/level_fill@2x.png 2x"
                className="audio-setup-panel__levels__icon-part"
                style={micClip}
              />
              {this.state.audioTrack ? (
                <img
                  src="../assets/images/mic_level.png"
                  srcSet="../assets/images/mic_level@2x.png 2x"
                  className="audio-setup-panel__levels__icon-part"
                />
              ) : (
                <img
                  src="../assets/images/mic_denied.png"
                  srcSet="../assets/images/mic_denied@2x.png 2x"
                  className="audio-setup-panel__levels__icon-part"
                />
              )}
            </div>
            <div className="audio-setup-panel__levels__icon">
              <img
                src="../assets/images/level_background.png"
                srcSet="../assets/images/level_background@2x.png 2x"
                className="audio-setup-panel__levels__icon-part"
              />
              <img
                src="../assets/images/level_fill.png"
                srcSet="../assets/images/level_fill@2x.png 2x"
                className="audio-setup-panel__levels__icon-part"
                style={speakerClip}
              />
              <img
                src="../assets/images/speaker_level.png"
                srcSet="../assets/images/speaker_level@2x.png 2x"
                className="audio-setup-panel__levels__icon-part"
              />
            </div>
          </div>
          {this.state.audioTrack && (
            <div className="audio-setup-panel__device-chooser">
              <select
                className="audio-setup-panel__device-chooser__dropdown"
                value={this.selectedMicDeviceId()}
                onChange={this.micDeviceChanged}
              >
                {this.state.micDevices.map(d => (
                  <option key={d.deviceId} value={d.deviceId}>
                    &nbsp;&nbsp;&nbsp;&nbsp;&nbsp;{d.label}
                  </option>
                ))}
              </select>
              <img
                className="audio-setup-panel__device-chooser__mic-icon"
                src="../assets/images/mic_small.png"
                srcSet="../assets/images/mic_small@2x.png 2x"
              />
              <img
                className="audio-setup-panel__device-chooser__dropdown-arrow"
                src="../assets/images/dropdown_arrow.png"
                srcSet="../assets/images/dropdown_arrow@2x.png 2x"
              />
            </div>
          )}
          {this.shouldShowHmdMicWarning() && (
            <div className="audio-setup-panel__hmd-mic-warning">
              <img
                src="../assets/images/warning_icon.png"
                srcSet="../assets/images/warning_icon@2x.png 2x"
                className="audio-setup-panel__hmd-mic-warning__icon"
              />
              <span className="audio-setup-panel__hmd-mic-warning__label">
                <FormattedMessage id="audio.hmd-mic-warning" />
              </span>
            </div>
          )}
          <button className="audio-setup-panel__enter-button" onClick={this.onAudioReadyButton}>
            <FormattedMessage id="audio.enter-now" />
          </button>
        </div>
      ) : null;

    const dialogContents = this.isWaitingForAutoExit() ? (
      <AutoExitWarning secondsRemaining={this.state.secondsRemainingBeforeAutoExit} onCancel={this.endAutoExitTimer} />
    ) : (
      <div className="entry-dialog">
        <ProfileInfoHeader
          name={this.props.store.state.profile.display_name}
          onClick={() => this.setState({ showProfileEntry: true })}
        />
        {entryPanel}
        {micPanel}
        {audioSetupPanel}
      </div>
    );

    const dialogClassNames = classNames("ui-dialog", {
      "ui-dialog--darkened": this.state.entryStep !== ENTRY_STEPS.finished
    });

    const dialogBoxClassNames = classNames("ui-interactive", "ui-dialog-box");

    const dialogBoxContentsClassNames = classNames({
      "ui-dialog-box-contents": true,
      "ui-dialog-box-contents--backgrounded": this.state.showProfileEntry
    });

    return (
      <IntlProvider locale={lang} messages={messages}>
        <div className="ui">
          <div className={dialogClassNames}>
            {(this.state.entryStep !== ENTRY_STEPS.finished || this.isWaitingForAutoExit()) && (
              <div className={dialogBoxClassNames}>
                <div className={dialogBoxContentsClassNames}>{dialogContents}</div>

                {this.state.showProfileEntry && (
                  <ProfileEntryPanel
                    finished={this.onProfileFinished}
                    store={this.props.store}
                    htmlPrefix={this.props.htmlPrefix}
                  />
                )}
              </div>
            )}
          </div>
          {this.state.entryStep === ENTRY_STEPS.finished ? (
            <TwoDHUD muted={this.state.muted} onToggleMute={this.toggleMute} />
          ) : null}
        </div>
      </IntlProvider>
    );
  }
}

export default UIRoot;<|MERGE_RESOLUTION|>--- conflicted
+++ resolved
@@ -110,16 +110,15 @@
     this.props.scene.addEventListener("exit", this.exit);
   }
 
-<<<<<<< HEAD
   componentWillUnmount() {
     this.props.scene.removeEventListener("loaded", this.onSceneLoaded);
     this.props.scene.removeEventListener("exit", this.exit);
-=======
+  }
+
   componentDidUpdate(prevProps) {
     if (this.props.availableVREntryTypes && prevProps.availableVREntryTypes !== this.props.availableVREntryTypes) {
       this.handleForcedVREntryType();
     }
->>>>>>> fb036eb9
   }
 
   onSceneLoaded = () => {
