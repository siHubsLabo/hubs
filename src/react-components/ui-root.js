import React, { Component } from "react";
import PropTypes from "prop-types";
import classNames from "classnames";
import copy from "copy-to-clipboard";
import { VR_DEVICE_AVAILABILITY } from "../utils/vr-caps-detect";
import { IntlProvider, FormattedMessage, addLocaleData } from "react-intl";
import en from "react-intl/locale-data/en";
import MovingAverage from "moving-average";
import screenfull from "screenfull";
import styles from "../assets/stylesheets/ui-root.scss";
import entryStyles from "../assets/stylesheets/entry.scss";
import { ReactAudioContext, WithHoverSound } from "./wrap-with-audio";

import { lang, messages } from "../utils/i18n";
import AutoExitWarning from "./auto-exit-warning";
import {
  TwoDEntryButton,
  DeviceEntryButton,
  GenericEntryButton,
  DaydreamEntryButton,
  SafariEntryButton
} from "./entry-buttons.js";
import ProfileEntryPanel from "./profile-entry-panel";

import CreateObjectDialog from "./create-object-dialog.js";
import HelpDialog from "./help-dialog.js";
import InviteDialog from "./invite-dialog.js";
import InviteTeamDialog from "./invite-team-dialog.js";
import LinkDialog from "./link-dialog.js";
import SafariDialog from "./safari-dialog.js";
import SafariMicDialog from "./safari-mic-dialog.js";
import SignInDialog from "./sign-in-dialog.js";
import WebRTCScreenshareUnsupportedDialog from "./webrtc-screenshare-unsupported-dialog.js";
import WebVRRecommendDialog from "./webvr-recommend-dialog.js";
import RoomInfoDialog from "./room-info-dialog.js";

import PresenceLog from "./presence-log.js";
import PresenceList from "./presence-list.js";
import TwoDHUD from "./2d-hud";
import ChatCommandHelp from "./chat-command-help";
import { spawnChatMessage } from "./chat-message";
import { faUsers } from "@fortawesome/free-solid-svg-icons/faUsers";

import { FontAwesomeIcon } from "@fortawesome/react-fontawesome";
import { faQuestion } from "@fortawesome/free-solid-svg-icons/faQuestion";
import { faInfoCircle } from "@fortawesome/free-solid-svg-icons/faInfoCircle";

addLocaleData([...en]);

const ENTRY_STEPS = {
  start: "start",
  device: "device",
  mic_grant: "mic_grant",
  mic_granted: "mic_granted",
  audio_setup: "audio_setup",
  finished: "finished"
};

// This is a list of regexes that match the microphone labels of HMDs.
//
// If entering VR mode, and if any of these regexes match an audio device,
// the user will be prevented from entering VR until one of those devices is
// selected as the microphone.
//
// Note that this doesn't have to be exhaustive: if no devices match any regex
// then we rely upon the user to select the proper mic.
const HMD_MIC_REGEXES = [/\Wvive\W/i, /\Wrift\W/i];

async function grantedMicLabels() {
  const mediaDevices = await navigator.mediaDevices.enumerateDevices();
  return mediaDevices.filter(d => d.label && d.kind === "audioinput").map(d => d.label);
}

const AUTO_EXIT_TIMER_SECONDS = 10;

import webmTone from "../assets/sfx/tone.webm";
import mp3Tone from "../assets/sfx/tone.mp3";
import oggTone from "../assets/sfx/tone.ogg";
import wavTone from "../assets/sfx/tone.wav";
const toneClip = document.createElement("audio");
if (toneClip.canPlayType("audio/webm")) {
  toneClip.src = webmTone;
} else if (toneClip.canPlayType("audio/mpeg")) {
  toneClip.src = mp3Tone;
} else if (toneClip.canPlayType("audio/ogg")) {
  toneClip.src = oggTone;
} else {
  toneClip.src = wavTone;
}

class UIRoot extends Component {
  static propTypes = {
    enterScene: PropTypes.func,
    exitScene: PropTypes.func,
    onSendMessage: PropTypes.func,
    concurrentLoadDetector: PropTypes.object,
    disableAutoExitOnConcurrentLoad: PropTypes.bool,
    forcedVREntryType: PropTypes.string,
    isBotMode: PropTypes.bool,
    store: PropTypes.object,
    scene: PropTypes.object,
    authChannel: PropTypes.object,
    hubChannel: PropTypes.object,
    linkChannel: PropTypes.object,
    hubEntryCode: PropTypes.number,
    availableVREntryTypes: PropTypes.object,
    environmentSceneLoaded: PropTypes.bool,
    roomUnavailableReason: PropTypes.string,
    platformUnsupportedReason: PropTypes.string,
    hubId: PropTypes.string,
    hubName: PropTypes.string,
<<<<<<< HEAD
    isOwner: PropTypes.bool,
=======
    hubScene: PropTypes.object,
>>>>>>> 7f9bdf30
    isSupportAvailable: PropTypes.bool,
    presenceLogEntries: PropTypes.array,
    presences: PropTypes.object,
    sessionId: PropTypes.string,
    subscriptions: PropTypes.object,
    initialIsSubscribed: PropTypes.bool,
    showSignInDialog: PropTypes.bool,
    signInMessageId: PropTypes.string,
    signInCompleteMessageId: PropTypes.string,
    signInContinueTextId: PropTypes.string,
    onContinueAfterSignIn: PropTypes.func,
    showSafariMicDialog: PropTypes.bool
  };

  state = {
    entryStep: ENTRY_STEPS.start,
    enterInVR: false,
    dialog: null,
    showInviteDialog: false,
    showLinkDialog: false,
    showPresenceList: false,
    linkCode: null,
    linkCodeCancel: null,
    miniInviteActivated: false,

    shareScreen: false,
    requestedScreen: false,
    mediaStream: null,
    audioTrack: null,

    toneInterval: null,
    tonePlaying: false,

    micLevel: 0,
    micDevices: [],
    micUpdateInterval: null,

    profileNamePending: "Hello",

    autoExitTimerStartedAt: null,
    autoExitTimerInterval: null,
    secondsRemainingBeforeAutoExit: Infinity,

    muted: false,
    frozen: false,
    spacebubble: true,

    exited: false,

    showProfileEntry: false,
    pendingMessage: "",
    signedIn: false,
    videoShareMediaSource: null
  };

  constructor(props) {
    super(props);
    if (props.showSafariMicDialog) {
      this.state.dialog = <SafariMicDialog closable={false} />;
    }
  }

  componentDidUpdate(prevProps) {
    const { hubChannel, showSignInDialog } = this.props;
    if (hubChannel) {
      const { signedIn } = hubChannel;
      if (signedIn !== this.state.signedIn) {
        this.setState({ signedIn });
      }
    }
    if (prevProps.showSignInDialog !== showSignInDialog && showSignInDialog) {
      this.showContextualSignInDialog();
    }
  }

  componentDidMount() {
    this.props.concurrentLoadDetector.addEventListener("concurrentload", this.onConcurrentLoad);
    this.micLevelMovingAverage = MovingAverage(100);
    this.props.scene.addEventListener("loaded", this.onSceneLoaded);
    this.props.scene.addEventListener("stateadded", this.onAframeStateChanged);
    this.props.scene.addEventListener("stateremoved", this.onAframeStateChanged);
    this.props.scene.addEventListener("share_video_enabled", this.onShareVideoEnabled);
    this.props.scene.addEventListener("share_video_disabled", this.onShareVideoDisabled);
    this.props.scene.addEventListener("exit", this.exit);
    const scene = this.props.scene;
    this.setState({
      audioContext: {
        playSound: sound => {
          scene.emit(sound);
        },
        onMouseLeave: () => {
          //          scene.emit("play_sound-hud_mouse_leave");
        }
      }
    });
  }

  componentWillUnmount() {
    this.props.scene.removeEventListener("loaded", this.onSceneLoaded);
    this.props.scene.removeEventListener("exit", this.exit);
    this.props.scene.removeEventListener("share_video_enabled", this.onShareVideoEnabled);
    this.props.scene.removeEventListener("share_video_disabled", this.onShareVideoDisabled);
  }

  showContextualSignInDialog = () => {
    const {
      signInMessageId,
      authChannel,
      signInCompleteMessageId,
      signInContinueTextId,
      onContinueAfterSignIn
    } = this.props;

    const closeAndContinue = () => {
      this.closeDialog();
      onContinueAfterSignIn();
    };

    this.showDialog(SignInDialog, {
      message: messages[signInMessageId],
      onSignIn: async email => {
        const { authComplete } = await authChannel.startAuthentication(email, this.props.hubChannel);

        this.showDialog(SignInDialog, { authStarted: true, onClose: closeAndContinue });

        await authComplete;

        this.setState({ signedIn: true });
        this.showDialog(SignInDialog, {
          authComplete: true,
          message: messages[signInCompleteMessageId],
          continueText: messages[signInContinueTextId],
          onClose: closeAndContinue,
          onContinue: closeAndContinue
        });
      },
      onClose: closeAndContinue
    });
  };

  updateSubscribedState = () => {
    const isSubscribed = this.props.subscriptions && this.props.subscriptions.isSubscribed();
    this.setState({ isSubscribed });
  };

  onSceneLoaded = () => {
    this.setState({ sceneLoaded: true });
  };

  // TODO: we need to come up with a cleaner way to handle the shared state between aframe and react than emmitting events and setting state on the scene
  onAframeStateChanged = e => {
    if (!(e.detail === "muted" || e.detail === "frozen" || e.detail === "spacebubble")) return;
    this.setState({
      [e.detail]: this.props.scene.is(e.detail)
    });
  };

  onShareVideoEnabled = e => {
    this.setState({ videoShareMediaSource: e.detail.source });
  };

  onShareVideoDisabled = () => {
    this.setState({ videoShareMediaSource: null });
  };

  toggleMute = () => {
    this.props.scene.emit("action_mute");
  };

  toggleFreeze = () => {
    this.props.scene.emit("action_freeze");
  };

  toggleSpaceBubble = () => {
    this.props.scene.emit("action_space_bubble");
  };

  shareVideo = mediaSource => {
    this.props.scene.emit(`action_share_${mediaSource}`);
  };

  endShareVideo = () => {
    this.props.scene.emit("action_end_video_sharing");
  };

  spawnPen = () => {
    this.props.scene.emit("penButtonPressed");
  };

  onSubscribeChanged = async () => {
    if (!this.props.subscriptions) return;

    await this.props.subscriptions.toggle();
    this.updateSubscribedState();
  };

  handleStartEntry = () => {
    const promptForNameAndAvatarBeforeEntry = !this.props.store.state.activity.hasChangedName;

    if (promptForNameAndAvatarBeforeEntry) {
      this.setState({ showProfileEntry: true });
    }

    if (!this.props.forcedVREntryType) {
      this.goToEntryStep(ENTRY_STEPS.device);
    } else if (this.props.forcedVREntryType.startsWith("daydream")) {
      this.enterDaydream();
    } else if (this.props.forcedVREntryType.startsWith("vr")) {
      this.enterVR();
    } else if (this.props.forcedVREntryType.startsWith("2d")) {
      this.enter2D();
    }
  };

  goToEntryStep = entryStep => {
    this.setState({ entryStep: entryStep, showInviteDialog: false });
  };

  playTestTone = () => {
    toneClip.currentTime = 0;
    toneClip.play();
    clearTimeout(this.testToneTimeout);
    this.setState({ tonePlaying: true });
    const toneLength = 1393;
    this.testToneTimeout = setTimeout(() => {
      this.setState({ tonePlaying: false });
    }, toneLength);
  };

  stopTestTone = () => {
    toneClip.pause();
    toneClip.currentTime = 0;
    this.setState({ tonePlaying: false });
  };

  onConcurrentLoad = () => {
    if (this.props.disableAutoExitOnConcurrentLoad) return;

    const autoExitTimerInterval = setInterval(() => {
      let secondsRemainingBeforeAutoExit = Infinity;

      if (this.state.autoExitTimerStartedAt) {
        const secondsSinceStart = (new Date() - this.state.autoExitTimerStartedAt) / 1000;
        secondsRemainingBeforeAutoExit = Math.max(0, Math.floor(AUTO_EXIT_TIMER_SECONDS - secondsSinceStart));
      }

      this.setState({ secondsRemainingBeforeAutoExit });
      this.checkForAutoExit();
    }, 500);

    this.setState({ autoExitTimerStartedAt: new Date(), autoExitTimerInterval });
  };

  checkForAutoExit = () => {
    if (this.state.secondsRemainingBeforeAutoExit !== 0) return;
    this.endAutoExitTimer();
    this.exit();
  };

  exit = () => {
    this.props.exitScene();
    this.setState({ exited: true });
  };

  isWaitingForAutoExit = () => {
    return this.state.secondsRemainingBeforeAutoExit <= AUTO_EXIT_TIMER_SECONDS;
  };

  endAutoExitTimer = () => {
    clearInterval(this.state.autoExitTimerInterval);
    this.setState({
      autoExitTimerStartedAt: null,
      autoExitTimerInterval: null,
      secondsRemainingBeforeAutoExit: Infinity
    });
  };

  hasGrantedMicPermissions = async () => {
    if (this.state.requestedScreen) {
      // There is no way to tell if you've granted mic permissions in a previous session if we've
      // already prompted for screen sharing permissions, so we have to assume that we've never granted permissions.
      // Fortunately, if you *have* granted permissions permanently, there won't be a second browser prompt, but we
      // can't determine that before hand.
      // See https://bugzilla.mozilla.org/show_bug.cgi?id=1449783 for a potential solution in the future.
      return false;
    } else {
      // If we haven't requested the screen in this session, check if we've granted permissions in a previous session.
      return (await grantedMicLabels()).length > 0;
    }
  };

  performDirectEntryFlow = async enterInVR => {
    this.setState({ enterInVR });

    const hasGrantedMic = await this.hasGrantedMicPermissions();

    if (hasGrantedMic) {
      await this.setMediaStreamToDefault();
      this.beginOrSkipAudioSetup();
    } else {
      this.goToEntryStep(ENTRY_STEPS.mic_grant);
    }
  };

  enter2D = async () => {
    await this.performDirectEntryFlow(false);
  };

  enterVR = async () => {
    if (this.props.availableVREntryTypes.generic !== VR_DEVICE_AVAILABILITY.maybe) {
      await this.performDirectEntryFlow(true);
    } else {
      this.showWebVRRecommendDialog();
    }
  };

  enterDaydream = async () => {
    await this.performDirectEntryFlow(true);
  };

  micDeviceChanged = async ev => {
    const constraints = { audio: { deviceId: { exact: [ev.target.value] } } };
    await this.fetchAudioTrack(constraints);
    await this.setupNewMediaStream();
  };

  setMediaStreamToDefault = async () => {
    let hasAudio = false;
    const { lastUsedMicDeviceId } = this.props.store.state.settings;

    // Try to fetch last used mic, if there was one.
    if (lastUsedMicDeviceId) {
      hasAudio = await this.fetchAudioTrack({ audio: { deviceId: { ideal: lastUsedMicDeviceId } } });
    } else {
      hasAudio = await this.fetchAudioTrack({ audio: true });
    }

    await this.setupNewMediaStream();

    return { hasAudio };
  };

  fetchAudioTrack = async constraints => {
    if (this.state.audioTrack) {
      this.state.audioTrack.stop();
    }

    try {
      const mediaStream = await navigator.mediaDevices.getUserMedia(constraints);
      this.setState({ audioTrack: mediaStream.getAudioTracks()[0] });
      return true;
    } catch (e) {
      // Error fetching audio track, most likely a permission denial.
      this.setState({ audioTrack: null });
      return false;
    }
  };

  setupNewMediaStream = async () => {
    const mediaStream = new MediaStream();

    await this.fetchMicDevices();

    // we should definitely have an audioTrack at this point unless they denied mic access
    if (this.state.audioTrack) {
      mediaStream.addTrack(this.state.audioTrack);

      const AudioContext = window.AudioContext || window.webkitAudioContext;
      const micLevelAudioContext = new AudioContext();
      const micSource = micLevelAudioContext.createMediaStreamSource(mediaStream);
      const analyser = micLevelAudioContext.createAnalyser();
      analyser.fftSize = 32;
      const levels = new Uint8Array(analyser.frequencyBinCount);

      micSource.connect(analyser);

      const micUpdateInterval = setInterval(() => {
        analyser.getByteTimeDomainData(levels);
        let v = 0;
        for (let x = 0; x < levels.length; x++) {
          v = Math.max(levels[x] - 128, v);
        }
        const level = v / 128.0;
        // Multiplier to increase visual indicator.
        const multiplier = 6;
        // We use a moving average to smooth out the visual animation or else it would twitch too fast for
        // the css renderer to keep up.
        this.micLevelMovingAverage.push(Date.now(), level * multiplier);
        const average = this.micLevelMovingAverage.movingAverage();
        this.setState(state => {
          if (Math.abs(average - state.micLevel) > 0.0001) {
            return { micLevel: average };
          }
        });
      }, 50);

      const micDeviceId = this.micDeviceIdForMicLabel(this.micLabelForMediaStream(mediaStream));

      if (micDeviceId) {
        this.props.store.update({ settings: { lastUsedMicDeviceId: micDeviceId } });
      }

      this.setState({ micLevelAudioContext, micUpdateInterval });
    }

    this.setState({ mediaStream });
  };

  onMicGrantButton = async () => {
    if (this.state.entryStep == ENTRY_STEPS.mic_grant) {
      const { hasAudio } = await this.setMediaStreamToDefault();

      if (hasAudio) {
        this.goToEntryStep(ENTRY_STEPS.mic_granted);
      } else {
        this.beginOrSkipAudioSetup();
      }
    } else {
      this.beginOrSkipAudioSetup();
    }
  };

  onProfileFinished = () => {
    this.setState({ showProfileEntry: false });
    this.props.hubChannel.sendProfileUpdate();
  };

  beginOrSkipAudioSetup = () => {
    if (!this.props.forcedVREntryType || !this.props.forcedVREntryType.endsWith("_now")) {
      this.goToEntryStep(ENTRY_STEPS.audio_setup);
    } else {
      this.onAudioReadyButton();
    }
  };

  fetchMicDevices = () => {
    return new Promise(resolve => {
      navigator.mediaDevices.enumerateDevices().then(mediaDevices => {
        this.setState(
          {
            micDevices: mediaDevices
              .filter(d => d.kind === "audioinput")
              .map(d => ({ deviceId: d.deviceId, label: d.label }))
          },
          resolve
        );
      });
    });
  };

  shouldShowHmdMicWarning = () => {
    if (AFRAME.utils.device.isMobile()) return false;
    if (!this.state.enterInVR) return false;
    if (!this.hasHmdMicrophone()) return false;

    return !HMD_MIC_REGEXES.find(r => this.selectedMicLabel().match(r));
  };

  hasHmdMicrophone = () => {
    return !!this.state.micDevices.find(d => HMD_MIC_REGEXES.find(r => d.label.match(r)));
  };

  micLabelForMediaStream = mediaStream => {
    return (mediaStream && mediaStream.getAudioTracks().length > 0 && mediaStream.getAudioTracks()[0].label) || "";
  };

  selectedMicLabel = () => {
    return this.micLabelForMediaStream(this.state.mediaStream);
  };

  micDeviceIdForMicLabel = label => {
    return this.state.micDevices.filter(d => d.label === label).map(d => d.deviceId)[0];
  };

  selectedMicDeviceId = () => {
    return this.micDeviceIdForMicLabel(this.selectedMicLabel());
  };

  onAudioReadyButton = () => {
    // Disable full screen on iOS, since Safari's fullscreen mode does not let you prevent native pinch-to-zoom gestures.
    if (AFRAME.utils.device.isMobile() && !AFRAME.utils.device.isIOS() && !this.state.enterInVR && screenfull.enabled) {
      screenfull.request();
    }

    this.props.enterScene(this.state.mediaStream, this.state.enterInVR, this.props.hubId);

    const mediaStream = this.state.mediaStream;

    if (mediaStream) {
      if (mediaStream.getAudioTracks().length > 0) {
        console.log(`Using microphone: ${mediaStream.getAudioTracks()[0].label}`);
      }

      if (mediaStream.getVideoTracks().length > 0) {
        console.log("Screen sharing enabled.");
      }
    }

    this.stopTestTone();
    clearTimeout(this.testToneTimeout);

    if (this.state.micLevelAudioContext) {
      this.state.micLevelAudioContext.close();
      clearInterval(this.state.micUpdateInterval);
    }

    this.goToEntryStep(ENTRY_STEPS.finished);
  };

  attemptLink = async () => {
    this.setState({ showLinkDialog: true });
    const { code, cancel, onFinished } = await this.props.linkChannel.generateCode();
    this.setState({ linkCode: code, linkCodeCancel: cancel });
    onFinished.then(() => this.setState({ showLinkDialog: false, linkCode: null, linkCodeCancel: null }));
  };

  showInviteDialog = () => {
    this.setState({ showInviteDialog: true });
  };

  toggleInviteDialog = async () => {
    this.setState({ showInviteDialog: !this.state.showInviteDialog });
  };

  createObject = media => {
    this.props.scene.emit("add_media", media);
  };

  closeDialog = () => {
    this.setState({ dialog: null });
  };

  showDialog = (DialogClass, props = {}) => {
    this.setState({
      dialog: <DialogClass {...{ onClose: this.closeDialog, ...props }} />
    });
  };

  showHelpDialog = () => this.showDialog(HelpDialog);

  showSafariDialog = () => this.showDialog(SafariDialog);

  showInviteTeamDialog = () => this.showDialog(InviteTeamDialog, { hubChannel: this.props.hubChannel });

  showCreateObjectDialog = () => this.showDialog(CreateObjectDialog, { onCreate: this.createObject });

  showWebVRRecommendDialog = () => this.showDialog(WebVRRecommendDialog);

  showRoomInfoDialog = () =>
    this.showDialog(RoomInfoDialog, { scene: this.props.hubScene, hubName: this.props.hubName });

  showSignInDialog = () => {
    this.showDialog(SignInDialog, {
      message: messages["sign-in.prompt"],
      onSignIn: async email => {
        const { authComplete } = await this.props.authChannel.startAuthentication(email, this.props.hubChannel);

        this.showDialog(SignInDialog, { authStarted: true });

        await authComplete;

        this.setState({ signedIn: true });
        this.closeDialog();
      }
    });
  };

  signOut = async () => {
    await this.props.authChannel.signOut(this.props.hubChannel);
    this.setState({ signedIn: false });
  };

  showWebRTCScreenshareUnsupportedDialog = () => {
    this.setState({ dialog: <WebRTCScreenshareUnsupportedDialog onClose={this.closeDialog} /> });
  };

  onMiniInviteClicked = () => {
    const link = "https://hub.link/" + this.props.hubId;

    this.setState({ miniInviteActivated: true });
    setTimeout(() => {
      this.setState({ miniInviteActivated: false });
    }, 5000);

    if (navigator.share) {
      navigator.share({ title: document.title, url: link });
    } else {
      copy(link);
    }
  };

  sendMessage = e => {
    e.preventDefault();
    this.props.onSendMessage(this.state.pendingMessage);
    this.setState({ pendingMessage: "" });
  };

  occupantCount = () => {
    return this.props.presences ? Object.entries(this.props.presences).length : 0;
  };

  renderExitedPane = () => {
    let subtitle = null;
    if (this.props.roomUnavailableReason === "closed") {
      // TODO i18n, due to links and markup
      subtitle = (
        <div>
          Sorry, this room is no longer available.
          <p />A room may be closed if we receive reports that it violates our{" "}
          <WithHoverSound>
            <a target="_blank" rel="noreferrer noopener" href="https://github.com/mozilla/hubs/blob/master/TERMS.md">
              Terms of Use
            </a>
          </WithHoverSound>
          .<br />
          If you have questions, contact us at{" "}
          <WithHoverSound>
            <a href="mailto:hubs@mozilla.com">hubs@mozilla.com</a>
          </WithHoverSound>
          .<p />
          If you&apos;d like to run your own server, hubs&apos;s source code is available on{" "}
          <WithHoverSound>
            <a href="https://github.com/mozilla/hubs">GitHub</a>
          </WithHoverSound>
          .
        </div>
      );
    } else if (this.props.platformUnsupportedReason === "no_data_channels") {
      // TODO i18n, due to links and markup
      subtitle = (
        <div>
          Your browser does not support{" "}
          <WithHoverSound>
            <a
              href="https://developer.mozilla.org/en-US/docs/Web/API/RTCPeerConnection/createDataChannel#Browser_compatibility"
              rel="noreferrer noopener"
            >
              WebRTC Data Channels
            </a>
          </WithHoverSound>
          , which is required to use Hubs.
          <br />
          If you&quot;d like to use Hubs with Oculus or SteamVR, you can{" "}
          <WithHoverSound>
            <a href="https://www.mozilla.org/firefox" rel="noreferrer noopener">
              Download Firefox
            </a>
          </WithHoverSound>
          .
        </div>
      );
    } else {
      const reason = this.props.roomUnavailableReason || this.props.platformUnsupportedReason;
      const exitSubtitleId = `exit.subtitle.${this.state.exited ? "exited" : reason}`;
      subtitle = (
        <div>
          <FormattedMessage id={exitSubtitleId} />
          <p />
          {this.props.roomUnavailableReason !== "left" && (
            <div>
              You can also{" "}
              <WithHoverSound>
                <a href="/">create a new room</a>
              </WithHoverSound>.
            </div>
          )}
        </div>
      );
    }

    return (
      <IntlProvider locale={lang} messages={messages}>
        <div className="exited-panel">
          <img className="exited-panel__logo" src="../assets/images/logo.svg" />
          <div className="exited-panel__subtitle">{subtitle}</div>
        </div>
      </IntlProvider>
    );
  };

  renderBotMode = () => {
    return (
      <div className="loading-panel">
        <img className="loading-panel__logo" src="../assets/images/logo.svg" />
        <input type="file" id="bot-audio-input" accept="audio/*" />
        <input type="file" id="bot-data-input" accept="application/json" />
      </div>
    );
  };

  renderLoader = () => {
    return (
      <IntlProvider locale={lang} messages={messages}>
        <div className="loading-panel">
          <div className="loader-wrap">
            <div className="loader">
              <div className="loader-center" />
            </div>
          </div>

          <img className="loading-panel__logo" src="../assets/images/hub-preview-light-no-shadow.png" />
        </div>
      </IntlProvider>
    );
  };

  renderEntryStartPanel = () => {
    const textRows = this.state.pendingMessage.split("\n").length;
    const pendingMessageTextareaHeight = textRows * 28 + "px";
    const pendingMessageFieldHeight = textRows * 28 + 20 + "px";
    const hasPush = navigator.serviceWorker && "PushManager" in window;

    return (
      <div className={entryStyles.entryPanel}>
        <div className={entryStyles.name}>
<<<<<<< HEAD
          {this.props.hubName} {this.props.isOwner ? "(host)" : ""}
=======
          <span>{this.props.hubName}</span>
          {this.props.hubScene && (
            <span onClick={() => this.showRoomInfoDialog()} className={entryStyles.collapse}>
              <i>
                <FontAwesomeIcon icon={faInfoCircle} />
              </i>
            </span>
          )}
>>>>>>> 7f9bdf30
        </div>

        <div className={entryStyles.center}>
          <WithHoverSound>
            <div onClick={() => this.setState({ showProfileEntry: true })} className={entryStyles.profileName}>
              <img src="../assets/images/account.svg" className={entryStyles.profileIcon} />
              <div title={this.props.store.state.profile.displayName}>{this.props.store.state.profile.displayName}</div>
            </div>
          </WithHoverSound>

          <form onSubmit={this.sendMessage}>
            <div className={styles.messageEntry} style={{ height: pendingMessageFieldHeight }}>
              <textarea
                className={classNames([styles.messageEntryInput, "chat-focus-target"])}
                value={this.state.pendingMessage}
                rows={textRows}
                style={{ height: pendingMessageTextareaHeight }}
                onFocus={e => e.target.select()}
                onChange={e => this.setState({ pendingMessage: e.target.value })}
                onKeyDown={e => {
                  if (e.keyCode === 13 && !e.shiftKey) {
                    this.sendMessage(e);
                  } else if (e.keyCode === 27) {
                    e.target.blur();
                  }
                }}
                placeholder="Send a message..."
              />
              <WithHoverSound>
                <input className={styles.messageEntrySubmit} type="submit" value="send" />
              </WithHoverSound>
            </div>
          </form>
        </div>

        {hasPush && (
          <div className={entryStyles.subscribe}>
            <input
              id="subscribe"
              type="checkbox"
              onChange={this.onSubscribeChanged}
              checked={this.state.isSubscribed === undefined ? this.props.initialIsSubscribed : this.state.isSubscribed}
            />
            <label htmlFor="subscribe">
              <FormattedMessage id="entry.notify_me" />
            </label>
          </div>
        )}

        <div className={entryStyles.buttonContainer}>
          <WithHoverSound>
            <button
              className={classNames([entryStyles.actionButton, entryStyles.wideButton])}
              onClick={() => this.handleStartEntry()}
            >
              <FormattedMessage id="entry.enter-room" />
            </button>
          </WithHoverSound>
        </div>
      </div>
    );
  };

  renderDevicePanel = () => {
    return (
      <div className={entryStyles.entryPanel}>
        <div className={entryStyles.title}>
          <FormattedMessage id="entry.choose-device" />
        </div>

        <div className={entryStyles.buttonContainer}>
          {this.props.availableVREntryTypes.generic !== VR_DEVICE_AVAILABILITY.no && (
            <GenericEntryButton secondary={true} onClick={this.enterVR} />
          )}
          {this.props.availableVREntryTypes.daydream === VR_DEVICE_AVAILABILITY.yes && (
            <DaydreamEntryButton secondary={true} onClick={this.enterDaydream} subtitle={null} />
          )}
          <DeviceEntryButton
            secondary={true}
            onClick={() => this.attemptLink()}
            isInHMD={this.props.availableVREntryTypes.isInHMD}
          />
          {this.props.availableVREntryTypes.safari === VR_DEVICE_AVAILABILITY.maybe && (
            <SafariEntryButton onClick={this.showSafariDialog} />
          )}
          {this.props.availableVREntryTypes.screen === VR_DEVICE_AVAILABILITY.yes && (
            <TwoDEntryButton onClick={this.enter2D} />
          )}
          {this.props.availableVREntryTypes.cardboard !== VR_DEVICE_AVAILABILITY.no && (
            <div className={entryStyles.secondary} onClick={this.enterVR}>
              <FormattedMessage id="entry.cardboard" />
            </div>
          )}
        </div>
      </div>
    );
  };

  renderScreensharing = () => {
    return (
      <label className={entryStyles.screenSharing}>
        <input
          className={entryStyles.checkbox}
          type="checkbox"
          value={this.state.shareScreen}
          onChange={this.setStateAndRequestScreen}
        />
        <FormattedMessage id="entry.enable-screen-sharing" />
      </label>
    );
  };

  renderMicPanel = () => {
    return (
      <div className="mic-grant-panel">
        <div className="mic-grant-panel__grant-container">
          <div className="mic-grant-panel__title">
            <FormattedMessage
              id={this.state.entryStep == ENTRY_STEPS.mic_grant ? "audio.grant-title" : "audio.granted-title"}
            />
          </div>
          <div className="mic-grant-panel__subtitle">
            <FormattedMessage
              id={this.state.entryStep == ENTRY_STEPS.mic_grant ? "audio.grant-subtitle" : "audio.granted-subtitle"}
            />
          </div>
          <div className="mic-grant-panel__button-container">
            {this.state.entryStep == ENTRY_STEPS.mic_grant ? (
              <WithHoverSound>
                <button className="mic-grant-panel__button" onClick={this.onMicGrantButton}>
                  <img src="../assets/images/mic_denied.png" srcSet="../assets/images/mic_denied@2x.png 2x" />
                </button>
              </WithHoverSound>
            ) : (
              <WithHoverSound>
                <button className="mic-grant-panel__button" onClick={this.onMicGrantButton}>
                  <img src="../assets/images/mic_granted.png" srcSet="../assets/images/mic_granted@2x.png 2x" />
                </button>
              </WithHoverSound>
            )}
          </div>
          <div className="mic-grant-panel__next-container">
            <WithHoverSound>
              <button className={classNames("mic-grant-panel__next")} onClick={this.onMicGrantButton}>
                <FormattedMessage id="audio.granted-next" />
              </button>
            </WithHoverSound>
          </div>
        </div>
      </div>
    );
  };

  renderAudioSetupPanel = () => {
    const maxLevelHeight = 111;
    const micClip = {
      clip: `rect(${maxLevelHeight - Math.floor(this.state.micLevel * maxLevelHeight)}px, 111px, 111px, 0px)`
    };
    const speakerClip = { clip: `rect(${this.state.tonePlaying ? 0 : maxLevelHeight}px, 111px, 111px, 0px)` };
    const subtitleId = AFRAME.utils.device.isMobile() ? "audio.subtitle-mobile" : "audio.subtitle-desktop";
    return (
      <div className="audio-setup-panel">
        <div>
          <div className="audio-setup-panel__title">
            <FormattedMessage id="audio.title" />
          </div>
          <div className="audio-setup-panel__subtitle">
            {(AFRAME.utils.device.isMobile() || this.state.enterInVR) && <FormattedMessage id={subtitleId} />}
          </div>
          <div className="audio-setup-panel__levels">
            <div className="audio-setup-panel__levels__icon">
              <img
                src="../assets/images/level_background.png"
                srcSet="../assets/images/level_background@2x.png 2x"
                className="audio-setup-panel__levels__icon-part"
              />
              <img
                src="../assets/images/level_fill.png"
                srcSet="../assets/images/level_fill@2x.png 2x"
                className="audio-setup-panel__levels__icon-part"
                style={micClip}
              />
              {this.state.audioTrack ? (
                <img
                  src="../assets/images/mic_level.png"
                  srcSet="../assets/images/mic_level@2x.png 2x"
                  className="audio-setup-panel__levels__icon-part"
                />
              ) : (
                <img
                  src="../assets/images/mic_denied.png"
                  srcSet="../assets/images/mic_denied@2x.png 2x"
                  className="audio-setup-panel__levels__icon-part"
                />
              )}
            </div>
            <WithHoverSound>
              <div className="audio-setup-panel__levels__icon" onClick={this.playTestTone}>
                <img
                  src="../assets/images/level_background.png"
                  srcSet="../assets/images/level_background@2x.png 2x"
                  className="audio-setup-panel__levels__icon-part"
                />
                <img
                  src="../assets/images/level_fill.png"
                  srcSet="../assets/images/level_fill@2x.png 2x"
                  className="audio-setup-panel__levels__icon-part"
                  style={speakerClip}
                />
                <img
                  src="../assets/images/speaker_level.png"
                  srcSet="../assets/images/speaker_level@2x.png 2x"
                  className="audio-setup-panel__levels__icon-part"
                />
              </div>
            </WithHoverSound>
          </div>
          {this.state.audioTrack && (
            <div className="audio-setup-panel__device-chooser">
              <WithHoverSound>
                <select
                  className="audio-setup-panel__device-chooser__dropdown"
                  value={this.selectedMicDeviceId()}
                  onChange={this.micDeviceChanged}
                >
                  {this.state.micDevices.map(d => (
                    <option key={d.deviceId} value={d.deviceId}>
                      &nbsp;&nbsp;&nbsp;&nbsp;&nbsp;
                      {d.label}
                    </option>
                  ))}
                </select>
              </WithHoverSound>
              <img
                className="audio-setup-panel__device-chooser__mic-icon"
                src="../assets/images/mic_small.png"
                srcSet="../assets/images/mic_small@2x.png 2x"
              />
              <img
                className="audio-setup-panel__device-chooser__dropdown-arrow"
                src="../assets/images/dropdown_arrow.png"
                srcSet="../assets/images/dropdown_arrow@2x.png 2x"
              />
            </div>
          )}
          {this.shouldShowHmdMicWarning() && (
            <div className="audio-setup-panel__hmd-mic-warning">
              <img
                src="../assets/images/warning_icon.png"
                srcSet="../assets/images/warning_icon@2x.png 2x"
                className="audio-setup-panel__hmd-mic-warning__icon"
              />
              <span className="audio-setup-panel__hmd-mic-warning__label">
                <FormattedMessage id="audio.hmd-mic-warning" />
              </span>
            </div>
          )}
        </div>
        <div className="audio-setup-panel__enter-button-container">
          <WithHoverSound>
            <button className="audio-setup-panel__enter-button" onClick={this.onAudioReadyButton}>
              <FormattedMessage id="audio.enter-now" />
            </button>
          </WithHoverSound>
        </div>
      </div>
    );
  };

  render() {
    const isExited = this.state.exited || this.props.roomUnavailableReason || this.props.platformUnsupportedReason;
    const isLoading =
      !this.props.showSafariMicDialog &&
      (!this.props.environmentSceneLoaded || !this.props.availableVREntryTypes || !this.props.hubId);

    if (isExited) return this.renderExitedPane();
    if (isLoading) return this.renderLoader();
    if (this.props.isBotMode) return this.renderBotMode();

    const startPanel = this.state.entryStep === ENTRY_STEPS.start && this.renderEntryStartPanel();
    const devicePanel = this.state.entryStep === ENTRY_STEPS.device && this.renderDevicePanel();

    const micPanel =
      (this.state.entryStep === ENTRY_STEPS.mic_grant || this.state.entryStep === ENTRY_STEPS.mic_granted) &&
      this.renderMicPanel();

    const audioSetupPanel = this.state.entryStep === ENTRY_STEPS.audio_setup && this.renderAudioSetupPanel();

    const dialogContents = this.isWaitingForAutoExit() ? (
      <AutoExitWarning secondsRemaining={this.state.secondsRemainingBeforeAutoExit} onCancel={this.endAutoExitTimer} />
    ) : (
      <div className={entryStyles.entryDialog}>
        {startPanel}
        {devicePanel}
        {micPanel}
        {audioSetupPanel}
      </div>
    );

    const dialogBoxContentsClassNames = classNames({
      [styles.uiInteractive]: !this.state.dialog,
      [styles.uiDialogBoxContents]: true,
      [styles.backgrounded]: this.state.showProfileEntry
    });

    const entryFinished = this.state.entryStep === ENTRY_STEPS.finished;
    const showVREntryButton = entryFinished && this.props.availableVREntryTypes.isInHMD;

    const textRows = this.state.pendingMessage.split("\n").length;
    const pendingMessageTextareaHeight = textRows * 28 + "px";
    const pendingMessageFieldHeight = textRows * 28 + 20 + "px";
    return (
      <ReactAudioContext.Provider value={this.state.audioContext}>
        <IntlProvider locale={lang} messages={messages}>
          <div className={styles.ui}>
            {this.state.dialog}

            {this.state.showProfileEntry && (
              <ProfileEntryPanel finished={this.onProfileFinished} store={this.props.store} />
            )}

            {(!entryFinished || this.isWaitingForAutoExit()) && (
              <div className={styles.uiDialog}>
                <PresenceLog entries={this.props.presenceLogEntries || []} hubId={this.props.hubId} />
                <div className={dialogBoxContentsClassNames}>{dialogContents}</div>
              </div>
            )}

            {entryFinished && (
              <PresenceLog inRoom={true} entries={this.props.presenceLogEntries || []} hubId={this.props.hubId} />
            )}
            {entryFinished && (
              <form onSubmit={this.sendMessage}>
                <div className={styles.messageEntryInRoom} style={{ height: pendingMessageFieldHeight }}>
                  {this.state.pendingMessage.startsWith("/") && (
                    <ChatCommandHelp matchingPrefix={this.state.pendingMessage.substring(1)} />
                  )}
                  <textarea
                    style={{ height: pendingMessageTextareaHeight }}
                    className={classNames([
                      styles.messageEntryInput,
                      styles.messageEntryInputInRoom,
                      "chat-focus-target"
                    ])}
                    value={this.state.pendingMessage}
                    rows={textRows}
                    onFocus={e => e.target.select()}
                    onChange={e => {
                      e.stopPropagation();
                      this.setState({ pendingMessage: e.target.value });
                    }}
                    onKeyDown={e => {
                      if (e.keyCode === 13 && !e.shiftKey) {
                        this.sendMessage(e);
                      } else if (e.keyCode === 13 && e.shiftKey && e.ctrlKey) {
                        spawnChatMessage(e.target.value);
                        this.setState({ pendingMessage: "" });
                      } else if (e.keyCode === 27) {
                        e.target.blur();
                      }
                    }}
                    placeholder="Send a message..."
                  />
                  <input
                    className={classNames([styles.messageEntrySubmit, styles.messageEntrySubmitInRoom])}
                    type="submit"
                    value="send"
                  />
                  <WithHoverSound>
                    <button
                      className={classNames([styles.messageEntrySpawn])}
                      onClick={() => {
                        if (this.state.pendingMessage.length > 0) {
                          spawnChatMessage(this.state.pendingMessage);
                          this.setState({ pendingMessage: "" });
                        } else {
                          this.showCreateObjectDialog();
                        }
                      }}
                    />
                  </WithHoverSound>
                </div>
              </form>
            )}

            <div
              className={classNames({
                [styles.inviteContainer]: true,
                [styles.inviteContainerBelowHud]: entryFinished,
                [styles.inviteContainerInverted]: this.state.showInviteDialog
              })}
            >
              {!showVREntryButton &&
                !this.state.videoShareMediaSource && (
                  <WithHoverSound>
                    <button
                      className={classNames({ [styles.hideSmallScreens]: this.occupantCount() > 1 && entryFinished })}
                      onClick={() => this.toggleInviteDialog()}
                    >
                      <FormattedMessage id="entry.invite-others-nag" />
                    </button>
                  </WithHoverSound>
                )}
              {!showVREntryButton &&
                this.occupantCount() > 1 &&
                !this.state.videoShareMediaSource &&
                entryFinished && (
                  <WithHoverSound>
                    <button onClick={this.onMiniInviteClicked} className={styles.inviteMiniButton}>
                      <span>
                        {this.state.miniInviteActivated
                          ? navigator.share
                            ? "sharing..."
                            : "copied!"
                          : "hub.link/" + this.props.hubId}
                      </span>
                    </button>
                  </WithHoverSound>
                )}
              {showVREntryButton && (
                <WithHoverSound>
                  <button onClick={() => this.props.scene.enterVR()}>
                    <FormattedMessage id="entry.enter-in-vr" />
                  </button>
                </WithHoverSound>
              )}
              {this.state.showInviteDialog && (
                <InviteDialog
                  allowShare={!this.props.availableVREntryTypes.isInHMD}
                  entryCode={this.props.hubEntryCode}
                  hubId={this.props.hubId}
                  onClose={() => this.setState({ showInviteDialog: false })}
                />
              )}
            </div>

            {this.state.showLinkDialog && (
              <LinkDialog
                linkCode={this.state.linkCode}
                onClose={() => {
                  this.state.linkCodeCancel();
                  this.setState({ showLinkDialog: false, linkCode: null, linkCodeCancel: null });
                }}
              />
            )}

            <WithHoverSound>
              <button onClick={() => this.showHelpDialog()} className={classNames([styles.helpIcon, "help-button"])}>
                <i>
                  <FontAwesomeIcon icon={faQuestion} />
                </i>
              </button>
            </WithHoverSound>

            <div
              onClick={() => this.setState({ showPresenceList: !this.state.showPresenceList })}
              className={classNames({
                [styles.presenceInfo]: true,
                [styles.presenceInfoSelected]: this.state.showPresenceList
              })}
            >
              <FontAwesomeIcon icon={faUsers} />
              <span className={styles.occupantCount}>{this.occupantCount()}</span>
            </div>

            {this.state.showPresenceList && (
              <PresenceList
                presences={this.props.presences}
                sessionId={this.props.sessionId}
                signedIn={this.state.signedIn}
                email={this.props.store.state.credentials.email}
                onSignIn={this.showSignInDialog}
                onSignOut={this.signOut}
              />
            )}

            {this.state.entryStep === ENTRY_STEPS.finished ? (
              <div>
                <TwoDHUD.TopHUD
                  muted={this.state.muted}
                  frozen={this.state.frozen}
                  spacebubble={this.state.spacebubble}
                  videoShareMediaSource={this.state.videoShareMediaSource}
                  onToggleMute={this.toggleMute}
                  onToggleFreeze={this.toggleFreeze}
                  onToggleSpaceBubble={this.toggleSpaceBubble}
                  onSpawnPen={this.spawnPen}
                  onSpawnCamera={() => this.props.scene.emit("action_spawn_camera")}
                  onShareVideo={this.shareVideo}
                  onEndShareVideo={this.endShareVideo}
                  onShareVideoNotCapable={() => this.showWebRTCScreenshareUnsupportedDialog()}
                />
                {this.props.isSupportAvailable && (
                  <div className={styles.nagCornerButton}>
                    <WithHoverSound>
                      <button onClick={() => this.showInviteTeamDialog()}>
                        <FormattedMessage id="entry.invite-team-nag" />
                      </button>
                    </WithHoverSound>
                  </div>
                )}
                {!this.isWaitingForAutoExit() && (
                  <TwoDHUD.BottomHUD
                    onCreateObject={() => this.showCreateObjectDialog()}
                    showPhotoPicker={AFRAME.utils.device.isMobile()}
                    onMediaPicked={this.createObject}
                  />
                )}
              </div>
            ) : null}
          </div>
        </IntlProvider>
      </ReactAudioContext.Provider>
    );
  }
}

export default UIRoot;<|MERGE_RESOLUTION|>--- conflicted
+++ resolved
@@ -109,11 +109,8 @@
     platformUnsupportedReason: PropTypes.string,
     hubId: PropTypes.string,
     hubName: PropTypes.string,
-<<<<<<< HEAD
     isOwner: PropTypes.bool,
-=======
     hubScene: PropTypes.object,
->>>>>>> 7f9bdf30
     isSupportAvailable: PropTypes.bool,
     presenceLogEntries: PropTypes.array,
     presences: PropTypes.object,
@@ -829,9 +826,6 @@
     return (
       <div className={entryStyles.entryPanel}>
         <div className={entryStyles.name}>
-<<<<<<< HEAD
-          {this.props.hubName} {this.props.isOwner ? "(host)" : ""}
-=======
           <span>{this.props.hubName}</span>
           {this.props.hubScene && (
             <span onClick={() => this.showRoomInfoDialog()} className={entryStyles.collapse}>
@@ -840,7 +834,6 @@
               </i>
             </span>
           )}
->>>>>>> 7f9bdf30
         </div>
 
         <div className={entryStyles.center}>
