import React, { Component, useEffect } from "react";
import PropTypes from "prop-types";
import classNames from "classnames";
import copy from "copy-to-clipboard";
import { FormattedMessage } from "react-intl";
import screenfull from "screenfull";

import configs from "../utils/configs";
import { VR_DEVICE_AVAILABILITY } from "../utils/vr-caps-detect";
import { canShare } from "../utils/share";
import styles from "../assets/stylesheets/ui-root.scss";
import { ReactAudioContext } from "./wrap-with-audio";
import {
  pushHistoryState,
  clearHistoryState,
  popToBeginningOfHubHistory,
  navigateToPriorPage,
  sluglessPath
} from "../utils/history";
import StateRoute from "./state-route.js";
import { getPresenceProfileForSession } from "../utils/phoenix-utils";
import { getMicrophonePresences } from "../utils/microphone-presence";
import { getCurrentStreamer } from "../utils/component-utils";

import { getMessages } from "../utils/i18n";
import ProfileEntryPanel from "./profile-entry-panel";
import MediaBrowserContainer from "./media-browser";

import EntryStartPanel from "./entry-start-panel.js";
import AvatarEditor from "./avatar-editor";
import PreferencesScreen from "./preferences-screen.js";
import PresenceLog from "./presence-log.js";
import PreloadOverlay from "./preload-overlay.js";
<<<<<<< HEAD
=======
import TwoDHUD from "./2d-hud";
import RTCDebugPanel from "./debug-panel/RtcDebugPanel.js";
import { SpectatingLabel } from "./spectating-label";
>>>>>>> 20f3a813
import { showFullScreenIfAvailable, showFullScreenIfWasFullScreen } from "../utils/fullscreen";
import { handleExitTo2DInterstitial, exit2DInterstitialAndEnterVR, isIn2DInterstitial } from "../utils/vr-interstitial";
import maskEmail from "../utils/mask-email";

import qsTruthy from "../utils/qs_truthy";
import { LoadingScreenContainer } from "./room/LoadingScreenContainer";

import "./styles/global.scss";
import { RoomLayout } from "./layout/RoomLayout";
import roomLayoutStyles from "./layout/RoomLayout.scss";
import { useAccessibleOutlineStyle } from "./input/useAccessibleOutlineStyle";
import { ToolbarButton } from "./input/ToolbarButton";
import { RoomEntryModal } from "./room/RoomEntryModal";
import { EnterOnDeviceModal } from "./room/EnterOnDeviceModal";
import { MicPermissionsModal } from "./room/MicPermissionsModal";
import { MicSetupModalContainer } from "./room/MicSetupModalContainer";
import { InvitePopoverContainer } from "./room/InvitePopoverContainer";
import { MoreMenuPopoverButton, CompactMoreMenuButton, MoreMenuContextProvider } from "./room/MoreMenuPopover";
import { ChatSidebarContainer, ChatContextProvider, ChatToolbarButtonContainer } from "./room/ChatSidebarContainer";
import { ContentMenu, ContentMenuButton } from "./room/ContentMenu";
import { ReactComponent as CameraIcon } from "./icons/Camera.svg";
import { ReactComponent as AvatarIcon } from "./icons/Avatar.svg";
import { ReactComponent as StarOutlineIcon } from "./icons/StarOutline.svg";
import { ReactComponent as StarIcon } from "./icons/Star.svg";
import { ReactComponent as SettingsIcon } from "./icons/Settings.svg";
import { ReactComponent as WarningCircleIcon } from "./icons/WarningCircle.svg";
import { ReactComponent as HomeIcon } from "./icons/Home.svg";
import { ReactComponent as TextDocumentIcon } from "./icons/TextDocument.svg";
import { ReactComponent as SupportIcon } from "./icons/Support.svg";
import { ReactComponent as ShieldIcon } from "./icons/Shield.svg";
import { ReactComponent as DiscordIcon } from "./icons/Discord.svg";
import { ReactComponent as VRIcon } from "./icons/VR.svg";
import { ReactComponent as PeopleIcon } from "./icons/People.svg";
import { ReactComponent as ObjectsIcon } from "./icons/Objects.svg";
import { ReactComponent as LeaveIcon } from "./icons/Leave.svg";
import { ReactComponent as EnterIcon } from "./icons/Enter.svg";
import { PeopleSidebarContainer, userFromPresence } from "./room/PeopleSidebarContainer";
import { ObjectListProvider } from "./room/useObjectList";
import { ObjectsSidebarContainer } from "./room/ObjectsSidebarContainer";
import { ObjectMenuContainer } from "./room/ObjectMenuContainer";
import { useCssBreakpoints } from "react-use-css-breakpoints";
import { PlacePopoverContainer } from "./room/PlacePopoverContainer";
import { SharePopoverContainer } from "./room/SharePopoverContainer";
import { VoiceButtonContainer } from "./room/VoiceButtonContainer";
import { ReactionPopoverContainer } from "./room/ReactionPopoverContainer";
import { SafariMicModal } from "./room/SafariMicModal";
import { RoomSignInModalContainer } from "./auth/RoomSignInModalContainer";
import { SignInStep } from "./auth/SignInModal";
import { LeaveReason, LeaveRoomModal } from "./room/LeaveRoomModal";
import { RoomSidebar } from "./room/RoomSidebar";
import { RoomSettingsSidebarContainer } from "./room/RoomSettingsSidebarContainer";
import { AutoExitWarningModal, AutoExitReason } from "./room/AutoExitWarningModal";
import { ExitReason } from "./room/ExitedRoomScreen";
import { UserProfileSidebarContainer } from "./room/UserProfileSidebarContainer";
import { CloseRoomModal } from "./room/CloseRoomModal";
import { WebVRUnsupportedModal } from "./room/WebVRUnsupportedModal";
import { TweetModalContainer } from "./room/TweetModalContainer";
import { TipContainer } from "./room/TipContainer";
import { SpectatingLabel } from "./room/SpectatingLabel";
import { Tip } from "./room/Tip";

const avatarEditorDebug = qsTruthy("avatarEditorDebug");

// This is a list of regexes that match the microphone labels of HMDs.
//
// If entering VR mode, and if any of these regexes match an audio device,
// the user will be prevented from entering VR until one of those devices is
// selected as the microphone.
//
// Note that this doesn't have to be exhaustive: if no devices match any regex
// then we rely upon the user to select the proper mic.
const HMD_MIC_REGEXES = [/\Wvive\W/i, /\Wrift\W/i];

const IN_ROOM_MODAL_ROUTER_PATHS = ["/media"];
const IN_ROOM_MODAL_QUERY_VARS = ["media_source"];

const LOBBY_MODAL_ROUTER_PATHS = ["/media/scenes", "/media/avatars", "/media/favorites"];
const LOBBY_MODAL_QUERY_VARS = ["media_source"];
const LOBBY_MODAL_QUERY_VALUES = ["scenes", "avatars", "favorites"];

async function grantedMicLabels() {
  const mediaDevices = await navigator.mediaDevices.enumerateDevices();
  return mediaDevices.filter(d => d.label && d.kind === "audioinput").map(d => d.label);
}

const isMobile = AFRAME.utils.device.isMobile();
const isMobileVR = AFRAME.utils.device.isMobileVR();
const isFirefoxReality = isMobileVR && navigator.userAgent.match(/Firefox/);

const AUTO_EXIT_TIMER_SECONDS = 10;

class UIRoot extends Component {
  willCompileAndUploadMaterials = false;

  static propTypes = {
    enterScene: PropTypes.func,
    exitScene: PropTypes.func,
    onSendMessage: PropTypes.func,
    disableAutoExitOnIdle: PropTypes.bool,
    forcedVREntryType: PropTypes.string,
    isBotMode: PropTypes.bool,
    store: PropTypes.object,
    mediaSearchStore: PropTypes.object,
    scene: PropTypes.object,
    authChannel: PropTypes.object,
    hubChannel: PropTypes.object,
    linkChannel: PropTypes.object,
    hub: PropTypes.object,
    availableVREntryTypes: PropTypes.object,
    checkingForDeviceAvailability: PropTypes.bool,
    environmentSceneLoaded: PropTypes.bool,
    entryDisallowed: PropTypes.bool,
    roomUnavailableReason: PropTypes.string,
    hubIsBound: PropTypes.bool,
    isSupportAvailable: PropTypes.bool,
    presenceLogEntries: PropTypes.array,
    presences: PropTypes.object,
    sessionId: PropTypes.string,
    subscriptions: PropTypes.object,
    initialIsSubscribed: PropTypes.bool,
    initialIsFavorited: PropTypes.bool,
    showSignInDialog: PropTypes.bool,
    signInMessageId: PropTypes.string,
    signInCompleteMessageId: PropTypes.string,
    onContinueAfterSignIn: PropTypes.func,
    showSafariMicDialog: PropTypes.bool,
    onMediaSearchResultEntrySelected: PropTypes.func,
    onAvatarSaved: PropTypes.func,
    location: PropTypes.object,
    history: PropTypes.object,
    showInterstitialPrompt: PropTypes.bool,
    onInterstitialPromptClicked: PropTypes.func,
    performConditionalSignIn: PropTypes.func,
    hide: PropTypes.bool,
    showPreload: PropTypes.bool,
    onPreloadLoadClicked: PropTypes.func,
    embed: PropTypes.bool,
    embedToken: PropTypes.string,
    onLoaded: PropTypes.func,
    activeObject: PropTypes.object,
    selectedObject: PropTypes.object,
    breakpoint: PropTypes.string
  };

  state = {
    enterInVR: false,
    entered: false,
    entering: false,
    dialog: null,
    showShareDialog: false,
    linkCode: null,
    linkCodeCancel: null,
    miniInviteActivated: false,

    didConnectToNetworkedScene: false,
    noMoreLoadingUpdates: false,
    hideLoader: false,
    showPrefs: false,
    watching: false,
    isStreaming: false,

    waitingOnAudio: false,
    mediaStream: null,
    audioTrack: null,
    audioTrackClone: null,
    micDevices: [],

    autoExitTimerStartedAt: null,
    autoExitTimerInterval: null,
    autoExitReason: null,
    secondsRemainingBeforeAutoExit: Infinity,

    signedIn: false,
    videoShareMediaSource: null,
    showVideoShareFailed: false,

    objectInfo: null,
    objectSrc: "",
    sidebarId: null
  };

  constructor(props) {
    super(props);

    if (props.showSafariMicDialog) {
      this.state.dialog = <SafariMicModal />;
    }

    props.mediaSearchStore.setHistory(props.history);

    // An exit handler that discards event arguments and can be cleaned up.
    this.exitEventHandler = () => this.props.exitScene();
  }

  componentDidUpdate(prevProps) {
    const { hubChannel, showSignInDialog } = this.props;
    if (hubChannel) {
      const { signedIn } = hubChannel;
      if (signedIn !== this.state.signedIn) {
        this.setState({ signedIn });
      }
    }
    if (prevProps.showSignInDialog !== showSignInDialog) {
      if (showSignInDialog) {
        this.showContextualSignInDialog();
      } else {
        this.closeDialog();
      }
    }
    if (!this.willCompileAndUploadMaterials && this.state.noMoreLoadingUpdates) {
      this.willCompileAndUploadMaterials = true;
      // We want to ensure that react and the browser have had the chance to render / update.
      // See https://stackoverflow.com/a/34999925 , although our solution flipped setTimeout and requestAnimationFrame
      window.requestAnimationFrame(() => {
        window.setTimeout(() => {
          if (!this.props.isBotMode) {
            try {
              this.props.scene.renderer.compileAndUploadMaterials(this.props.scene.object3D, this.props.scene.camera);
            } catch {
              this.props.exitScene(ExitReason.sceneError); // https://github.com/mozilla/hubs/issues/1950
            }
          }

          if (!this.state.hideLoader) {
            this.setState({ hideLoader: true });
          }
        }, 0);
      });
    }

    if (!this.props.selectedObject || !prevProps.selectedObject) {
      const sceneEl = this.props.scene;

      if (this.props.selectedObject) {
        sceneEl.classList.add(roomLayoutStyles.sceneSmFullScreen);
      } else {
        sceneEl.classList.remove(roomLayoutStyles.sceneSmFullScreen);
      }
    }
  }

  onResizeViewport = ({ width, height }) => {
    const sceneEl = this.props.scene;

    sceneEl.renderer.setSize(width, height);

    if (sceneEl.camera) {
      sceneEl.camera.aspect = width / height;
      sceneEl.camera.updateProjectionMatrix();
      // Resizing the canvas clears it, so render immediately after resize to prevent flicker.
      sceneEl.renderer.render(sceneEl.object3D, sceneEl.camera);
    }
  };

  onConcurrentLoad = () => {
    if (qsTruthy("allow_multi") || this.props.store.state.preferences["allowMultipleHubsInstances"]) return;
    this.startAutoExitTimer(AutoExitReason.concurrentSession);
  };

  onIdleDetected = () => {
    if (
      this.props.disableAutoExitOnIdle ||
      this.state.isStreaming ||
      this.props.store.state.preferences["disableIdleDetection"]
    )
      return;
    this.startAutoExitTimer(AutoExitReason.idle);
  };

  onActivityDetected = () => {
    if (this.state.autoExitTimerInterval) {
      this.endAutoExitTimer();
    }
  };

  componentDidMount() {
    window.addEventListener("concurrentload", this.onConcurrentLoad);
    window.addEventListener("idle_detected", this.onIdleDetected);
    window.addEventListener("activity_detected", this.onActivityDetected);
    document.querySelector(".a-canvas").addEventListener("mouseup", () => {
      if (this.state.showShareDialog) {
        this.setState({ showShareDialog: false });
      }
    });

    this.props.scene.addEventListener("loaded", this.onSceneLoaded);
    this.props.scene.addEventListener("stateadded", this.onAframeStateChanged);
    this.props.scene.addEventListener("stateremoved", this.onAframeStateChanged);
    this.props.scene.addEventListener("share_video_enabled", this.onShareVideoEnabled);
    this.props.scene.addEventListener("share_video_disabled", this.onShareVideoDisabled);
    this.props.scene.addEventListener("share_video_failed", this.onShareVideoFailed);
    this.props.scene.addEventListener("exit", this.exitEventHandler);
    this.props.scene.addEventListener("action_exit_watch", () => {
      if (this.state.hide) {
        this.setState({ hide: false, hideUITip: false });
      } else {
        this.setState({ watching: false });
      }
    });
    this.props.scene.addEventListener("action_toggle_ui", () =>
      this.setState({ hide: !this.state.hide, hideUITip: false })
    );

    const scene = this.props.scene;

    const unsubscribe = this.props.history.listen((location, action) => {
      const state = location.state;

      // If we just hit back into the entry flow, just go back to the page before the room landing page.
      if (action === "POP" && state && state.entry_step && this.state.entered) {
        unsubscribe();
        navigateToPriorPage(this.props.history);
        return;
      }
    });

    // If we refreshed the page with any state history (eg if we were in the entry flow
    // or had a modal/overlay open) just reset everything to the beginning of the flow by
    // erasing all history that was accumulated for this room (including across refreshes.)
    //
    // We don't do this for the media browser case, since we want to be able to share
    // links to the browser pages
    if (this.props.history.location.state && !sluglessPath(this.props.history.location).startsWith("/media")) {
      popToBeginningOfHubHistory(this.props.history);
    }

    this.setState({
      audioContext: {
        playSound: sound => {
          scene.emit(sound);
        },
        onMouseLeave: () => {
          //          scene.emit("play_sound-hud_mouse_leave");
        }
      }
    });

    if (this.props.forcedVREntryType && this.props.forcedVREntryType.endsWith("_now")) {
      this.props.scene.addEventListener(
        "loading_finished",
        () => {
          setTimeout(() => this.handleForceEntry(), 1000);
        },
        { once: true }
      );
    }

    this.playerRig = scene.querySelector("#avatar-rig");

    scene.addEventListener("action_media_tweet", this.onTweet);
  }

  UNSAFE_componentWillMount() {
    this.props.store.addEventListener("statechanged", this.storeUpdated);
  }

  componentWillUnmount() {
    this.props.scene.removeEventListener("loaded", this.onSceneLoaded);
    this.props.scene.removeEventListener("exit", this.exitEventHandler);
    this.props.scene.removeEventListener("share_video_enabled", this.onShareVideoEnabled);
    this.props.scene.removeEventListener("share_video_disabled", this.onShareVideoDisabled);
    this.props.scene.removeEventListener("share_video_failed", this.onShareVideoFailed);
    this.props.scene.removeEventListener("action_media_tweet", this.onTweet);
    this.props.store.removeEventListener("statechanged", this.storeUpdated);
    window.removeEventListener("concurrentload", this.onConcurrentLoad);
    window.removeEventListener("idle_detected", this.onIdleDetected);
    window.removeEventListener("activity_detected", this.onActivityDetected);
  }

  storeUpdated = () => {
    this.forceUpdate();
  };

  showContextualSignInDialog = () => {
    const { signInMessageId, authChannel, signInCompleteMessageId, onContinueAfterSignIn } = this.props;

    this.showNonHistoriedDialog(RoomSignInModalContainer, {
      step: SignInStep.submit,
      message: getMessages()[signInMessageId],
      onSubmitEmail: async email => {
        const { authComplete } = await authChannel.startAuthentication(email, this.props.hubChannel);

        this.showNonHistoriedDialog(RoomSignInModalContainer, {
          step: SignInStep.waitForVerification,
          onClose: onContinueAfterSignIn
        });

        await authComplete;

        this.setState({ signedIn: true });
        this.showNonHistoriedDialog(RoomSignInModalContainer, {
          step: SignInStep.complete,
          message: getMessages()[signInCompleteMessageId],
          onClose: onContinueAfterSignIn || this.closeDialog,
          onContinue: onContinueAfterSignIn || this.closeDialog
        });
      },
      onClose: onContinueAfterSignIn
    });
  };

  updateSubscribedState = () => {
    const isSubscribed = this.props.subscriptions && this.props.subscriptions.isSubscribed();
    this.setState({ isSubscribed });
  };

  toggleFavorited = () => {
    this.props.performConditionalSignIn(
      () => this.props.hubChannel.signedIn,
      () => {
        const isFavorited = this.isFavorited();

        this.props.hubChannel[isFavorited ? "unfavorite" : "favorite"]();
        this.setState({ isFavorited: !isFavorited });
      },
      "favorite-room"
    );
  };

  isFavorited = () => {
    return this.state.isFavorited !== undefined ? this.state.isFavorited : this.props.initialIsFavorited;
  };

  onLoadingFinished = () => {
    this.setState({ noMoreLoadingUpdates: true });

    if (this.props.onLoaded) {
      this.props.onLoaded();
    }
  };

  onSceneLoaded = () => {
    this.setState({ sceneLoaded: true });
  };

  onShareVideoEnabled = e => {
    this.setState({ videoShareMediaSource: e.detail.source });
  };

  onShareVideoDisabled = () => {
    this.setState({ videoShareMediaSource: null });
  };

  onShareVideoFailed = () => {
    this.setState({ showVideoShareFailed: true });
  };

  toggleMute = () => {
    this.props.scene.emit("action_mute");
  };

  shareVideo = mediaSource => {
    this.props.scene.emit(`action_share_${mediaSource}`);
  };

  endShareVideo = () => {
    this.props.scene.emit("action_end_video_sharing");
  };

  spawnPen = () => {
    this.props.scene.emit("penButtonPressed");
  };

  onSubscribeChanged = async () => {
    if (!this.props.subscriptions) return;

    await this.props.subscriptions.toggle();
    this.updateSubscribedState();
  };

  handleForceEntry = () => {
    if (!this.props.forcedVREntryType) return;

    if (this.props.forcedVREntryType.startsWith("daydream")) {
      this.enterDaydream();
    } else if (this.props.forcedVREntryType.startsWith("vr")) {
      this.enterVR();
    } else if (this.props.forcedVREntryType.startsWith("2d")) {
      this.enter2D();
    }
  };

  startAutoExitTimer = autoExitReason => {
    if (this.state.autoExitTimerInterval) return;

    const autoExitTimerInterval = setInterval(() => {
      let secondsRemainingBeforeAutoExit = Infinity;

      if (this.state.autoExitTimerStartedAt) {
        const secondsSinceStart = (new Date() - this.state.autoExitTimerStartedAt) / 1000;
        secondsRemainingBeforeAutoExit = Math.max(0, Math.floor(AUTO_EXIT_TIMER_SECONDS - secondsSinceStart));
      }

      this.setState({ secondsRemainingBeforeAutoExit });
      this.checkForAutoExit();
    }, 500);

    this.setState({ autoExitTimerStartedAt: new Date(), autoExitTimerInterval, autoExitReason });
  };

  checkForAutoExit = () => {
    if (this.state.secondsRemainingBeforeAutoExit !== 0) return;
    this.endAutoExitTimer();
    this.props.exitScene();
  };

  isWaitingForAutoExit = () => {
    return this.state.secondsRemainingBeforeAutoExit <= AUTO_EXIT_TIMER_SECONDS;
  };

  endAutoExitTimer = () => {
    clearInterval(this.state.autoExitTimerInterval);
    this.setState({
      autoExitTimerStartedAt: null,
      autoExitTimerInterval: null,
      autoExitReason: null,
      secondsRemainingBeforeAutoExit: Infinity
    });
  };

  performDirectEntryFlow = async enterInVR => {
    this.setState({ enterInVR, waitingOnAudio: true });

    const hasGrantedMic = (await grantedMicLabels()).length > 0;

    if (hasGrantedMic) {
      await this.setMediaStreamToDefault();
      this.beginOrSkipAudioSetup();
    } else {
      this.onRequestMicPermission();
      this.pushHistoryState("entry_step", "mic_grant");
    }

    this.setState({ waitingOnAudio: false });
  };

  enter2D = async () => {
    await this.performDirectEntryFlow(false);
  };

  enterVR = async () => {
    if (this.props.forcedVREntryType || this.props.availableVREntryTypes.generic !== VR_DEVICE_AVAILABILITY.maybe) {
      await this.performDirectEntryFlow(true);
    } else {
      this.showNonHistoriedDialog(WebVRUnsupportedModal);
    }
  };

  enterDaydream = async () => {
    await this.performDirectEntryFlow(true);
  };

  micDeviceChanged = async deviceId => {
    const constraints = { audio: { deviceId: { exact: [deviceId] } } };
    await this.fetchAudioTrack(constraints);
    await this.setupNewMediaStream();
  };

  setMediaStreamToDefault = async () => {
    let hasAudio = false;
    const { lastUsedMicDeviceId } = this.props.store.state.settings;

    // Try to fetch last used mic, if there was one.
    if (lastUsedMicDeviceId) {
      hasAudio = await this.fetchAudioTrack({ audio: { deviceId: { ideal: lastUsedMicDeviceId } } });
    } else {
      hasAudio = await this.fetchAudioTrack({ audio: {} });
    }

    await this.setupNewMediaStream();

    return { hasAudio };
  };

  fetchAudioTrack = async constraints => {
    if (this.state.audioTrack) {
      this.state.audioTrack.stop();
    }

    constraints.audio.echoCancellation =
      window.APP.store.state.preferences.disableEchoCancellation === true ? false : true;
    constraints.audio.noiseSuppression =
      window.APP.store.state.preferences.disableNoiseSuppression === true ? false : true;
    constraints.audio.autoGainControl =
      window.APP.store.state.preferences.disableAutoGainControl === true ? false : true;

    if (isFirefoxReality) {
      //workaround for https://bugzilla.mozilla.org/show_bug.cgi?id=1626081
      constraints.audio.echoCancellation =
        window.APP.store.state.preferences.disableEchoCancellation === false ? true : false;
      constraints.audio.noiseSuppression =
        window.APP.store.state.preferences.disableNoiseSuppression === false ? true : false;
      constraints.audio.autoGainControl =
        window.APP.store.state.preferences.disableAutoGainControl === false ? true : false;

      window.APP.store.update({
        preferences: {
          disableEchoCancellation: !constraints.audio.echoCancellation,
          disableNoiseSuppression: !constraints.audio.noiseSuppression,
          disableAutoGainControl: !constraints.audio.autoGainControl
        }
      });
    }

    try {
      const newStream = await navigator.mediaDevices.getUserMedia(constraints);

      const audioSystem = this.props.scene.systems["hubs-systems"].audioSystem;
      audioSystem.addStreamToOutboundAudio("microphone", newStream);
      const mediaStream = audioSystem.outboundStream;
      const audioTrack = newStream.getAudioTracks()[0];

      this.setState({ audioTrack, mediaStream });

      if (/Oculus/.test(navigator.userAgent)) {
        // HACK Oculus Browser 6 seems to randomly end the microphone audio stream. This re-creates it.
        // Note the ended event will only fire if some external event ends the stream, not if we call stop().
        const recreateAudioStream = async () => {
          console.warn(
            "Oculus Browser 6 bug hit: Audio stream track ended without calling stop. Recreating audio stream."
          );

          const newStream = await navigator.mediaDevices.getUserMedia(constraints);
          const audioTrack = newStream.getAudioTracks()[0];

          audioSystem.addStreamToOutboundAudio("microphone", newStream);

          this.setState({ audioTrack });

          this.props.scene.emit("local-media-stream-created");

          audioTrack.addEventListener("ended", recreateAudioStream, { once: true });
        };

        audioTrack.addEventListener("ended", recreateAudioStream, { once: true });
      }

      return true;
    } catch (e) {
      // Error fetching audio track, most likely a permission denial.
      console.error("Error during getUserMedia: ", e);
      this.setState({ audioTrack: null });
      return false;
    }
  };

  setupNewMediaStream = async () => {
    await this.fetchMicDevices();

    // we should definitely have an audioTrack at this point unless they denied mic access
    if (this.state.audioTrack) {
      const micDeviceId = this.micDeviceIdForMicLabel(this.micLabelForAudioTrack(this.state.audioTrack));
      if (micDeviceId) {
        this.props.store.update({ settings: { lastUsedMicDeviceId: micDeviceId } });
        console.log(`Selected input device: ${this.micLabelForDeviceId(micDeviceId)}`);
      }
      this.props.scene.emit("local-media-stream-created");
    } else {
      console.log("No available audio tracks");
    }
  };

  onRequestMicPermission = async () => {
    // TODO: Show an error state if getting the microphone permissions fails
    await this.setMediaStreamToDefault();
    this.beginOrSkipAudioSetup();
  };

  beginOrSkipAudioSetup = () => {
    const skipAudioSetup = this.props.forcedVREntryType && this.props.forcedVREntryType.endsWith("_now");

    if (skipAudioSetup) {
      this.onAudioReadyButton();
    } else {
      this.pushHistoryState("entry_step", "audio");
    }
  };

  fetchMicDevices = () => {
    return new Promise(resolve => {
      navigator.mediaDevices.enumerateDevices().then(mediaDevices => {
        this.setState(
          {
            micDevices: mediaDevices
              .filter(d => d.kind === "audioinput")
              .map(d => ({ value: d.deviceId, label: d.label }))
          },
          resolve
        );
      });
    });
  };

  shouldShowHmdMicWarning = () => {
    if (isMobile || AFRAME.utils.device.isMobileVR()) return false;
    if (!this.state.enterInVR) return false;
    if (!this.hasHmdMicrophone()) return false;

    return !HMD_MIC_REGEXES.find(r => this.selectedMicLabel().match(r));
  };

  hasHmdMicrophone = () => {
    return !!this.state.micDevices.find(d => HMD_MIC_REGEXES.find(r => d.label.match(r)));
  };

  micLabelForAudioTrack = audioTrack => {
    return (audioTrack && audioTrack.label) || "";
  };

  selectedMicLabel = () => {
    return this.micLabelForAudioTrack(this.state.audioTrack);
  };

  micDeviceIdForMicLabel = label => {
    return this.state.micDevices.filter(d => d.label === label).map(d => d.value)[0];
  };

  micLabelForDeviceId = deviceId => {
    return this.state.micDevices.filter(d => d.deviceId === deviceId).map(d => d.label)[0];
  };

  selectedMicDeviceId = () => {
    return this.micDeviceIdForMicLabel(this.selectedMicLabel());
  };

  shouldShowFullScreen = () => {
    // Disable full screen on iOS, since Safari's fullscreen mode does not let you prevent native pinch-to-zoom gestures.
    return (
      (isMobile || AFRAME.utils.device.isMobileVR()) &&
      !AFRAME.utils.device.isIOS() &&
      !this.state.enterInVR &&
      screenfull.enabled
    );
  };

  onAudioReadyButton = async () => {
    if (!this.state.enterInVR) {
      await showFullScreenIfAvailable();
    }

    // Push the new history state before going into VR, otherwise menu button will take us back
    clearHistoryState(this.props.history);

    const muteOnEntry = this.props.store.state.preferences["muteMicOnEntry"] || false;
    await this.props.enterScene(this.state.mediaStream, this.state.enterInVR, muteOnEntry);

    this.setState({ entered: true, entering: false, showShareDialog: false });

    const mediaStream = this.state.mediaStream;

    if (mediaStream) {
      if (this.state.audioTrack) {
        console.log(`Using microphone: ${this.state.audioTrack.label}`);
      }

      if (mediaStream.getVideoTracks().length > 0) {
        console.log("Screen sharing enabled.");
      }
    }
  };

  attemptLink = async () => {
    this.pushHistoryState("entry_step", "device");
    const { code, cancel, onFinished } = await this.props.linkChannel.generateCode();
    this.setState({ linkCode: code, linkCodeCancel: cancel });
    onFinished.then(() => {
      this.setState({ log: false, linkCode: null, linkCodeCancel: null });
      this.props.exitScene();
    });
  };

  toggleShareDialog = async () => {
    this.props.store.update({ activity: { hasOpenedShare: true } });
    this.setState({ showShareDialog: !this.state.showShareDialog });
  };

  closeDialog = () => {
    if (this.state.dialog) {
      this.setState({ dialog: null });
    } else {
      this.props.history.goBack();
    }

    if (isIn2DInterstitial()) {
      exit2DInterstitialAndEnterVR();
    } else {
      showFullScreenIfWasFullScreen();
    }
  };

  showNonHistoriedDialog = (DialogClass, props = {}) => {
    this.setState({
      dialog: <DialogClass {...{ onClose: this.closeDialog, ...props }} />
    });
  };

  toggleStreamerMode = () => {
    const isStreaming = !this.state.isStreaming;
    this.props.scene.systems["hubs-systems"].characterController.fly = isStreaming;

    if (isStreaming) {
      this.props.hubChannel.beginStreaming();
    } else {
      this.props.hubChannel.endStreaming();
    }

    this.setState({ isStreaming });
  };

  renderDialog = (DialogClass, props = {}) => <DialogClass {...{ onClose: this.closeDialog, ...props }} />;

  signOut = async () => {
    await this.props.authChannel.signOut(this.props.hubChannel);
    this.setState({ signedIn: false });
  };

  onMiniInviteClicked = () => {
    const link = `https://${configs.SHORTLINK_DOMAIN}/${this.props.hub.hub_id}`;

    this.setState({ miniInviteActivated: true });
    setTimeout(() => {
      this.setState({ miniInviteActivated: false });
    }, 5000);

    if (canShare()) {
      navigator.share({ title: document.title, url: link });
    } else {
      copy(link);
    }
  };

  sendMessage = msg => {
    this.props.onSendMessage(msg);
  };

  occupantCount = () => {
    return this.props.presences ? Object.entries(this.props.presences).length : 0;
  };

  hasEmbedPresence = () => {
    if (!this.props.presences) {
      return false;
    } else {
      for (const p of Object.values(this.props.presences)) {
        for (const m of p.metas) {
          if (m.context && m.context.embed) {
            return true;
          }
        }
      }
    }

    return false;
  };

  onTweet = ({ detail }) => {
    handleExitTo2DInterstitial(true, () => {}).then(() => {
      this.props.performConditionalSignIn(
        () => this.props.hubChannel.signedIn,
        () => {
          this.showNonHistoriedDialog(TweetModalContainer, {
            hubChannel: this.props.hubChannel,
            ...detail
          });
        },
        "tweet"
      );
    });
  };

  onChangeScene = () => {
    this.props.performConditionalSignIn(
      () => this.props.hubChannel.can("update_hub"),
      () => {
        showFullScreenIfAvailable();
        this.props.mediaSearchStore.sourceNavigateWithNoNav("scenes", "use");
      },
      "change-scene"
    );
  };

  pushHistoryState = (k, v) => pushHistoryState(this.props.history, k, v);

  setSidebar(sidebarId, otherState) {
    this.setState({ sidebarId, selectedUserId: null, ...otherState });
  }

  toggleSidebar(sidebarId, otherState) {
    this.setState(({ sidebarId: curSidebarId }) => {
      const nextSidebarId = curSidebarId === sidebarId ? null : sidebarId;

      return {
        sidebarId: nextSidebarId,
        selectedUserId: null,
        ...otherState
      };
    });
  }

  renderInterstitialPrompt = () => {
    return (
      <div className={styles.interstitial} onClick={() => this.props.onInterstitialPromptClicked()}>
        <div>
          <FormattedMessage id="interstitial.prompt" />
        </div>
      </div>
    );
  };

  renderBotMode = () => {
    return (
      <div className="loading-panel">
        <img className="loading-panel__logo" src={configs.image("logo")} />
        <input type="file" id="bot-audio-input" accept="audio/*" />
        <input type="file" id="bot-data-input" accept="application/json" />
      </div>
    );
  };

  onEnteringCanceled = () => {
    this.props.hubChannel.sendEnteringCancelledEvent();
    this.setState({ entering: false });
  };

  renderEntryStartPanel = () => {
    const { hasAcceptedProfile, hasChangedName } = this.props.store.state.activity;
    const promptForNameAndAvatarBeforeEntry = this.props.hubIsBound ? !hasAcceptedProfile : !hasChangedName;

    // TODO: use appName from admin panel.
    // TODO: What does onEnteringCanceled do?
    return (
      <>
        <RoomEntryModal
          appName="Hubs by Mozilla"
          logoSrc={configs.image("logo")}
          roomName={this.props.hub.name}
          showJoinRoom={!this.state.waitingOnAudio && !this.props.entryDisallowed}
          onJoinRoom={() => {
            if (promptForNameAndAvatarBeforeEntry || !this.props.forcedVREntryType) {
              this.setState({ entering: true });
              this.props.hubChannel.sendEnteringEvent();

              if (promptForNameAndAvatarBeforeEntry) {
                this.pushHistoryState("entry_step", "profile");
              } else {
                this.onRequestMicPermission();
                this.pushHistoryState("entry_step", "mic_grant");
              }
            } else {
              this.handleForceEntry();
            }
          }}
          showEnterOnDevice={!this.state.waitingOnAudio && !this.props.entryDisallowed && !isMobileVR}
          onEnterOnDevice={() => this.attemptLink()}
          showSpectate={
            !this.state.waitingOnAudio && !this.props.entryDisallowed && configs.feature("enable_lobby_ghosts")
          }
          onSpectate={() => this.setState({ watching: true })}
          showOptions={this.props.hubChannel.canOrWillIfCreator("update_hub")}
          onOptions={() => {
            this.props.performConditionalSignIn(
              () => this.props.hubChannel.can("update_hub"),
              () => this.setSidebar("room-settings"),
              "room-settings"
            );
          }}
        />
        {!this.state.waitingOnAudio && (
          <EntryStartPanel
            hubChannel={this.props.hubChannel}
            entering={this.state.entering}
            onEnteringCanceled={this.onEnteringCanceled}
          />
        )}
      </>
    );
  };

  renderDevicePanel = () => {
    return (
      <EnterOnDeviceModal
        shortUrl={configs.SHORTLINK_DOMAIN}
        loadingCode={!this.state.linkCode}
        code={this.state.linkCode}
        headsetConnected={this.props.availableVREntryTypes.generic !== VR_DEVICE_AVAILABILITY.no}
        unsupportedBrowser={this.props.availableVREntryTypes.generic === VR_DEVICE_AVAILABILITY.maybe}
        onEnterOnConnectedHeadset={() => {
          // TODO: This is bad. linkCodeCancel should be tied to component lifecycle not these callback methods.
          this.state.linkCodeCancel();
          this.setState({ linkCode: null, linkCodeCancel: null });
          this.enterVR();
        }}
        onBack={() => {
          this.state.linkCodeCancel();
          this.setState({ linkCode: null, linkCodeCancel: null });
          this.props.history.goBack();
        }}
      />
    );
  };

  renderAudioSetupPanel = () => {
    const muteOnEntry = this.props.store.state.preferences["muteMicOnEntry"] || false;
    // TODO: Show HMD mic not chosen warning
    return (
      <MicSetupModalContainer
        scene={this.props.scene}
        selectedMicrophone={this.selectedMicDeviceId()}
        microphoneOptions={this.state.micDevices}
        onChangeMicrophone={this.micDeviceChanged}
        microphoneEnabled={!!this.state.audioTrack}
        microphoneMuted={muteOnEntry}
        onChangeMicrophoneMuted={() => this.props.store.update({ preferences: { muteMicOnEntry: !muteOnEntry } })}
        onEnterRoom={this.onAudioReadyButton}
        onBack={() => this.props.history.goBack()}
      />
    );
  };

  isInModalOrOverlay = () => {
    if (
      this.state.entered &&
      (IN_ROOM_MODAL_ROUTER_PATHS.find(x => sluglessPath(this.props.history.location).startsWith(x)) ||
        IN_ROOM_MODAL_QUERY_VARS.find(x => new URLSearchParams(this.props.history.location.search).get(x)))
    ) {
      return true;
    }

    if (
      !this.state.entered &&
      (LOBBY_MODAL_ROUTER_PATHS.find(x => sluglessPath(this.props.history.location).startsWith(x)) ||
        LOBBY_MODAL_QUERY_VARS.find(
          (x, i) => new URLSearchParams(this.props.history.location.search).get(x) === LOBBY_MODAL_QUERY_VALUES[i]
        ))
    ) {
      return true;
    }

    if (this.state.objectInfo && this.state.objectInfo.object3D) {
      return true; // TODO: Get object info dialog to use history
    }
    if (this.state.sidebarId !== null) {
      return true;
    }

    return !!(
      (this.props.history &&
        this.props.history.location.state &&
        (this.props.history.location.state.modal || this.props.history.location.state.overlay)) ||
      this.state.dialog
    );
  };

  getSelectedUser() {
    const selectedUserId = this.state.selectedUserId;
    const presence = this.props.presences[selectedUserId];
    const micPresences = getMicrophonePresences();
    return userFromPresence(selectedUserId, presence, micPresences, this.props.sessionId);
  }

  render() {
    const isGhost =
      configs.feature("enable_lobby_ghosts") && (this.state.watching || (this.state.hide || this.props.hide));
    const hide = this.state.hide || this.props.hide;

    const rootStyles = {
      [styles.ui]: true,
      "ui-root": true,
      "in-modal-or-overlay": this.isInModalOrOverlay(),
      isGhost,
      hide
    };
    if (this.props.hide || this.state.hide) {
      return (
        <div className={classNames(rootStyles)}>
          <RoomLayout
            onResizeViewport={this.onResizeViewport}
            viewport={
              !this.state.hideUITip && (
                <Tip
                  onDismiss={() => this.setState({ hideUITip: true })}
                  dismissLabel={<FormattedMessage id="tips.dismiss.ok" />}
                >
                  {"Entered fullscreen mode. Press Escape to show UI."}
                </Tip>
              )
            }
          />
        </div>
      );
    }

    const preload = this.props.showPreload;

    const isLoading = !preload && !this.state.hideLoader && !this.props.showSafariMicDialog;

    if (isLoading && this.state.showPrefs) {
      return (
        <div>
          <LoadingScreenContainer scene={this.props.scene} onLoaded={this.onLoadingFinished} />
          <PreferencesScreen
            onClose={() => {
              this.setState({ showPrefs: false });
            }}
            store={this.props.store}
          />
        </div>
      );
    }
    if (isLoading) {
      return <LoadingScreenContainer scene={this.props.scene} onLoaded={this.onLoadingFinished} />;
    }
    if (this.state.showPrefs) {
      return (
        <PreferencesScreen
          onClose={() => {
            this.setState({ showPrefs: false });
          }}
          store={this.props.store}
        />
      );
    }

    if (this.props.showInterstitialPrompt) return this.renderInterstitialPrompt();
    if (this.props.isBotMode) return this.renderBotMode();

    const entered = this.state.entered;
    const watching = this.state.watching;
    const enteredOrWatching = entered || watching;
<<<<<<< HEAD
=======
    const enteredOrWatchingOrPreload = entered || watching || preload;
    const showRtcDebugPanel = this.props.store.state.preferences["showRtcDebugPanel"];
>>>>>>> 20f3a813
    const baseUrl = `${location.protocol}//${location.host}${location.pathname}`;
    const displayNameOverride = this.props.hubIsBound
      ? getPresenceProfileForSession(this.props.presences, this.props.sessionId).displayName
      : null;

    const enableSpectateVRButton =
      configs.feature("enable_lobby_ghosts") &&
      isGhost &&
      !hide &&
      this.props.availableVREntryTypes.generic !== VR_DEVICE_AVAILABILITY.no;

    const entryDialog =
      this.props.availableVREntryTypes &&
      !preload &&
      (this.isWaitingForAutoExit() ? (
        <AutoExitWarningModal
          reason={this.state.autoExitReason}
          secondsRemaining={this.state.secondsRemainingBeforeAutoExit}
          onCancel={this.endAutoExitTimer}
        />
      ) : (
        <>
          <StateRoute stateKey="entry_step" stateValue="device" history={this.props.history}>
            {this.renderDevicePanel()}
          </StateRoute>
          <StateRoute stateKey="entry_step" stateValue="mic_grant" history={this.props.history}>
            <MicPermissionsModal onBack={() => this.props.history.goBack()} />
          </StateRoute>
          <StateRoute stateKey="entry_step" stateValue="audio" history={this.props.history}>
            {this.renderAudioSetupPanel()}
          </StateRoute>
          <StateRoute
            stateKey="entry_step"
            stateValue="profile"
            history={this.props.history}
            render={props => (
              <ProfileEntryPanel
                {...props}
                containerType="modal"
                displayNameOverride={displayNameOverride}
                finished={() => {
                  if (this.props.forcedVREntryType) {
                    this.pushHistoryState();
                    this.handleForceEntry();
                  } else {
                    this.onRequestMicPermission();
                    this.pushHistoryState("entry_step", "mic_grant");
                  }
                }}
                showBackButton
                onBack={() => this.pushHistoryState()}
                store={this.props.store}
                mediaSearchStore={this.props.mediaSearchStore}
                avatarId={props.location.state.detail && props.location.state.detail.avatarId}
              />
            )}
          />
          <StateRoute stateKey="entry_step" stateValue="" history={this.props.history}>
            {this.renderEntryStartPanel()}
          </StateRoute>
        </>
      ));

    const presenceLogEntries = this.props.presenceLogEntries || [];

    const mediaSource = this.props.mediaSearchStore.getUrlMediaSource(this.props.history.location);

    // Allow scene picker pre-entry, otherwise wait until entry
    const showMediaBrowser =
      mediaSource && (["scenes", "avatars", "favorites"].includes(mediaSource) || this.state.entered);

    const streaming = this.state.isStreaming;

    const showObjectList = enteredOrWatching;

    const streamer = getCurrentStreamer();
    const streamerName = streamer && streamer.displayName;

    const renderEntryFlow = (!enteredOrWatching && this.props.hub) || this.isWaitingForAutoExit();

    const canCreateRoom = !configs.feature("disable_room_creation") || configs.isAdmin;
    const canCloseRoom = !!this.props.hubChannel.canOrWillIfCreator("close_hub");
    const isModerator = this.props.hubChannel.canOrWillIfCreator("kick_users") && !isMobileVR;

    const moreMenu = [
      {
        id: "user",
        label:
          "You" +
          (this.state.signedIn ? ` (Signed in as: ${maskEmail(this.props.store.state.credentials.email)})` : ""),
        items: [
          this.state.signedIn
            ? {
                id: "sign-out",
                label: "Sign Out",
                icon: LeaveIcon,
                onClick: async () => {
                  await this.props.authChannel.signOut(this.props.hubChannel);
                  this.setState({ signedIn: false });
                }
              }
            : {
                id: "sign-in",
                label: "Sign In",
                icon: EnterIcon,
                onClick: () => this.showContextualSignInDialog()
              },
          canCreateRoom && {
            id: "create-room",
            label: "Create Room",
            icon: HomeIcon,
            onClick: () =>
              this.showNonHistoriedDialog(LeaveRoomModal, {
                destinationUrl: "/",
                reason: LeaveReason.createRoom
              })
          },
          {
            id: "user-profile",
            label: "Change Name & Avatar",
            icon: AvatarIcon,
            onClick: () => this.setSidebar("profile")
          },
          {
            id: "favorite-rooms",
            label: "Favorite Rooms",
            icon: HomeIcon, // TODO: Use a unique icon
            onClick: () =>
              this.props.performConditionalSignIn(
                () => this.props.hubChannel.signedIn,
                () => {
                  showFullScreenIfAvailable();
                  this.props.mediaSearchStore.sourceNavigateWithNoNav("favorites", "use");
                },
                "favorite-rooms"
              )
          },
          {
            id: "preferences",
            label: "Preferences",
            icon: SettingsIcon,
            onClick: () => this.setState({ showPrefs: true })
          }
        ].filter(item => item)
      },
      {
        id: "room",
        label: "Room",
        items: [
          {
            id: "room-info",
            label: "Room Info and Settings",
            icon: HomeIcon,
            onClick: () => this.setSidebar("room-info")
          },
          this.isFavorited()
            ? { id: "unfavorite-room", label: "Unfavorite Room", icon: StarIcon, onClick: () => this.toggleFavorited() }
            : {
                id: "favorite-room",
                label: "Favorite Room",
                icon: StarOutlineIcon,
                onClick: () => this.toggleFavorited()
              },
          isModerator &&
            entered && {
              id: "streamer-mode",
              label: streaming ? "Exit Streamer Mode" : "Enter Streamer Mode",
              icon: CameraIcon,
              onClick: () => this.toggleStreamerMode()
            },
          {
            id: "leave-room",
            label: "Leave Room",
            icon: LeaveIcon,
            onClick: () => this.props.exitScene(ExitReason.left)
          },
          canCloseRoom && {
            id: "close-room",
            label: "Close Room",
            icon: HomeIcon,
            onClick: () =>
              this.props.performConditionalSignIn(
                () => this.props.hubChannel.can("update_hub"),
                () => {
                  this.showNonHistoriedDialog(CloseRoomModal, {
                    onConfirm: () => {
                      this.props.hubChannel.closeHub();
                    }
                  });
                },
                "close-room"
              )
          }
        ].filter(item => item)
      },
      {
        id: "support",
        label: "Support",
        items: [
          configs.feature("show_community_link") && {
            id: "community",
            label: "Community",
            icon: DiscordIcon,
            href: configs.link("community", "https://discord.gg/wHmY4nd")
          },
          configs.feature("show_issue_report_link") && {
            id: "report-issue",
            label: "Report Issue",
            icon: WarningCircleIcon,
            href: configs.link("issue_report", "https://hubs.mozilla.com/docs/help.html")
          },
          entered && {
            id: "start-tour",
            label: "Start Tour",
            icon: SupportIcon,
            onClick: () => this.props.scene.systems.tips.resetTips()
          },
          configs.feature("show_docs_link") && {
            id: "help",
            label: "Help",
            icon: SupportIcon,
            href: configs.link("docs", "https://hubs.mozilla.com/docs")
          },
          configs.feature("show_controls_link") && {
            id: "controls",
            label: "Controls",
            icon: SupportIcon,
            href: configs.link("controls", "https://hubs.mozilla.com/docs/hubs-controls.html")
          },
          configs.feature("show_whats_new_link") && {
            id: "whats-new",
            label: "What's New",
            icon: SupportIcon,
            href: "/whats-new"
          },
          configs.feature("show_terms") && {
            id: "tos",
            label: "Terms of Service",
            icon: TextDocumentIcon,
            href: configs.link("terms_of_use", "https://github.com/mozilla/hubs/blob/master/TERMS.md")
          },
          configs.feature("show_privacy") && {
            id: "privacy",
            label: "Privacy Notice",
            icon: ShieldIcon,
            href: configs.link("privacy_notice", "https://github.com/mozilla/hubs/blob/master/PRIVACY.md")
          }
        ].filter(item => item)
      }
    ];

    return (
      <MoreMenuContextProvider>
        <ReactAudioContext.Provider value={this.state.audioContext}>
          <div className={classNames(rootStyles)}>
            {preload &&
              this.props.hub && (
                <PreloadOverlay
                  hubName={this.props.hub.name}
                  hubScene={this.props.hub.scene}
                  baseUrl={baseUrl}
                  onLoadClicked={this.props.onPreloadLoadClicked}
                />
              )}
            {!this.state.dialog && (
              <StateRoute
                stateKey="overlay"
                stateValue="avatar-editor"
                history={this.props.history}
                render={props => (
                  <AvatarEditor
                    className={styles.avatarEditor}
                    signedIn={this.state.signedIn}
                    onSignIn={this.showContextualSignInDialog}
                    onSave={() => {
                      if (props.location.state.detail && props.location.state.detail.returnToProfile) {
                        this.props.history.goBack();
                      } else {
                        this.props.history.goBack();
                        // We are returning to the media browser. Trigger an update so that the filter switches to
                        // my-avatars, now that we've saved an avatar.
                        this.props.mediaSearchStore.sourceNavigateWithNoNav("avatars", "use");
                      }
                      this.props.onAvatarSaved();
                    }}
                    onClose={() => this.props.history.goBack()}
                    store={this.props.store}
                    debug={avatarEditorDebug}
                    avatarId={props.location.state.detail && props.location.state.detail.avatarId}
                    hideDelete={props.location.state.detail && props.location.state.detail.hideDelete}
                  />
                )}
              />
            )}
            {!this.state.dialog &&
              showMediaBrowser && (
                <MediaBrowserContainer
                  history={this.props.history}
                  mediaSearchStore={this.props.mediaSearchStore}
                  hubChannel={this.props.hubChannel}
                  onMediaSearchResultEntrySelected={(entry, selectAction) => {
                    if (entry.type === "room") {
                      this.showNonHistoriedDialog(LeaveRoomModal, {
                        destinationUrl: entry.url,
                        reason: LeaveReason.joinRoom
                      });
                    } else {
                      this.props.onMediaSearchResultEntrySelected(entry, selectAction);
                    }
                  }}
                  performConditionalSignIn={this.props.performConditionalSignIn}
                  showNonHistoriedDialog={this.showNonHistoriedDialog}
                  store={this.props.store}
                  scene={this.props.scene}
                />
              )}
<<<<<<< HEAD
            <RoomLayout
              objectFocused={!!this.props.selectedObject}
              streaming={streaming}
              onResizeViewport={this.onResizeViewport}
              viewport={
                <>
                  {!this.props.selectedObject && <CompactMoreMenuButton />}
                  {(!this.props.selectedObject || this.props.breakpoint !== "sm") && (
                    <ContentMenu>
                      {showObjectList && (
                        <ContentMenuButton
                          active={this.state.sidebarId === "objects"}
                          onClick={() => this.toggleSidebar("objects")}
                        >
                          <ObjectsIcon />
                          <span>Objects</span>
                        </ContentMenuButton>
                      )}
                      <ContentMenuButton
                        active={this.state.sidebarId === "people"}
                        onClick={() => this.toggleSidebar("people")}
                      >
                        <PeopleIcon />
                        <span>People</span>
                      </ContentMenuButton>
                    </ContentMenu>
=======
            {showRtcDebugPanel && (
              <RTCDebugPanel
                history={this.props.history}
                store={window.APP.store}
                scene={this.props.scene}
                presences={this.props.presences}
                sessionId={this.props.sessionId}
              />
            )}
            {this.state.frozen && (
              <button className={styles.leaveButton} onClick={() => this.exit("left")}>
                <FormattedMessage id="entry.leave-room" />
              </button>
            )}
            {showInviteButton && (
              <div
                className={classNames({
                  [inviteStyles.inviteContainer]: true,
                  [inviteStyles.inviteContainerBelowHud]: entered,
                  [inviteStyles.inviteContainerInverted]: this.state.showShareDialog
                })}
              >
                {!embed &&
                  !streaming && (
                    <button
                      className={classNames({
                        [inviteStyles.inviteButton]: true,
                        [inviteStyles.hideSmallScreens]: this.occupantCount() > 1 && entered,
                        [inviteStyles.inviteButtonLowered]: hasTopTip
                      })}
                      onClick={() => this.toggleShareDialog()}
                    >
                      <FormattedMessage id="entry.share-button" />
                    </button>
>>>>>>> 20f3a813
                  )}
                  {!entered && !streaming && !isMobile && streamerName && <SpectatingLabel name={streamerName} />}
                  {this.props.activeObject && (
                    <ObjectMenuContainer
                      hubChannel={this.props.hubChannel}
                      scene={this.props.scene}
                      onOpenProfile={() => this.setSidebar("profile")}
                    />
                  )}
                  {this.state.sidebarId !== "chat" &&
                    this.props.hub && (
                      <PresenceLog
                        inRoom={true}
                        presences={this.props.presences}
                        entries={presenceLogEntries}
                        hubId={this.props.hub.hub_id}
                        history={this.props.history}
                        onViewProfile={sessionId => this.setSidebar("user", { selectedUserId: sessionId })}
                      />
                    )}
                  <TipContainer
                    inLobby={watching}
                    inRoom={entered}
                    isEmbedded={this.props.embed}
                    isStreaming={streaming}
                    hubId={this.props.hub.hub_id}
                    presences={this.props.presences}
                    scene={this.props.scene}
                    store={this.props.store}
                  />
                </>
              }
              sidebar={
                this.state.sidebarId ? (
                  <>
                    {this.state.sidebarId === "chat" && (
                      <ChatSidebarContainer
                        presences={this.props.presences}
                        occupantCount={this.occupantCount()}
                        canSpawnMessages={entered && this.props.hubChannel.can("spawn_and_move_media")}
                        scene={this.props.scene}
                        onClose={() => this.setSidebar(null)}
                      />
                    )}
                    {this.state.sidebarId === "objects" && (
                      <ObjectsSidebarContainer
                        hubChannel={this.props.hubChannel}
                        onClose={() => this.setSidebar(null)}
                      />
                    )}
                    {this.state.sidebarId === "people" && (
                      <PeopleSidebarContainer
                        displayNameOverride={displayNameOverride}
                        store={this.props.store}
                        mediaSearchStore={this.props.mediaSearchStore}
                        hubChannel={this.props.hubChannel}
                        history={this.props.history}
                        mySessionId={this.props.sessionId}
                        presences={this.props.presences}
                        onClose={() => this.setSidebar(null)}
                        onCloseDialog={() => this.closeDialog()}
                        showNonHistoriedDialog={this.showNonHistoriedDialog}
                        performConditionalSignIn={this.props.performConditionalSignIn}
                      />
                    )}
                    {this.state.sidebarId === "profile" && (
                      <ProfileEntryPanel
                        history={this.props.history}
                        containerType="sidebar"
                        displayNameOverride={displayNameOverride}
                        finished={() => this.setSidebar(null)}
                        onClose={() => this.setSidebar(null)}
                        store={this.props.store}
                        mediaSearchStore={this.props.mediaSearchStore}
                      />
                    )}
                    {this.state.sidebarId === "user" && (
                      <UserProfileSidebarContainer
                        user={this.getSelectedUser()}
                        hubChannel={this.props.hubChannel}
                        performConditionalSignIn={this.props.performConditionalSignIn}
                        onClose={() => this.setSidebar(null)}
                        onCloseDialog={() => this.closeDialog()}
                        showNonHistoriedDialog={this.showNonHistoriedDialog}
                      />
                    )}
                    {this.state.sidebarId === "room-info" && (
                      <RoomSidebar
                        accountId={this.props.sessionId}
                        room={this.props.hub}
                        canEdit={this.props.hubChannel.canOrWillIfCreator("update_hub")}
                        onEdit={() => this.setSidebar("room-info-settings")}
                        onClose={() => this.setSidebar(null)}
                        onChangeScene={this.onChangeScene}
                      />
                    )}
                    {this.state.sidebarId === "room-info-settings" && (
                      <RoomSettingsSidebarContainer
                        room={this.props.hub}
                        hubChannel={this.props.hubChannel}
                        showBackButton
                        onClose={() => this.setSidebar("room-info")}
                        onChangeScene={this.onChangeScene}
                      />
                    )}
                    {this.state.sidebarId === "room-settings" && (
                      <RoomSettingsSidebarContainer
                        room={this.props.hub}
                        accountId={this.props.sessionId}
                        hubChannel={this.props.hubChannel}
                        onClose={() => this.setSidebar(null)}
                        onChangeScene={this.onChangeScene}
                      />
                    )}
                  </>
                ) : (
                  undefined
                )
              }
              modal={this.state.dialog || (renderEntryFlow && entryDialog)}
              toolbarLeft={<InvitePopoverContainer hub={this.props.hub} scene={this.props.scene} />}
              toolbarCenter={
                <>
                  {watching && (
                    <>
                      <ToolbarButton
                        icon={<EnterIcon />}
                        label="Join Room"
                        preset="green"
                        onClick={() => this.setState({ watching: false })}
                      />
                      {enableSpectateVRButton && (
                        <ToolbarButton
                          icon={<VRIcon />}
                          preset="purple"
                          label="Spectate in VR"
                          onClick={() => this.props.scene.enterVR()}
                        />
                      )}
                    </>
                  )}
                  {entered && (
                    <>
                      <VoiceButtonContainer scene={this.props.scene} microphoneEnabled={!!this.state.audioTrack} />
                      <SharePopoverContainer scene={this.props.scene} hubChannel={this.props.hubChannel} />
                      <PlacePopoverContainer
                        scene={this.props.scene}
                        hubChannel={this.props.hubChannel}
                        mediaSearchStore={this.props.mediaSearchStore}
                        showNonHistoriedDialog={this.showNonHistoriedDialog}
                      />
                      {this.props.hubChannel.can("spawn_emoji") && <ReactionPopoverContainer />}
                    </>
                  )}
                  <ChatToolbarButtonContainer onClick={() => this.toggleSidebar("chat")} />
                </>
              }
              toolbarRight={
                <>
                  {entered &&
                    isMobileVR && (
                      <ToolbarButton
                        icon={<VRIcon />}
                        preset="accept"
                        label="Enter VR"
                        onClick={() => exit2DInterstitialAndEnterVR(true)}
                      />
                    )}
                  {entered && (
                    <ToolbarButton
                      icon={<LeaveIcon />}
                      label="Leave"
                      preset="red"
                      onClick={() => this.props.exitScene(ExitReason.left)}
                    />
                  )}
                  <MoreMenuPopoverButton menu={moreMenu} />
                </>
              }
            />
          </div>
        </ReactAudioContext.Provider>
      </MoreMenuContextProvider>
    );
  }
}

function UIRootHooksWrapper(props) {
  useAccessibleOutlineStyle();
  const breakpoint = useCssBreakpoints();

  useEffect(
    () => {
      const el = document.getElementById("preload-overlay");
      el.classList.add("loaded");

      const sceneEl = props.scene;

      sceneEl.classList.add(roomLayoutStyles.scene);

      // Remove the preload overlay after the animation has finished.
      const timeout = setTimeout(() => {
        el.remove();
      }, 500);

      return () => {
        clearTimeout(timeout);
        sceneEl.classList.remove(roomLayoutStyles.scene);
      };
    },
    [props.scene]
  );

  return (
    <ChatContextProvider messageDispatch={props.messageDispatch}>
      <ObjectListProvider scene={props.scene}>
        <UIRoot breakpoint={breakpoint} {...props} />
      </ObjectListProvider>
    </ChatContextProvider>
  );
}

UIRootHooksWrapper.propTypes = {
  scene: PropTypes.object.isRequired,
  messageDispatch: PropTypes.object
};

export default UIRootHooksWrapper;<|MERGE_RESOLUTION|>--- conflicted
+++ resolved
@@ -31,12 +31,7 @@
 import PreferencesScreen from "./preferences-screen.js";
 import PresenceLog from "./presence-log.js";
 import PreloadOverlay from "./preload-overlay.js";
-<<<<<<< HEAD
-=======
-import TwoDHUD from "./2d-hud";
 import RTCDebugPanel from "./debug-panel/RtcDebugPanel.js";
-import { SpectatingLabel } from "./spectating-label";
->>>>>>> 20f3a813
 import { showFullScreenIfAvailable, showFullScreenIfWasFullScreen } from "../utils/fullscreen";
 import { handleExitTo2DInterstitial, exit2DInterstitialAndEnterVR, isIn2DInterstitial } from "../utils/vr-interstitial";
 import maskEmail from "../utils/mask-email";
@@ -1166,11 +1161,7 @@
     const entered = this.state.entered;
     const watching = this.state.watching;
     const enteredOrWatching = entered || watching;
-<<<<<<< HEAD
-=======
-    const enteredOrWatchingOrPreload = entered || watching || preload;
     const showRtcDebugPanel = this.props.store.state.preferences["showRtcDebugPanel"];
->>>>>>> 20f3a813
     const baseUrl = `${location.protocol}//${location.host}${location.pathname}`;
     const displayNameOverride = this.props.hubIsBound
       ? getPresenceProfileForSession(this.props.presences, this.props.sessionId).displayName
@@ -1487,7 +1478,6 @@
                   scene={this.props.scene}
                 />
               )}
-<<<<<<< HEAD
             <RoomLayout
               objectFocused={!!this.props.selectedObject}
               streaming={streaming}
@@ -1514,42 +1504,6 @@
                         <span>People</span>
                       </ContentMenuButton>
                     </ContentMenu>
-=======
-            {showRtcDebugPanel && (
-              <RTCDebugPanel
-                history={this.props.history}
-                store={window.APP.store}
-                scene={this.props.scene}
-                presences={this.props.presences}
-                sessionId={this.props.sessionId}
-              />
-            )}
-            {this.state.frozen && (
-              <button className={styles.leaveButton} onClick={() => this.exit("left")}>
-                <FormattedMessage id="entry.leave-room" />
-              </button>
-            )}
-            {showInviteButton && (
-              <div
-                className={classNames({
-                  [inviteStyles.inviteContainer]: true,
-                  [inviteStyles.inviteContainerBelowHud]: entered,
-                  [inviteStyles.inviteContainerInverted]: this.state.showShareDialog
-                })}
-              >
-                {!embed &&
-                  !streaming && (
-                    <button
-                      className={classNames({
-                        [inviteStyles.inviteButton]: true,
-                        [inviteStyles.hideSmallScreens]: this.occupantCount() > 1 && entered,
-                        [inviteStyles.inviteButtonLowered]: hasTopTip
-                      })}
-                      onClick={() => this.toggleShareDialog()}
-                    >
-                      <FormattedMessage id="entry.share-button" />
-                    </button>
->>>>>>> 20f3a813
                   )}
                   {!entered && !streaming && !isMobile && streamerName && <SpectatingLabel name={streamerName} />}
                   {this.props.activeObject && (
@@ -1580,6 +1534,15 @@
                     scene={this.props.scene}
                     store={this.props.store}
                   />
+                  {showRtcDebugPanel && (
+                    <RTCDebugPanel
+                      history={this.props.history}
+                      store={window.APP.store}
+                      scene={this.props.scene}
+                      presences={this.props.presences}
+                      sessionId={this.props.sessionId}
+                    />
+                  )}
                 </>
               }
               sidebar={
