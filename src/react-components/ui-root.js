--- conflicted
+++ resolved
@@ -208,7 +208,6 @@
     });
   };
 
-<<<<<<< HEAD
   hasGrantedMicPermissions = async () => {
     if (this.state.requestedScreen) {
       // There is no way to tell if you've granted mic permissions in a previous session if we've 
@@ -224,10 +223,7 @@
     }
   }
 
-  performDirectEntryFlow = async (enterInVR) => {
-=======
   performDirectEntryFlow = async enterInVR => {
->>>>>>> c0f57c72
     this.startTestTone();
 
     this.setState({ enterInVR });
@@ -286,8 +282,7 @@
     }
   };
 
-<<<<<<< HEAD
-  micDeviceChanged = async (ev) => {
+  micDeviceChanged = async ev => {
     const constraints = { audio: { deviceId: { exact: [ev.target.value] } } };
     await this.fetchAudioTrack(constraints);
     await this.setupNewMediaStream();
@@ -298,7 +293,7 @@
     await this.setupNewMediaStream();
   }
 
-  setStateAndRequestScreen = async (e) => {
+  setStateAndRequestScreen = async e => {
     const checked = e.target.checked;
     await this.setState({ requestedScreen: true, shareScreen: checked });
     if (checked) {
@@ -316,30 +311,12 @@
     }
   }
 
-  fetchVideoTrack = async (constraints) => {
+  fetchVideoTrack = async constraints => {
     const mediaStream = await navigator.mediaDevices.getUserMedia(constraints);
     this.setState({ videoTrack: mediaStream.getVideoTracks()[0] });
   }
-=======
-  mediaVideoConstraint = () => {
-    return this.state.shareScreen ? { mediaSource: "screen", height: 720, frameRate: 30 } : false;
-  };
-
-  micDeviceChanged = async ev => {
-    const constraints = { audio: { deviceId: { exact: [ev.target.value] } }, video: this.mediaVideoConstraint() };
-    await this.setupNewMediaStream(constraints);
-  };
-
-  setMediaStreamToDefault = async () => {
-    await this.setupNewMediaStream({ audio: true, video: false });
-  };
-
-  setupNewMediaStream = async constraints => {
-    const AudioContext = window.AudioContext || window.webkitAudioContext;
-    const audioContext = new AudioContext();
->>>>>>> c0f57c72
-
-  fetchAudioTrack = async (constraints) => {
+
+  fetchAudioTrack = async constraints => {
     if (this.state.audioTrack) {
       this.state.audioTrack.stop();
     }
@@ -347,7 +324,7 @@
     this.setState({ audioTrack: mediaStream.getAudioTracks()[0] });
   }
 
-  setupNewMediaStream = async (constraints) => {
+  setupNewMediaStream = async constraints => {
     const mediaStream = new MediaStream();
 
     // we should definitely have an audioTrack at this point. 
@@ -403,19 +380,12 @@
 
   fetchMicDevices = async () => {
     const mediaDevices = await navigator.mediaDevices.enumerateDevices();
-<<<<<<< HEAD
     this.setState({ 
       micDevices: mediaDevices.
         filter(d => d.kind === "audioinput").
         map(d => ({ deviceId: d.deviceId, label: d.label }))
     });
-  }
-=======
-    this.setState({
-      micDevices: mediaDevices.filter(d => d.kind === "audioinput").map(d => ({ deviceId: d.deviceId, label: d.label }))
-    });
-  };
->>>>>>> c0f57c72
+  };
 
   shouldShowHmdMicWarning = () => {
     if (mobiledetect.mobile()) return false;
@@ -496,7 +466,6 @@
 
     const daydreamMaybeSubtitle = messages["entry.daydream-via-chrome"];
 
-<<<<<<< HEAD
     // Only show this in desktop firefox since other browsers/platforms will ignore the "screen" media constraint and
     // will attempt to share your webcam instead!
     const screenSharingCheckbox = ( 
@@ -514,48 +483,32 @@
       ) 
     );
 
-    const entryPanel = this.state.entryStep === ENTRY_STEPS.start
-    ? (
-      <div className="entry-panel">
-        <TwoDEntryButton onClick={this.enter2D}/>
-        { this.state.availableVREntryTypes.generic !== VR_DEVICE_AVAILABILITY.no && <GenericEntryButton onClick={this.enterVR}/> }
-        { this.state.availableVREntryTypes.gearvr !== VR_DEVICE_AVAILABILITY.no && <GearVREntryButton onClick={this.enterGearVR}/> }
-        { this.state.availableVREntryTypes.daydream !== VR_DEVICE_AVAILABILITY.no && 
-            <DaydreamEntryButton
-              onClick={this.enterDaydream}
-              subtitle={this.state.availableVREntryTypes.daydream == VR_DEVICE_AVAILABILITY.maybe ? daydreamMaybeSubtitle : "" }/> }
-        { this.state.availableVREntryTypes.cardboard !== VR_DEVICE_AVAILABILITY.no &&
-          (<div className="entry-panel__secondary" onClick={this.enterVR}><FormattedMessage id="entry.cardboard"/></div>) }
-        { screenSharingCheckbox }
-      </div>
-    ) : null;
-=======
-    const entryPanel =
+    const entryPanel = 
       this.state.entryStep === ENTRY_STEPS.start ? (
         <div className="entry-panel">
           <TwoDEntryButton onClick={this.enter2D} />
-          {this.state.availableVREntryTypes.generic !== VR_DEVICE_AVAILABILITY.no && (
-            <GenericEntryButton onClick={this.enterVR} />
+          { this.state.availableVREntryTypes.generic !== VR_DEVICE_AVAILABILITY.no && (
+            <GenericEntryButton onClick={this.enterVR} /> 
           )}
-          {this.state.availableVREntryTypes.gearvr !== VR_DEVICE_AVAILABILITY.no && (
-            <GearVREntryButton onClick={this.enterGearVR} />
+          { this.state.availableVREntryTypes.gearvr !== VR_DEVICE_AVAILABILITY.no && (
+            <GearVREntryButton onClick={this.enterGearVR} /> 
           )}
-          {this.state.availableVREntryTypes.daydream !== VR_DEVICE_AVAILABILITY.no && (
+          { this.state.availableVREntryTypes.daydream !== VR_DEVICE_AVAILABILITY.no && (
             <DaydreamEntryButton
               onClick={this.enterDaydream}
               subtitle={
-                this.state.availableVREntryTypes.daydream == VR_DEVICE_AVAILABILITY.maybe ? daydreamMaybeSubtitle : ""
+                this.state.availableVREntryTypes.daydream == VR_DEVICE_AVAILABILITY.maybe ? daydreamMaybeSubtitle : "" 
               }
-            />
+            /> 
           )}
           {this.state.availableVREntryTypes.cardboard !== VR_DEVICE_AVAILABILITY.no && (
             <div className="entry-panel__secondary" onClick={this.enterVR}>
               <FormattedMessage id="entry.cardboard" />
             </div>
           )}
+          { screenSharingCheckbox }
         </div>
       ) : null;
->>>>>>> c0f57c72
 
     const micPanel =
       this.state.entryStep === ENTRY_STEPS.mic_grant || this.state.entryStep == ENTRY_STEPS.mic_granted ? (
