import React, { Component } from 'react';
import PropTypes from 'prop-types';
import { VR_DEVICE_AVAILABILITY } from "../utils/vr-caps-detect.js";
import Store, { SCHEMA } from "../storage/store";

const ENTRY_STEPS = {
  start: "start",
  mic_grant: "mic_grant",
  mic_granted: "mic_granted",
  audio_setup: "audio_setup",
  name_entry: "name_entry",
  finished: "finished"
}

async function grantedMicLabels() {
  const mediaDevices = await navigator.mediaDevices.enumerateDevices();
  return mediaDevices.filter(d => d.label && d.kind === "audioinput").map(d => d.label);
}

async function hasGrantedMicPermissions() {
  const micLabels = await grantedMicLabels();
  return micLabels.length > 0;
}

const TwoDEntryButton = (props) => (
  <button {...props}>
    Enter on this Screen
  </button>
);

const GenericEntryButton = (props) => (
  <button {...props}>
    Enter in VR
  </button>
);

const GearVREntryButton = (props) => (
  <button {...props}>
    Enter on GearVR
  </button>
);

const DaydreamEntryButton = (props) => (
  <button {...props}>
    Enter on Daydream
  </button>
);

const AutoExitWarning = (props) => (
  <div>
    <p>
    Exit in <span>{props.secondsRemaining}</span>
    </p>

    <button onClick={props.onCancel}>
    Cancel
    </button>
  </div>
);

// This is a list of regexes that match the microphone labels of HMDs.
//
// If entering VR mode, and if any of these regexes match an audio device,
// the user will be prevented from entering VR until one of those devices is
// selected as the microphone.
//
// Note that this doesn't have to be exhaustive: if no devices match any regex
// then we rely upon the user to select the proper mic.
const VR_DEVICE_MIC_LABEL_REGEXES = [];

const AUTO_EXIT_TIMER_SECONDS = 10;

class UIRoot extends Component {
  static propTypes = {
    enterScene: PropTypes.func,
    availableVREntryTypes: PropTypes.object,
<<<<<<< HEAD
=======
    store: PropTypes.object,
>>>>>>> fcd5838f
    concurrentLoadDetector: PropTypes.object,
    disableAutoExitOnConcurrentLoad: PropTypes.bool
  }

  store = new Store()

  state = {
    entryStep: ENTRY_STEPS.start,
    enterInVR: false,

    shareScreen: false,
    mediaStream: null,

    toneInterval: null,
    tonePlaying: false,

    micLevel: 0,
    micDevices: [],
    micUpdateInterval: null,

    profileNamePending: "Hello",

    autoExitTimerStartedAt: null,
    autoExitTimerInterval: null,
    secondsRemainingBeforeAutoExit: Infinity,

    exited: false
  }

  componentDidMount() {
    this.setupTestTone();
    this.props.concurrentLoadDetector.addEventListener("concurrentload", this.onConcurrentLoad);
  }

  setupTestTone = () => {
    const toneClip = document.querySelector("#test-tone");
    const toneLength = 1800;
    const toneDelay = 5000;

    const toneIndicatorLoop = () => {
      this.setState({ tonePlaying: false });

      setTimeout(() => {
        this.setState({ tonePlaying: true });
        setTimeout(() => { this.setState({ tonePlaying: false }); }, toneLength)
      }, toneDelay);
    };

    toneClip.addEventListener("seeked", toneIndicatorLoop);
    toneClip.addEventListener("playing", toneIndicatorLoop);
  }

  startTestTone = () => {
    const toneClip = document.querySelector("#test-tone");
    toneClip.loop = true;
    toneClip.play();
  }

  stopTestTone = () => {
    const toneClip = document.querySelector("#test-tone")
    toneClip.pause();
    toneClip.currentTime = 0;

    this.setState({ tonePlaying: false })
  }

  onConcurrentLoad = () => {
    if (this.props.disableAutoExitOnConcurrentLoad) return;

    const autoExitTimerInterval = setInterval(() => {
      let secondsRemainingBeforeAutoExit = Infinity;

      if (this.state.autoExitTimerStartedAt) {
        const secondsSinceStart = (new Date() - this.state.autoExitTimerStartedAt) / 1000;
        secondsRemainingBeforeAutoExit = Math.max(0, Math.floor(AUTO_EXIT_TIMER_SECONDS - secondsSinceStart));
      }

      this.setState({ secondsRemainingBeforeAutoExit });
      this.checkForAutoExit();
    }, 500);

    this.setState({ autoExitTimerStartedAt: new Date(), autoExitTimerInterval })
  }

  checkForAutoExit = () => {
    if (this.state.secondsRemainingBeforeAutoExit !== 0) return;
    this.endAutoExitTimer();
    this.exit();
  }

  exit = () => {
    this.props.exitScene();
    this.setState({ exited: true });
  }

  isWaitingForAutoExit = () => {
    return this.state.secondsRemainingBeforeAutoExit <= AUTO_EXIT_TIMER_SECONDS;
  }

  endAutoExitTimer = () => {
    clearInterval(this.state.autoExitTimerInterval);
    this.setState({ autoExitTimerStartedAt: null, autoExitTimerInterval: null, secondsRemainingBeforeAutoExit: Infinity });
  }

  performDirectEntryFlow = async (enterInVR) => {
    this.startTestTone();

    this.setState({ enterInVR })

    const hasGrantedMic = await hasGrantedMicPermissions();

    if (hasGrantedMic) {
      await this.setMediaStreamToDefault();
      await this.beginAudioSetup();
    } else {
      this.stopTestTone();
      this.setState({ entryStep: ENTRY_STEPS.mic_grant });
    }
  }

  enter2D = async () => {
    await this.performDirectEntryFlow(false);
  }

  enterVR = async () => {
    await this.performDirectEntryFlow(true);
  }

  enterGearVR = async () => {
    document.location = `ovrweb://${document.location.toString()}`;
  }

  enterDaydream = async () => {
    console.log("daydream");
  }

  mediaVideoConstraint = () => {
    return this.state.shareScreen ? { mediaSource: "screen", height: 720, frameRate: 30 } : false;
  }

  micDeviceChanged = async (ev) => {
    const constraints = { audio: { deviceId: { exact: [ev.target.value] } }, video: this.mediaVideoConstraint() };
    this.setupNewMediaStream(await navigator.mediaDevices.getUserMedia(constraints));
  }

  setMediaStreamToDefault = async () => {
    const constraints = { audio: true, video: this.mediaVideoConstraint() };
    this.setupNewMediaStream(await navigator.mediaDevices.getUserMedia(constraints));
  }

  setupNewMediaStream = (mediaStream) => {
    const AudioContext = window.AudioContext || window.webkitAudioContext;
    const audioContext = new AudioContext();

    if (this.state.mediaStream) {
      clearInterval(this.state.micUpdateInterval);

      const previousStream = this.state.mediaStream;

      for (const tracks of [previousStream.getAudioTracks(), previousStream.getVideoTracks()]) {
        for (const track of tracks) {
          track.stop();
        }
      }
    }

    const source = audioContext.createMediaStreamSource(mediaStream);
    const analyzer = audioContext.createAnalyser();
    const levels = new Uint8Array(analyzer.fftSize);

    source.connect(analyzer);

    const micUpdateInterval = setInterval(() => {
      analyzer.getByteTimeDomainData(levels);

      let v = 0;

      for (let x = 0; x < levels.length; x++) {
        v = Math.max(levels[x] - 127, v);
      }

      this.setState({ micLevel: v / 128.0 })
    }, 50);

    this.setState({ mediaStream, micUpdateInterval });
  }

  onMicGrantButton = async () => {
    if (this.state.entryStep == ENTRY_STEPS.mic_grant) {
      await this.setMediaStreamToDefault();
      this.setState({ entryStep: ENTRY_STEPS.mic_granted });
    } else {
      this.startTestTone();
      await this.beginAudioSetup();
    }
  }

  beginAudioSetup = async () => {
    await this.fetchMicDevices();
    this.setState({ entryStep: ENTRY_STEPS.audio_setup });
  }

  fetchMicDevices = async () => {
    const mediaDevices = await navigator.mediaDevices.enumerateDevices();
    this.setState({ micDevices: mediaDevices.filter(d => d.kind === "audioinput").map(d => ({ deviceId: d.deviceId, label: d.label }))});
  }

  onAudioReadyButton = () => {
    if (this.state.enterInVR) {
      document.querySelector("a-scene").enterVR();
    }

    const mediaStream = this.state.mediaStream;

    if (mediaStream) {
      if (mediaStream.getAudioTracks().length > 0) {
        console.log(`Using microphone: ${mediaStream.getAudioTracks()[0].label}`)
      }

      if (mediaStream.getVideoTracks().length > 0) {
        console.log('Screen sharing enabled.')
      }
    }

    this.stopTestTone();
    this.setState({ entryStep: ENTRY_STEPS.name_entry });
  }

  saveName = (e) => {
    e.preventDefault();
    this.store.update({ profile: { display_name: this.nameInput.value } });
    this.props.enterScene(this.state.mediaStream);
    this.setState({ entryStep: ENTRY_STEPS.finished });
  }

  render() {
    const entryPanel = this.state.entryStep === ENTRY_STEPS.start
    ? (
      <div>
        <TwoDEntryButton onClick={this.enter2D}/>
        { this.props.availableVREntryTypes.generic !== VR_DEVICE_AVAILABILITY.no && <GenericEntryButton onClick={this.enterVR}/> }
        { this.props.availableVREntryTypes.gearvr !== VR_DEVICE_AVAILABILITY.no && <GearVREntryButton onClick={this.enterGearVR}/> }
        { this.props.availableVREntryTypes.daydream !== VR_DEVICE_AVAILABILITY.no && <DaydreamEntryButton onClick={this.enterDaydream}/> }
      </div>
    ) : null;

    const micPanel = this.state.entryStep === ENTRY_STEPS.mic_grant || this.state.entryStep == ENTRY_STEPS.mic_granted
    ? (
        <div>
          <button onClick={this.onMicGrantButton}>
            { this.state.entryStep == ENTRY_STEPS.mic_grant ? "Grant Mic" : "Next" }
          </button>
        </div>
      ) : null;

    const selectedMicLabel = (this.state.mediaStream
                                 && this.state.mediaStream.getAudioTracks().length > 0
                                 && this.state.mediaStream.getAudioTracks()[0].label) || "";

    const selectedMicDeviceId = this.state.micDevices.filter(d => d.label === selectedMicLabel).map(d => d.deviceId)[0];

    const audioSetupPanel = this.state.entryStep === ENTRY_STEPS.audio_setup
    ? (
        <div>
          Audio setup
          <select value={selectedMicDeviceId} onChange={this.micDeviceChanged}>
            { this.state.micDevices.map(d => (<option key={ d.deviceId } value={ d.deviceId }>{d.label}</option>)) }
          </select>
          { this.state.tonePlaying && (<div>Tone</div>) }
          { this.state.micLevel }
          <button onClick={this.onAudioReadyButton}>
            Audio Ready
          </button>
        </div>
      ) : null;

    const nameEntryPanel = this.state.entryStep === ENTRY_STEPS.name_entry
    ? (
        <div>
          Name Entry
          <form onSubmit={this.saveName}>
            <label>Name:
              <input
                defaultValue={this.store.state.profile.display_name}
                required pattern={SCHEMA.definitions.profile.properties.display_name.pattern}
                title="Alphanumerics and hyphens. At least 3 characters, no more than 32"
                ref={inp => this.nameInput = inp}/>
            </label>
            <input type="submit" value="Save" />
          </form>
        </div>
      ) : null;

    const overlay = this.isWaitingForAutoExit() ?
      (<AutoExitWarning secondsRemaining={this.state.secondsRemainingBeforeAutoExit} onCancel={this.endAutoExitTimer} />) :
      (<div>
        {entryPanel}
        {micPanel}
        {audioSetupPanel}
        {nameEntryPanel}
        </div>
      );

    return !this.state.exited ?
      (
        <div>
          Base UI here
          {overlay}
        </div>
      ) :
      (
        <div>Exited</div>
      )
  }
}

export default UIRoot;<|MERGE_RESOLUTION|>--- conflicted
+++ resolved
@@ -1,7 +1,7 @@
 import React, { Component } from 'react';
 import PropTypes from 'prop-types';
 import { VR_DEVICE_AVAILABILITY } from "../utils/vr-caps-detect.js";
-import Store, { SCHEMA } from "../storage/store";
+import { SCHEMA } from "../storage/store";
 
 const ENTRY_STEPS = {
   start: "start",
@@ -74,15 +74,10 @@
   static propTypes = {
     enterScene: PropTypes.func,
     availableVREntryTypes: PropTypes.object,
-<<<<<<< HEAD
-=======
+    concurrentLoadDetector: PropTypes.object,
+    disableAutoExitOnConcurrentLoad: PropTypes.bool,
     store: PropTypes.object,
->>>>>>> fcd5838f
-    concurrentLoadDetector: PropTypes.object,
-    disableAutoExitOnConcurrentLoad: PropTypes.bool
-  }
-
-  store = new Store()
+  }
 
   state = {
     entryStep: ENTRY_STEPS.start,
@@ -308,7 +303,7 @@
 
   saveName = (e) => {
     e.preventDefault();
-    this.store.update({ profile: { display_name: this.nameInput.value } });
+    this.props.store.update({ profile: { display_name: this.nameInput.value } });
     this.props.enterScene(this.state.mediaStream);
     this.setState({ entryStep: ENTRY_STEPS.finished });
   }
@@ -361,7 +356,7 @@
           <form onSubmit={this.saveName}>
             <label>Name:
               <input
-                defaultValue={this.store.state.profile.display_name}
+                defaultValue={this.props.store.state.profile.display_name}
                 required pattern={SCHEMA.definitions.profile.properties.display_name.pattern}
                 title="Alphanumerics and hyphens. At least 3 characters, no more than 32"
                 ref={inp => this.nameInput = inp}/>
