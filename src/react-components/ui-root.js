import React, { Component } from "react";
import PropTypes from "prop-types";
import classNames from "classnames";
import { VR_DEVICE_AVAILABILITY } from "../utils/vr-caps-detect";
import queryString from "query-string";
import MobileDetect from "mobile-detect";
import { IntlProvider, FormattedMessage, addLocaleData } from "react-intl";
import en from "react-intl/locale-data/en";
import MovingAverage from "moving-average";

import AutoExitWarning from "./auto-exit-warning";
import { TwoDEntryButton, GenericEntryButton, GearVREntryButton, DaydreamEntryButton } from "./entry-buttons.js";
import { ProfileInfoHeader } from "./profile-info-header.js";
import ProfileEntryPanel from "./profile-entry-panel";
import TwoDHUD from "./2d-hud";
import Footer from "./footer";

const mobiledetect = new MobileDetect(navigator.userAgent);

const lang = ((navigator.languages && navigator.languages[0]) || navigator.language || navigator.userLanguage)
  .toLowerCase()
  .split(/[_-]+/)[0];

import localeData from "../assets/translations.data.json";
addLocaleData([...en]);

const messages = localeData[lang] || localeData.en;

const ENTRY_STEPS = {
  start: "start",
  mic_grant: "mic_grant",
  mic_granted: "mic_granted",
  audio_setup: "audio_setup",
  finished: "finished"
};

// This is a list of regexes that match the microphone labels of HMDs.
//
// If entering VR mode, and if any of these regexes match an audio device,
// the user will be prevented from entering VR until one of those devices is
// selected as the microphone.
//
// Note that this doesn't have to be exhaustive: if no devices match any regex
// then we rely upon the user to select the proper mic.
const HMD_MIC_REGEXES = [/\Wvive\W/i, /\Wrift\W/i];

async function grantedMicLabels() {
  const mediaDevices = await navigator.mediaDevices.enumerateDevices();
  return mediaDevices.filter(d => d.label && d.kind === "audioinput").map(d => d.label);
}

const AUTO_EXIT_TIMER_SECONDS = 10;

class UIRoot extends Component {
  static propTypes = {
    enterScene: PropTypes.func,
    exitScene: PropTypes.func,
    concurrentLoadDetector: PropTypes.object,
    disableAutoExitOnConcurrentLoad: PropTypes.bool,
    forcedVREntryType: PropTypes.string,
    enableScreenSharing: PropTypes.bool,
    store: PropTypes.object,
    scene: PropTypes.object,
    htmlPrefix: PropTypes.string,
    showProfileEntry: PropTypes.bool,
    availableVREntryTypes: PropTypes.object,
    initialEnvironmentLoaded: PropTypes.bool,
    janusRoomId: PropTypes.number,
<<<<<<< HEAD
    hubName: PropTypes.string
=======
    roomUnavailableReason: PropTypes.string
>>>>>>> e0061ce2
  };

  state = {
    entryStep: ENTRY_STEPS.start,
    enterInVR: false,

    shareScreen: false,
    requestedScreen: false,
    mediaStream: null,
    videoTrack: null,
    audioTrack: null,

    toneInterval: null,
    tonePlaying: false,

    micLevel: 0,
    micDevices: [],
    micUpdateInterval: null,

    profileNamePending: "Hello",

    autoExitTimerStartedAt: null,
    autoExitTimerInterval: null,
    secondsRemainingBeforeAutoExit: Infinity,

    exited: false,

    showProfileEntry: false
  };

  constructor(props) {
    super(props);
    this.state.showProfileEntry = this.props.showProfileEntry;
  }

  componentDidMount() {
    this.setupTestTone();
    this.props.concurrentLoadDetector.addEventListener("concurrentload", this.onConcurrentLoad);
    this.micLevelMovingAverage = MovingAverage(100);
    this.props.scene.addEventListener("loaded", this.onSceneLoaded);
    this.props.scene.addEventListener("stateadded", this.onAframeStateChanged);
    this.props.scene.addEventListener("stateremoved", this.onAframeStateChanged);
    this.props.scene.addEventListener("exit", this.exit);
  }

  componentWillUnmount() {
    this.props.scene.removeEventListener("loaded", this.onSceneLoaded);
    this.props.scene.removeEventListener("exit", this.exit);
  }

  componentDidUpdate(prevProps) {
    if (this.props.availableVREntryTypes && prevProps.availableVREntryTypes !== this.props.availableVREntryTypes) {
      this.handleForcedVREntryType();
    }
  }

  onSceneLoaded = () => {
    this.setState({ sceneLoaded: true });
  };

  // TODO: mute state should probably actually just live in react land
  onAframeStateChanged = e => {
    if (e.detail !== "muted") return;
    this.setState({
      muted: this.props.scene.is("muted")
    });
  };

  toggleMute = () => {
    this.props.scene.emit("action_mute");
  };

  handleForcedVREntryType = () => {
    if (!this.props.forcedVREntryType) return;

    if (this.props.forcedVREntryType === "daydream") {
      this.enterDaydream();
    } else if (this.props.forcedVREntryType === "gearvr") {
      this.enterGearVR();
    } else if (this.props.forcedVREntryType === "vr") {
      this.enterVR();
    } else if (this.props.forcedVREntryType === "2d") {
      this.enter2D();
    }
  };

  setupTestTone = () => {
    const toneClip = document.querySelector("#test-tone");
    const toneLength = 1800;
    const toneDelay = 5000;

    const toneIndicatorLoop = () => {
      this.setState({ tonePlaying: false });

      setTimeout(() => {
        this.setState({ tonePlaying: true });
        setTimeout(() => {
          this.setState({ tonePlaying: false });
        }, toneLength);
      }, toneDelay);
    };

    toneClip.addEventListener("seeked", toneIndicatorLoop);
    toneClip.addEventListener("playing", toneIndicatorLoop);
  };

  startTestTone = () => {
    const toneClip = document.querySelector("#test-tone");
    toneClip.loop = true;
    toneClip.play();
  };

  stopTestTone = () => {
    const toneClip = document.querySelector("#test-tone");
    toneClip.pause();
    toneClip.currentTime = 0;

    this.setState({ tonePlaying: false });
  };

  onConcurrentLoad = () => {
    if (this.props.disableAutoExitOnConcurrentLoad) return;

    const autoExitTimerInterval = setInterval(() => {
      let secondsRemainingBeforeAutoExit = Infinity;

      if (this.state.autoExitTimerStartedAt) {
        const secondsSinceStart = (new Date() - this.state.autoExitTimerStartedAt) / 1000;
        secondsRemainingBeforeAutoExit = Math.max(0, Math.floor(AUTO_EXIT_TIMER_SECONDS - secondsSinceStart));
      }

      this.setState({ secondsRemainingBeforeAutoExit });
      this.checkForAutoExit();
    }, 500);

    this.setState({ autoExitTimerStartedAt: new Date(), autoExitTimerInterval });
  };

  checkForAutoExit = () => {
    if (this.state.secondsRemainingBeforeAutoExit !== 0) return;
    this.endAutoExitTimer();
    this.exit();
  };

  exit = () => {
    this.props.exitScene();
    this.setState({ exited: true });
  };

  isWaitingForAutoExit = () => {
    return this.state.secondsRemainingBeforeAutoExit <= AUTO_EXIT_TIMER_SECONDS;
  };

  endAutoExitTimer = () => {
    clearInterval(this.state.autoExitTimerInterval);
    this.setState({
      autoExitTimerStartedAt: null,
      autoExitTimerInterval: null,
      secondsRemainingBeforeAutoExit: Infinity
    });
  };

  hasGrantedMicPermissions = async () => {
    if (this.state.requestedScreen) {
      // There is no way to tell if you've granted mic permissions in a previous session if we've
      // already prompted for screen sharing permissions, so we have to assume that we've never granted permissions.
      // Fortunately, if you *have* granted permissions permanently, there won't be a second browser prompt, but we
      // can't determine that before hand.
      // See https://bugzilla.mozilla.org/show_bug.cgi?id=1449783 for a potential solution in the future.
      return false;
    } else {
      // If we haven't requested the screen in this session, check if we've granted permissions in a previous session.
      return (await grantedMicLabels()).length > 0;
    }
  };

  performDirectEntryFlow = async enterInVR => {
    this.setState({ enterInVR });

    const hasGrantedMic = await this.hasGrantedMicPermissions();

    if (hasGrantedMic) {
      await this.setMediaStreamToDefault();
      await this.beginAudioSetup();
    } else {
      this.setState({ entryStep: ENTRY_STEPS.mic_grant });
    }
  };

  enter2D = async () => {
    await this.performDirectEntryFlow(false);
  };

  enterVR = async () => {
    await this.performDirectEntryFlow(true);
  };

  enterGearVR = async () => {
    if (this.props.availableVREntryTypes.gearvr === VR_DEVICE_AVAILABILITY.yes) {
      await this.performDirectEntryFlow(true);
    } else {
      this.exit();

      // Launch via Oculus Browser
      const location = window.location;
      const qs = queryString.parse(location.search);
      qs.vr_entry_type = "gearvr"; // Auto-choose 'gearvr' after landing in Oculus Browser

      const ovrwebUrl =
        `ovrweb://${location.protocol || "http:"}//${location.host}` +
        `${location.pathname || ""}?${queryString.stringify(qs)}#${location.hash || ""}`;

      window.location = ovrwebUrl;
    }
  };

  enterDaydream = async () => {
    if (this.props.availableVREntryTypes.daydream == VR_DEVICE_AVAILABILITY.maybe) {
      this.exit();

      // We are not in mobile chrome, so launch into chrome via an Intent URL
      const location = window.location;
      const qs = queryString.parse(location.search);
      qs.vr_entry_type = "daydream"; // Auto-choose 'daydream' after landing in chrome

      const intentUrl =
        `intent://${location.host}${location.pathname || ""}?` +
        `${queryString.stringify(qs)}#Intent;scheme=${(location.protocol || "http:").replace(":", "")};` +
        `action=android.intent.action.VIEW;package=com.android.chrome;end;`;

      window.location = intentUrl;
    } else {
      await this.performDirectEntryFlow(true);
    }
  };

  micDeviceChanged = async ev => {
    const constraints = { audio: { deviceId: { exact: [ev.target.value] } } };
    await this.fetchAudioTrack(constraints);
    await this.setupNewMediaStream();
  };

  setMediaStreamToDefault = async () => {
    let hasAudio = false;
    const { lastUsedMicDeviceId } = this.props.store.state;

    // Try to fetch last used mic, if there was one.
    if (lastUsedMicDeviceId) {
      hasAudio = await this.fetchAudioTrack({ audio: { deviceId: { ideal: lastUsedMicDeviceId } } });
    } else {
      hasAudio = await this.fetchAudioTrack({ audio: true });
    }

    await this.setupNewMediaStream();

    return { hasAudio };
  };

  setStateAndRequestScreen = async e => {
    const checked = e.target.checked;
    await this.setState({ requestedScreen: true, shareScreen: checked });
    if (checked) {
      this.fetchVideoTrack({
        video: {
          mediaSource: "screen",
          // Work around BMO 1449832 by calculating the width. This will break for multi monitors if you share anything
          // other than your current monitor that has a different aspect ratio.
          width: screen.width / screen.height * 720,
          height: 720,
          frameRate: 30
        }
      });
    } else {
      this.setState({ videoTrack: null });
    }
  };

  fetchVideoTrack = async constraints => {
    const mediaStream = await navigator.mediaDevices.getUserMedia(constraints);
    this.setState({ videoTrack: mediaStream.getVideoTracks()[0] });
  };

  fetchAudioTrack = async constraints => {
    if (this.state.audioTrack) {
      this.state.audioTrack.stop();
    }

    try {
      const mediaStream = await navigator.mediaDevices.getUserMedia(constraints);
      this.setState({ audioTrack: mediaStream.getAudioTracks()[0] });
      return true;
    } catch (e) {
      // Error fetching audio track, most likely a permission denial.
      this.setState({ audioTrack: null });
      return false;
    }
  };

  setupNewMediaStream = async () => {
    const mediaStream = new MediaStream();

    await this.fetchMicDevices();

    if (this.state.videoTrack) {
      mediaStream.addTrack(this.state.videoTrack);
    }

    // we should definitely have an audioTrack at this point unless they denied mic access
    if (this.state.audioTrack) {
      mediaStream.addTrack(this.state.audioTrack);

      const AudioContext = window.AudioContext || window.webkitAudioContext;
      const micLevelAudioContext = new AudioContext();
      const micSource = micLevelAudioContext.createMediaStreamSource(mediaStream);
      const analyser = micLevelAudioContext.createAnalyser();
      analyser.fftSize = 32;
      const levels = new Uint8Array(analyser.frequencyBinCount);

      micSource.connect(analyser);

      const micUpdateInterval = setInterval(() => {
        analyser.getByteTimeDomainData(levels);
        let v = 0;
        for (let x = 0; x < levels.length; x++) {
          v = Math.max(levels[x] - 128, v);
        }
        const level = v / 128.0;
        // Multiplier to increase visual indicator.
        const multiplier = 6;
        // We use a moving average to smooth out the visual animation or else it would twitch too fast for
        // the css renderer to keep up.
        this.micLevelMovingAverage.push(Date.now(), level * multiplier);
        const average = this.micLevelMovingAverage.movingAverage();
        this.setState({ micLevel: average });
      }, 50);

      const micDeviceId = this.micDeviceIdForMicLabel(this.micLabelForMediaStream(mediaStream));

      if (micDeviceId) {
        this.props.store.update({ lastUsedMicDeviceId: micDeviceId });
      }

      this.setState({ micLevelAudioContext, micUpdateInterval });
    }

    this.setState({ mediaStream });
  };

  onMicGrantButton = async () => {
    if (this.state.entryStep == ENTRY_STEPS.mic_grant) {
      const { hasAudio } = await this.setMediaStreamToDefault();

      if (hasAudio) {
        this.setState({ entryStep: ENTRY_STEPS.mic_granted });
      } else {
        await this.beginAudioSetup();
      }
    } else {
      await this.beginAudioSetup();
    }
  };

  onProfileFinished = () => {
    this.setState({ showProfileEntry: false });
  };

  beginAudioSetup = async () => {
    this.startTestTone();
    this.setState({ entryStep: ENTRY_STEPS.audio_setup });
  };

  fetchMicDevices = () => {
    return new Promise(resolve => {
      navigator.mediaDevices.enumerateDevices().then(mediaDevices => {
        this.setState(
          {
            micDevices: mediaDevices
              .filter(d => d.kind === "audioinput")
              .map(d => ({ deviceId: d.deviceId, label: d.label }))
          },
          resolve
        );
      });
    });
  };

  shouldShowHmdMicWarning = () => {
    if (mobiledetect.mobile()) return false;
    if (!this.state.enterInVR) return false;
    if (!this.hasHmdMicrophone()) return false;

    return !HMD_MIC_REGEXES.find(r => this.selectedMicLabel().match(r));
  };

  hasHmdMicrophone = () => {
    return !!this.state.micDevices.find(d => HMD_MIC_REGEXES.find(r => d.label.match(r)));
  };

  micLabelForMediaStream = mediaStream => {
    return (mediaStream && mediaStream.getAudioTracks().length > 0 && mediaStream.getAudioTracks()[0].label) || "";
  };

  selectedMicLabel = () => {
    return this.micLabelForMediaStream(this.state.mediaStream);
  };

  micDeviceIdForMicLabel = label => {
    return this.state.micDevices.filter(d => d.label === label).map(d => d.deviceId)[0];
  };

  selectedMicDeviceId = () => {
    return this.micDeviceIdForMicLabel(this.selectedMicLabel());
  };

  onAudioReadyButton = () => {
    this.props.enterScene(this.state.mediaStream, this.state.enterInVR, this.props.janusRoomId);

    const mediaStream = this.state.mediaStream;

    if (mediaStream) {
      if (mediaStream.getAudioTracks().length > 0) {
        console.log(`Using microphone: ${mediaStream.getAudioTracks()[0].label}`);
      }

      if (mediaStream.getVideoTracks().length > 0) {
        console.log("Screen sharing enabled.");
      }
    }

    this.stopTestTone();

    if (this.state.micLevelAudioContext) {
      this.state.micLevelAudioContext.close();
      clearInterval(this.state.micUpdateInterval);
    }

    this.setState({ entryStep: ENTRY_STEPS.finished });
  };

  render() {
    if (this.state.exited || this.props.roomUnavailableReason) {
      const exitSubtitleId = `exit.subtitle.${this.state.exited ? "exited" : this.props.roomUnavailableReason}`;

      return (
        <IntlProvider locale={lang} messages={messages}>
          <div className="exited-panel">
            <div className="loading-panel__title">
              <b>moz://a</b> duck
            </div>
            <div className="loading-panel__subtitle">
              <FormattedMessage id={exitSubtitleId} />
            </div>
          </div>
        </IntlProvider>
      );
    }

    if (!this.props.initialEnvironmentLoaded || !this.props.availableVREntryTypes || !this.props.janusRoomId) {
      return (
        <IntlProvider locale={lang} messages={messages}>
          <div className="loading-panel">
            <div className="loader-wrap">
              <div className="loader">
                <div className="loader-center" />
              </div>
            </div>
            <div className="loading-panel__title">
              <b>moz://a</b> duck
            </div>
          </div>
        </IntlProvider>
      );
    }

    const daydreamMaybeSubtitle = messages["entry.daydream-via-chrome"];

    // Only show this in desktop firefox since other browsers/platforms will ignore the "screen" media constraint and
    // will attempt to share your webcam instead!
    const screenSharingCheckbox = this.props.enableScreenSharing &&
      !mobiledetect.mobile() &&
      /firefox/i.test(navigator.userAgent) && (
        <label className="entry-panel__screen-sharing">
          <input
            className="entry-panel__screen-sharing__checkbox"
            type="checkbox"
            value={this.state.shareScreen}
            onChange={this.setStateAndRequestScreen}
          />
          <FormattedMessage id="entry.enable-screen-sharing" />
        </label>
      );

    const entryPanel =
      this.state.entryStep === ENTRY_STEPS.start ? (
        <div className="entry-panel">
          <TwoDEntryButton onClick={this.enter2D} />
          {this.props.availableVREntryTypes.generic !== VR_DEVICE_AVAILABILITY.no && (
            <GenericEntryButton onClick={this.enterVR} />
          )}
          {this.props.availableVREntryTypes.gearvr !== VR_DEVICE_AVAILABILITY.no && (
            <GearVREntryButton onClick={this.enterGearVR} />
          )}
          {this.props.availableVREntryTypes.daydream !== VR_DEVICE_AVAILABILITY.no && (
            <DaydreamEntryButton
              onClick={this.enterDaydream}
              subtitle={
                this.props.availableVREntryTypes.daydream == VR_DEVICE_AVAILABILITY.maybe ? daydreamMaybeSubtitle : ""
              }
            />
          )}
          {this.props.availableVREntryTypes.cardboard !== VR_DEVICE_AVAILABILITY.no && (
            <div className="entry-panel__secondary" onClick={this.enterVR}>
              <FormattedMessage id="entry.cardboard" />
            </div>
          )}
          {screenSharingCheckbox}
        </div>
      ) : null;

    const micPanel =
      this.state.entryStep === ENTRY_STEPS.mic_grant || this.state.entryStep == ENTRY_STEPS.mic_granted ? (
        <div className="mic-grant-panel">
          <div className="mic-grant-panel__title">
            <FormattedMessage
              id={this.state.entryStep == ENTRY_STEPS.mic_grant ? "audio.grant-title" : "audio.granted-title"}
            />
          </div>
          <div className="mic-grant-panel__subtitle">
            <FormattedMessage
              id={this.state.entryStep == ENTRY_STEPS.mic_grant ? "audio.grant-subtitle" : "audio.granted-subtitle"}
            />
          </div>
          <div className="mic-grant-panel__button-container">
            {this.state.entryStep == ENTRY_STEPS.mic_grant ? (
              <button className="mic-grant-panel__button" onClick={this.onMicGrantButton}>
                <img src="../assets/images/mic_denied.png" srcSet="../assets/images/mic_denied@2x.png 2x" />
              </button>
            ) : (
              <button className="mic-grant-panel__button" onClick={this.onMicGrantButton}>
                <img src="../assets/images/mic_granted.png" srcSet="../assets/images/mic_granted@2x.png 2x" />
              </button>
            )}
          </div>
          {this.state.entryStep == ENTRY_STEPS.mic_granted && (
            <button className="mic-grant-panel__next" onClick={this.onMicGrantButton}>
              <FormattedMessage id="audio.granted-next" />
            </button>
          )}
        </div>
      ) : null;

    const maxLevelHeight = 111;
    const micClip = {
      clip: `rect(${maxLevelHeight - Math.floor(this.state.micLevel * maxLevelHeight)}px, 111px, 111px, 0px)`
    };
    const speakerClip = { clip: `rect(${this.state.tonePlaying ? 0 : maxLevelHeight}px, 111px, 111px, 0px)` };

    const audioSetupPanel =
      this.state.entryStep === ENTRY_STEPS.audio_setup ? (
        <div className="audio-setup-panel">
          <div className="audio-setup-panel__title">
            <FormattedMessage id="audio.title" />
          </div>
          <div className="audio-setup-panel__subtitle">
            {(mobiledetect.mobile() || this.state.enterInVR) && (
              <FormattedMessage id={mobiledetect.mobile() ? "audio.subtitle-mobile" : "audio.subtitle-desktop"} />
            )}
          </div>
          <div className="audio-setup-panel__levels">
            <div className="audio-setup-panel__levels__icon">
              <img
                src="../assets/images/level_background.png"
                srcSet="../assets/images/level_background@2x.png 2x"
                className="audio-setup-panel__levels__icon-part"
              />
              <img
                src="../assets/images/level_fill.png"
                srcSet="../assets/images/level_fill@2x.png 2x"
                className="audio-setup-panel__levels__icon-part"
                style={micClip}
              />
              {this.state.audioTrack ? (
                <img
                  src="../assets/images/mic_level.png"
                  srcSet="../assets/images/mic_level@2x.png 2x"
                  className="audio-setup-panel__levels__icon-part"
                />
              ) : (
                <img
                  src="../assets/images/mic_denied.png"
                  srcSet="../assets/images/mic_denied@2x.png 2x"
                  className="audio-setup-panel__levels__icon-part"
                />
              )}
            </div>
            <div className="audio-setup-panel__levels__icon">
              <img
                src="../assets/images/level_background.png"
                srcSet="../assets/images/level_background@2x.png 2x"
                className="audio-setup-panel__levels__icon-part"
              />
              <img
                src="../assets/images/level_fill.png"
                srcSet="../assets/images/level_fill@2x.png 2x"
                className="audio-setup-panel__levels__icon-part"
                style={speakerClip}
              />
              <img
                src="../assets/images/speaker_level.png"
                srcSet="../assets/images/speaker_level@2x.png 2x"
                className="audio-setup-panel__levels__icon-part"
              />
            </div>
          </div>
          {this.state.audioTrack && (
            <div className="audio-setup-panel__device-chooser">
              <select
                className="audio-setup-panel__device-chooser__dropdown"
                value={this.selectedMicDeviceId()}
                onChange={this.micDeviceChanged}
              >
                {this.state.micDevices.map(d => (
                  <option key={d.deviceId} value={d.deviceId}>
                    &nbsp;&nbsp;&nbsp;&nbsp;&nbsp;{d.label}
                  </option>
                ))}
              </select>
              <img
                className="audio-setup-panel__device-chooser__mic-icon"
                src="../assets/images/mic_small.png"
                srcSet="../assets/images/mic_small@2x.png 2x"
              />
              <img
                className="audio-setup-panel__device-chooser__dropdown-arrow"
                src="../assets/images/dropdown_arrow.png"
                srcSet="../assets/images/dropdown_arrow@2x.png 2x"
              />
            </div>
          )}
          {this.shouldShowHmdMicWarning() && (
            <div className="audio-setup-panel__hmd-mic-warning">
              <img
                src="../assets/images/warning_icon.png"
                srcSet="../assets/images/warning_icon@2x.png 2x"
                className="audio-setup-panel__hmd-mic-warning__icon"
              />
              <span className="audio-setup-panel__hmd-mic-warning__label">
                <FormattedMessage id="audio.hmd-mic-warning" />
              </span>
            </div>
          )}
          <button className="audio-setup-panel__enter-button" onClick={this.onAudioReadyButton}>
            <FormattedMessage id="audio.enter-now" />
          </button>
        </div>
      ) : null;

    const dialogContents = this.isWaitingForAutoExit() ? (
      <AutoExitWarning secondsRemaining={this.state.secondsRemainingBeforeAutoExit} onCancel={this.endAutoExitTimer} />
    ) : (
      <div className="entry-dialog">
        <ProfileInfoHeader
          name={this.props.store.state.profile.display_name}
          onClick={() => this.setState({ showProfileEntry: true })}
        />
        {entryPanel}
        {micPanel}
        {audioSetupPanel}
      </div>
    );

    const dialogClassNames = classNames("ui-dialog", {
      "ui-dialog--darkened": this.state.entryStep !== ENTRY_STEPS.finished
    });

    const dialogBoxClassNames = classNames("ui-interactive", "ui-dialog-box");

    const dialogBoxContentsClassNames = classNames({
      "ui-dialog-box-contents": true,
      "ui-dialog-box-contents--backgrounded": this.state.showProfileEntry
    });

    return (
      <IntlProvider locale={lang} messages={messages}>
        <div className="ui">
          <div className={dialogClassNames}>
            {(this.state.entryStep !== ENTRY_STEPS.finished || this.isWaitingForAutoExit()) && (
              <div className={dialogBoxClassNames}>
                <div className={dialogBoxContentsClassNames}>{dialogContents}</div>

                {this.state.showProfileEntry && (
                  <ProfileEntryPanel
                    finished={this.onProfileFinished}
                    store={this.props.store}
                    htmlPrefix={this.props.htmlPrefix}
                  />
                )}
              </div>
            )}
          </div>
          {this.state.entryStep === ENTRY_STEPS.finished ? (
            <div>
              <TwoDHUD muted={this.state.muted} onToggleMute={this.toggleMute} />
              <Footer hubName={this.props.hubName} />
            </div>
          ) : null}
        </div>
      </IntlProvider>
    );
  }
}

export default UIRoot;<|MERGE_RESOLUTION|>--- conflicted
+++ resolved
@@ -66,11 +66,8 @@
     availableVREntryTypes: PropTypes.object,
     initialEnvironmentLoaded: PropTypes.bool,
     janusRoomId: PropTypes.number,
-<<<<<<< HEAD
-    hubName: PropTypes.string
-=======
+    hubName: PropTypes.string,
     roomUnavailableReason: PropTypes.string
->>>>>>> e0061ce2
   };
 
   state = {
