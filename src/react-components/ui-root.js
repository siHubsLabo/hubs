import React, { Component } from "react";
import PropTypes from "prop-types";
import classNames from "classnames";
import copy from "copy-to-clipboard";
import { VR_DEVICE_AVAILABILITY } from "../utils/vr-caps-detect";
import { IntlProvider, FormattedMessage, addLocaleData } from "react-intl";
import en from "react-intl/locale-data/en";
import MovingAverage from "moving-average";
import screenfull from "screenfull";
import styles from "../assets/stylesheets/ui-root.scss";
import entryStyles from "../assets/stylesheets/entry.scss";
import { AudioContext, WithHoverSound } from "./wrap-with-audio";

import { lang, messages } from "../utils/i18n";
import AutoExitWarning from "./auto-exit-warning";
import {
  TwoDEntryButton,
  DeviceEntryButton,
  GenericEntryButton,
  DaydreamEntryButton,
  SafariEntryButton
} from "./entry-buttons.js";
import ProfileEntryPanel from "./profile-entry-panel";
import HelpDialog from "./help-dialog.js";
import SafariDialog from "./safari-dialog.js";
import WebVRRecommendDialog from "./webvr-recommend-dialog.js";
import InviteTeamDialog from "./invite-team-dialog.js";
import InviteDialog from "./invite-dialog.js";
import LinkDialog from "./link-dialog.js";
import CreateObjectDialog from "./create-object-dialog.js";
import PresenceLog from "./presence-log.js";
import PresenceList from "./presence-list.js";
import TwoDHUD from "./2d-hud";
import { spawnChatMessage } from "./chat-message";
import { faUsers } from "@fortawesome/free-solid-svg-icons/faUsers";

import { FontAwesomeIcon } from "@fortawesome/react-fontawesome";
import { faQuestion } from "@fortawesome/free-solid-svg-icons/faQuestion";
import { faChevronDown } from "@fortawesome/free-solid-svg-icons/faChevronDown";
import { faChevronUp } from "@fortawesome/free-solid-svg-icons/faChevronUp";

addLocaleData([...en]);

const ENTRY_STEPS = {
  start: "start",
  device: "device",
  mic_grant: "mic_grant",
  mic_granted: "mic_granted",
  audio_setup: "audio_setup",
  finished: "finished"
};

// This is a list of regexes that match the microphone labels of HMDs.
//
// If entering VR mode, and if any of these regexes match an audio device,
// the user will be prevented from entering VR until one of those devices is
// selected as the microphone.
//
// Note that this doesn't have to be exhaustive: if no devices match any regex
// then we rely upon the user to select the proper mic.
const HMD_MIC_REGEXES = [/\Wvive\W/i, /\Wrift\W/i];

async function grantedMicLabels() {
  const mediaDevices = await navigator.mediaDevices.enumerateDevices();
  return mediaDevices.filter(d => d.label && d.kind === "audioinput").map(d => d.label);
}

const AUTO_EXIT_TIMER_SECONDS = 10;

class UIRoot extends Component {
  static propTypes = {
    enterScene: PropTypes.func,
    exitScene: PropTypes.func,
    onSendMessage: PropTypes.func,
    concurrentLoadDetector: PropTypes.object,
    disableAutoExitOnConcurrentLoad: PropTypes.bool,
    forcedVREntryType: PropTypes.string,
    enableScreenSharing: PropTypes.bool,
    isBotMode: PropTypes.bool,
    store: PropTypes.object,
    scene: PropTypes.object,
    hubChannel: PropTypes.object,
    linkChannel: PropTypes.object,
    hubEntryCode: PropTypes.number,
    availableVREntryTypes: PropTypes.object,
    environmentSceneLoaded: PropTypes.bool,
    roomUnavailableReason: PropTypes.string,
    platformUnsupportedReason: PropTypes.string,
    hubId: PropTypes.string,
    hubName: PropTypes.string,
    isSupportAvailable: PropTypes.bool,
    presenceLogEntries: PropTypes.array,
    presences: PropTypes.object,
    sessionId: PropTypes.string,
    subscriptions: PropTypes.object,
    initialIsSubscribed: PropTypes.bool
  };

  state = {
    entryStep: ENTRY_STEPS.start,
    enterInVR: false,
    dialog: null,
    showInviteDialog: false,
    showLinkDialog: false,
    showPresenceList: false,
    linkCode: null,
    linkCodeCancel: null,
    miniInviteActivated: false,

    shareScreen: false,
    requestedScreen: false,
    mediaStream: null,
    videoTrack: null,
    audioTrack: null,
    entryPanelCollapsed: false,

    toneInterval: null,
    tonePlaying: false,

    micLevel: 0,
    micDevices: [],
    micUpdateInterval: null,

    profileNamePending: "Hello",

    autoExitTimerStartedAt: null,
    autoExitTimerInterval: null,
    secondsRemainingBeforeAutoExit: Infinity,

    muted: false,
    frozen: false,
    spacebubble: true,

    exited: false,

    showProfileEntry: false,
    pendingMessage: ""
  };

  componentDidMount() {
    this.props.concurrentLoadDetector.addEventListener("concurrentload", this.onConcurrentLoad);
    this.micLevelMovingAverage = MovingAverage(100);
    this.props.scene.addEventListener("loaded", this.onSceneLoaded);
    this.props.scene.addEventListener("stateadded", this.onAframeStateChanged);
    this.props.scene.addEventListener("stateremoved", this.onAframeStateChanged);
    this.props.scene.addEventListener("exit", this.exit);
    const scene = this.props.scene;
    this.setState({
      audioContext: {
        playSound: sound => {
          scene.emit(sound);
        },
        onMouseLeave: () => {
          //          scene.emit("play_sound-hud_mouse_leave");
        }
      }
    });
  }

  componentWillUnmount() {
    this.props.scene.removeEventListener("loaded", this.onSceneLoaded);
    this.props.scene.removeEventListener("exit", this.exit);
  }

  updateSubscribedState = () => {
    const isSubscribed = this.props.subscriptions && this.props.subscriptions.isSubscribed();
    this.setState({ isSubscribed });
  };

  onSceneLoaded = () => {
    this.setState({ sceneLoaded: true });
  };

  // TODO: we need to come up with a cleaner way to handle the shared state between aframe and react than emmitting events and setting state on the scene
  onAframeStateChanged = e => {
    if (!(e.detail === "muted" || e.detail === "frozen" || e.detail === "spacebubble")) return;
    this.setState({
      [e.detail]: this.props.scene.is(e.detail)
    });
  };

  toggleMute = () => {
    this.props.scene.emit("action_mute");
  };

  toggleFreeze = () => {
    this.props.scene.emit("action_freeze");
  };

  toggleSpaceBubble = () => {
    this.props.scene.emit("action_space_bubble");
  };

  spawnPen = () => {
    this.props.scene.emit("penButtonPressed");
  };

  onSubscribeChanged = async () => {
    if (!this.props.subscriptions) return;

    await this.props.subscriptions.toggle();
    this.updateSubscribedState();
  };

  handleStartEntry = () => {
    const promptForNameAndAvatarBeforeEntry = !this.props.store.state.activity.hasChangedName;

    if (promptForNameAndAvatarBeforeEntry) {
      this.setState({ showProfileEntry: true });
    }

    if (!this.props.forcedVREntryType) {
      this.goToEntryStep(ENTRY_STEPS.device);
    } else if (this.props.forcedVREntryType.startsWith("daydream")) {
      this.enterDaydream();
    } else if (this.props.forcedVREntryType.startsWith("vr")) {
      this.enterVR();
    } else if (this.props.forcedVREntryType.startsWith("2d")) {
      this.enter2D();
    }
  };

  goToEntryStep = entryStep => {
    this.setState({ entryStep: entryStep, showInviteDialog: false });
  };

  playTestTone = () => {
    const toneClip = document.querySelector("#test-tone");
    toneClip.currentTime = 0;
    toneClip.play();
    clearTimeout(this.testToneTimeout);
    this.setState({ tonePlaying: true });
    const toneLength = 1393;
    this.testToneTimeout = setTimeout(() => {
      this.setState({ tonePlaying: false });
    }, toneLength);
  };

  stopTestTone = () => {
    const toneClip = document.querySelector("#test-tone");
    toneClip.pause();
    toneClip.currentTime = 0;
    this.setState({ tonePlaying: false });
  };

  onConcurrentLoad = () => {
    if (this.props.disableAutoExitOnConcurrentLoad) return;

    const autoExitTimerInterval = setInterval(() => {
      let secondsRemainingBeforeAutoExit = Infinity;

      if (this.state.autoExitTimerStartedAt) {
        const secondsSinceStart = (new Date() - this.state.autoExitTimerStartedAt) / 1000;
        secondsRemainingBeforeAutoExit = Math.max(0, Math.floor(AUTO_EXIT_TIMER_SECONDS - secondsSinceStart));
      }

      this.setState({ secondsRemainingBeforeAutoExit });
      this.checkForAutoExit();
    }, 500);

    this.setState({ autoExitTimerStartedAt: new Date(), autoExitTimerInterval });
  };

  checkForAutoExit = () => {
    if (this.state.secondsRemainingBeforeAutoExit !== 0) return;
    this.endAutoExitTimer();
    this.exit();
  };

  exit = () => {
    this.props.exitScene();
    this.setState({ exited: true });
  };

  isWaitingForAutoExit = () => {
    return this.state.secondsRemainingBeforeAutoExit <= AUTO_EXIT_TIMER_SECONDS;
  };

  endAutoExitTimer = () => {
    clearInterval(this.state.autoExitTimerInterval);
    this.setState({
      autoExitTimerStartedAt: null,
      autoExitTimerInterval: null,
      secondsRemainingBeforeAutoExit: Infinity
    });
  };

  hasGrantedMicPermissions = async () => {
    if (this.state.requestedScreen) {
      // There is no way to tell if you've granted mic permissions in a previous session if we've
      // already prompted for screen sharing permissions, so we have to assume that we've never granted permissions.
      // Fortunately, if you *have* granted permissions permanently, there won't be a second browser prompt, but we
      // can't determine that before hand.
      // See https://bugzilla.mozilla.org/show_bug.cgi?id=1449783 for a potential solution in the future.
      return false;
    } else {
      // If we haven't requested the screen in this session, check if we've granted permissions in a previous session.
      return (await grantedMicLabels()).length > 0;
    }
  };

  performDirectEntryFlow = async enterInVR => {
    this.setState({ enterInVR });

    const hasGrantedMic = await this.hasGrantedMicPermissions();

    if (hasGrantedMic) {
      await this.setMediaStreamToDefault();
      this.beginOrSkipAudioSetup();
    } else {
      this.goToEntryStep(ENTRY_STEPS.mic_grant);
    }
  };

  enter2D = async () => {
    await this.performDirectEntryFlow(false);
  };

  enterVR = async () => {
    if (this.props.availableVREntryTypes.generic !== VR_DEVICE_AVAILABILITY.maybe) {
      await this.performDirectEntryFlow(true);
    } else {
      this.showWebVRRecommendDialog();
    }
  };

  enterDaydream = async () => {
    await this.performDirectEntryFlow(true);
  };

  micDeviceChanged = async ev => {
    const constraints = { audio: { deviceId: { exact: [ev.target.value] } } };
    await this.fetchAudioTrack(constraints);
    await this.setupNewMediaStream();
  };

  setMediaStreamToDefault = async () => {
    let hasAudio = false;
    const { lastUsedMicDeviceId } = this.props.store.state.settings;

    // Try to fetch last used mic, if there was one.
    if (lastUsedMicDeviceId) {
      hasAudio = await this.fetchAudioTrack({ audio: { deviceId: { ideal: lastUsedMicDeviceId } } });
    } else {
      hasAudio = await this.fetchAudioTrack({ audio: true });
    }

    await this.setupNewMediaStream();

    return { hasAudio };
  };

  setStateAndRequestScreen = async e => {
    const checked = e.target.checked;
    await this.setState({ requestedScreen: true, shareScreen: checked });
    if (checked) {
      this.fetchVideoTrack({
        video: {
          mediaSource: "screen",
          // Work around BMO 1449832 by calculating the width. This will break for multi monitors if you share anything
          // other than your current monitor that has a different aspect ratio.
          width: 720 * (screen.width / screen.height),
          height: 720,
          frameRate: 30
        }
      });
    } else {
      this.setState({ videoTrack: null });
    }
  };

  fetchVideoTrack = async constraints => {
    const mediaStream = await navigator.mediaDevices.getUserMedia(constraints);
    this.setState({ videoTrack: mediaStream.getVideoTracks()[0] });
  };

  fetchAudioTrack = async constraints => {
    if (this.state.audioTrack) {
      this.state.audioTrack.stop();
    }

    try {
      const mediaStream = await navigator.mediaDevices.getUserMedia(constraints);
      this.setState({ audioTrack: mediaStream.getAudioTracks()[0] });
      return true;
    } catch (e) {
      // Error fetching audio track, most likely a permission denial.
      this.setState({ audioTrack: null });
      return false;
    }
  };

  setupNewMediaStream = async () => {
    const mediaStream = new MediaStream();

    await this.fetchMicDevices();

    if (this.state.videoTrack) {
      mediaStream.addTrack(this.state.videoTrack);
    }

    // we should definitely have an audioTrack at this point unless they denied mic access
    if (this.state.audioTrack) {
      mediaStream.addTrack(this.state.audioTrack);

      const AudioContext = window.AudioContext || window.webkitAudioContext;
      const micLevelAudioContext = new AudioContext();
      const micSource = micLevelAudioContext.createMediaStreamSource(mediaStream);
      const analyser = micLevelAudioContext.createAnalyser();
      analyser.fftSize = 32;
      const levels = new Uint8Array(analyser.frequencyBinCount);

      micSource.connect(analyser);

      const micUpdateInterval = setInterval(() => {
        analyser.getByteTimeDomainData(levels);
        let v = 0;
        for (let x = 0; x < levels.length; x++) {
          v = Math.max(levels[x] - 128, v);
        }
        const level = v / 128.0;
        // Multiplier to increase visual indicator.
        const multiplier = 6;
        // We use a moving average to smooth out the visual animation or else it would twitch too fast for
        // the css renderer to keep up.
        this.micLevelMovingAverage.push(Date.now(), level * multiplier);
        const average = this.micLevelMovingAverage.movingAverage();
        this.setState(state => {
          if (Math.abs(average - state.micLevel) > 0.0001) {
            return { micLevel: average };
          }
        });
      }, 50);

      const micDeviceId = this.micDeviceIdForMicLabel(this.micLabelForMediaStream(mediaStream));

      if (micDeviceId) {
        this.props.store.update({ settings: { lastUsedMicDeviceId: micDeviceId } });
      }

      this.setState({ micLevelAudioContext, micUpdateInterval });
    }

    this.setState({ mediaStream });
  };

  onMicGrantButton = async () => {
    if (this.state.entryStep == ENTRY_STEPS.mic_grant) {
      const { hasAudio } = await this.setMediaStreamToDefault();

      if (hasAudio) {
        this.goToEntryStep(ENTRY_STEPS.mic_granted);
      } else {
        this.beginOrSkipAudioSetup();
      }
    } else {
      this.beginOrSkipAudioSetup();
    }
  };

  onProfileFinished = () => {
    this.setState({ showProfileEntry: false });
    this.props.hubChannel.sendProfileUpdate();
  };

  beginOrSkipAudioSetup = () => {
    if (!this.props.forcedVREntryType || !this.props.forcedVREntryType.endsWith("_now")) {
      this.goToEntryStep(ENTRY_STEPS.audio_setup);
    } else {
      this.onAudioReadyButton();
    }
  };

  fetchMicDevices = () => {
    return new Promise(resolve => {
      navigator.mediaDevices.enumerateDevices().then(mediaDevices => {
        this.setState(
          {
            micDevices: mediaDevices
              .filter(d => d.kind === "audioinput")
              .map(d => ({ deviceId: d.deviceId, label: d.label }))
          },
          resolve
        );
      });
    });
  };

  shouldShowHmdMicWarning = () => {
    if (AFRAME.utils.device.isMobile()) return false;
    if (!this.state.enterInVR) return false;
    if (!this.hasHmdMicrophone()) return false;

    return !HMD_MIC_REGEXES.find(r => this.selectedMicLabel().match(r));
  };

  hasHmdMicrophone = () => {
    return !!this.state.micDevices.find(d => HMD_MIC_REGEXES.find(r => d.label.match(r)));
  };

  micLabelForMediaStream = mediaStream => {
    return (mediaStream && mediaStream.getAudioTracks().length > 0 && mediaStream.getAudioTracks()[0].label) || "";
  };

  selectedMicLabel = () => {
    return this.micLabelForMediaStream(this.state.mediaStream);
  };

  micDeviceIdForMicLabel = label => {
    return this.state.micDevices.filter(d => d.label === label).map(d => d.deviceId)[0];
  };

  selectedMicDeviceId = () => {
    return this.micDeviceIdForMicLabel(this.selectedMicLabel());
  };

  onAudioReadyButton = () => {
    if (AFRAME.utils.device.isMobile() && !this.state.enterInVR && screenfull.enabled) {
      screenfull.request();
    }

    this.props.enterScene(this.state.mediaStream, this.state.enterInVR, this.props.hubId);

    const mediaStream = this.state.mediaStream;

    if (mediaStream) {
      if (mediaStream.getAudioTracks().length > 0) {
        console.log(`Using microphone: ${mediaStream.getAudioTracks()[0].label}`);
      }

      if (mediaStream.getVideoTracks().length > 0) {
        console.log("Screen sharing enabled.");
      }
    }

    this.stopTestTone();
    clearTimeout(this.testToneTimeout);

    if (this.state.micLevelAudioContext) {
      this.state.micLevelAudioContext.close();
      clearInterval(this.state.micUpdateInterval);
    }

    this.goToEntryStep(ENTRY_STEPS.finished);
  };

  attemptLink = async () => {
    this.setState({ showLinkDialog: true });
    const { code, cancel, onFinished } = await this.props.linkChannel.generateCode();
    this.setState({ linkCode: code, linkCodeCancel: cancel });
    onFinished.then(() => this.setState({ showLinkDialog: false, linkCode: null, linkCodeCancel: null }));
  };

  showInviteDialog = () => {
    this.setState({ showInviteDialog: true });
  };

  toggleInviteDialog = async () => {
    this.setState({ showInviteDialog: !this.state.showInviteDialog });
  };

  createObject = media => {
    this.props.scene.emit("add_media", media);
  };

  closeDialog = () => {
    this.setState({ dialog: null });
  };

  showHelpDialog() {
    this.setState({
      dialog: <HelpDialog onClose={this.closeDialog} />
    });
  }

  showSafariDialog() {
    this.setState({
      dialog: <SafariDialog onClose={this.closeDialog} />
    });
  }

  showInviteTeamDialog() {
    this.setState({
      dialog: <InviteTeamDialog hubChannel={this.props.hubChannel} onClose={this.closeDialog} />
    });
  }

  showCreateObjectDialog() {
    this.setState({
      dialog: <CreateObjectDialog onCreate={this.createObject} onClose={this.closeDialog} />
    });
  }

  showWebVRRecommendDialog() {
    this.setState({
      dialog: <WebVRRecommendDialog onClose={this.closeDialog} />
    });
  }

  onMiniInviteClicked = () => {
    const link = "https://hub.link/" + this.props.hubId;

    this.setState({ miniInviteActivated: true });
    setTimeout(() => {
      this.setState({ miniInviteActivated: false });
    }, 5000);

    if (navigator.share) {
      navigator.share({ title: document.title, url: link });
    } else {
      copy(link);
    }
  };

  sendMessage = e => {
    e.preventDefault();
    this.props.onSendMessage(this.state.pendingMessage);
    this.setState({ pendingMessage: "" });
  };

  occupantCount = () => {
    return this.props.presences ? Object.entries(this.props.presences).length : 0;
  };

  renderExitedPane = () => {
    let subtitle = null;
    if (this.props.roomUnavailableReason === "closed") {
      // TODO i18n, due to links and markup
      subtitle = (
        <div>
          Sorry, this room is no longer available.
          <p />A room may be closed if we receive reports that it violates our{" "}
          <WithHoverSound>
            <a target="_blank" rel="noreferrer noopener" href="https://github.com/mozilla/hubs/blob/master/TERMS.md">
              Terms of Use
            </a>
          </WithHoverSound>
          .<br />
          If you have questions, contact us at{" "}
          <WithHoverSound>
            <a href="mailto:hubs@mozilla.com">hubs@mozilla.com</a>
          </WithHoverSound>
          .<p />
          If you&apos;d like to run your own server, hubs&apos;s source code is available on{" "}
          <WithHoverSound>
            <a href="https://github.com/mozilla/hubs">GitHub</a>
          </WithHoverSound>
          .
        </div>
      );
    } else if (this.props.platformUnsupportedReason === "no_data_channels") {
      // TODO i18n, due to links and markup
      subtitle = (
        <div>
          Your browser does not support{" "}
          <WithHoverSound>
            <a
              href="https://developer.mozilla.org/en-US/docs/Web/API/RTCPeerConnection/createDataChannel#Browser_compatibility"
              rel="noreferrer noopener"
            >
              WebRTC Data Channels
            </a>
          </WithHoverSound>
          , which is required to use Hubs.
          <br />
          If you&quot;d like to use Hubs with Oculus or SteamVR, you can{" "}
          <WithHoverSound>
            <a href="https://www.mozilla.org/firefox" rel="noreferrer noopener">
              Download Firefox
            </a>
          </WithHoverSound>
          .
        </div>
      );
    } else {
      const reason = this.props.roomUnavailableReason || this.props.platformUnsupportedReason;
      const exitSubtitleId = `exit.subtitle.${this.state.exited ? "exited" : reason}`;
      subtitle = (
        <div>
          <FormattedMessage id={exitSubtitleId} />
          <p />
          {this.props.roomUnavailableReason && (
            <div>
              You can also{" "}
              <WithHoverSound>
                <a href="/">create a new room</a>.
              </WithHoverSound>
            </div>
          )}
        </div>
      );
    }

    return (
      <IntlProvider locale={lang} messages={messages}>
        <div className="exited-panel">
          <img className="exited-panel__logo" src="../assets/images/logo.svg" />
          <div className="exited-panel__subtitle">{subtitle}</div>
        </div>
      </IntlProvider>
    );
  };

  renderBotMode = () => {
    return (
      <div className="loading-panel">
        <img className="loading-panel__logo" src="../assets/images/logo.svg" />
        <input type="file" id="bot-audio-input" accept="audio/*" />
        <input type="file" id="bot-data-input" accept="application/json" />
      </div>
    );
  };

  renderLoader = () => {
    return (
      <IntlProvider locale={lang} messages={messages}>
        <div className="loading-panel">
          <div className="loader-wrap">
            <div className="loader">
              <div className="loader-center" />
            </div>
          </div>

          <img className="loading-panel__logo" src="../assets/images/hub-preview-light-no-shadow.png" />
        </div>
      </IntlProvider>
    );
  };

  renderEntryStartPanel = () => {
    const textRows = this.state.pendingMessage.split("\n").length;
    const pendingMessageTextareaHeight = textRows * 28 + "px";
    const pendingMessageFieldHeight = textRows * 28 + 20 + "px";
    const hasPush = navigator.serviceWorker && "PushManager" in window;

    return (
      <div className={entryStyles.entryPanel}>
        <div className={entryStyles.name}>{this.props.hubName}</div>

        <div className={entryStyles.center}>
          <WithHoverSound>
            <div onClick={() => this.setState({ showProfileEntry: true })} className={entryStyles.profileName}>
              <img src="../assets/images/account.svg" className={entryStyles.profileIcon} />
              <div title={this.props.store.state.profile.displayName}>{this.props.store.state.profile.displayName}</div>
            </div>
          </WithHoverSound>

          <form onSubmit={this.sendMessage}>
            <div className={styles.messageEntry} style={{ height: pendingMessageFieldHeight }}>
              <textarea
                className={classNames([styles.messageEntryInput, "chat-focus-target"])}
                value={this.state.pendingMessage}
                rows={textRows}
                style={{ height: pendingMessageTextareaHeight }}
                onFocus={e => e.target.select()}
                onChange={e => this.setState({ pendingMessage: e.target.value })}
                onKeyDown={e => {
                  if (e.keyCode === 13 && !e.shiftKey) {
                    this.sendMessage(e);
                  } else if (e.keyCode === 27) {
                    e.target.blur();
                  }
                }}
                placeholder="Send a message..."
              />
              <WithHoverSound>
                <input className={styles.messageEntrySubmit} type="submit" value="send" />
              </WithHoverSound>
            </div>
          </form>
        </div>

        {hasPush && (
          <div className={entryStyles.subscribe}>
            <input
              id="subscribe"
              type="checkbox"
              onChange={this.onSubscribeChanged}
              checked={this.state.isSubscribed === undefined ? this.props.initialIsSubscribed : this.state.isSubscribed}
            />
            <label htmlFor="subscribe">
              <FormattedMessage id="entry.notify_me" />
            </label>
          </div>
        )}

        <div className={entryStyles.buttonContainer}>
          <WithHoverSound>
            <button
              className={classNames([entryStyles.actionButton, entryStyles.wideButton])}
              onClick={() => this.handleStartEntry()}
            >
              <FormattedMessage id="entry.enter-room" />
            </button>
          </WithHoverSound>
        </div>
      </div>
    );
  };

  renderDevicePanel = () => {
    // Only screen sharing in desktop firefox since other browsers/platforms will ignore the "screen" media constraint and will attempt to share your webcam instead!
    const isFireFox = /firefox/i.test(navigator.userAgent);
    const isNonMobile = !AFRAME.utils.device.isMobile();

    const screenSharingCheckbox =
      this.props.enableScreenSharing && isNonMobile && isFireFox && this.renderScreensharing();

    return (
      <div className={entryStyles.entryPanel}>
        <div className={entryStyles.title}>
          <FormattedMessage id="entry.choose-device" />
        </div>

        <div className={entryStyles.buttonContainer}>
          {this.props.availableVREntryTypes.screen === VR_DEVICE_AVAILABILITY.yes && (
            <TwoDEntryButton onClick={this.enter2D} />
          )}
          {this.props.availableVREntryTypes.safari === VR_DEVICE_AVAILABILITY.maybe && (
            <SafariEntryButton onClick={this.showSafariDialog} />
          )}
          {this.props.availableVREntryTypes.generic !== VR_DEVICE_AVAILABILITY.no && (
            <GenericEntryButton onClick={this.enterVR} />
          )}
          {this.props.availableVREntryTypes.daydream === VR_DEVICE_AVAILABILITY.yes && (
            <DaydreamEntryButton onClick={this.enterDaydream} subtitle={null} />
          )}
          <DeviceEntryButton onClick={() => this.attemptLink()} isInHMD={this.props.availableVREntryTypes.isInHMD} />
          {this.props.availableVREntryTypes.cardboard !== VR_DEVICE_AVAILABILITY.no && (
            <div className={entryStyles.secondary} onClick={this.enterVR}>
              <FormattedMessage id="entry.cardboard" />
            </div>
          )}
          {screenSharingCheckbox}
        </div>
      </div>
    );
  };

  renderScreensharing = () => {
    return (
      <label className={entryStyles.screenSharing}>
        <input
          className={entryStyles.checkbox}
          type="checkbox"
          value={this.state.shareScreen}
          onChange={this.setStateAndRequestScreen}
        />
        <FormattedMessage id="entry.enable-screen-sharing" />
      </label>
    );
  };

  renderMicPanel = () => {
    return (
      <div className="mic-grant-panel">
        <div className="mic-grant-panel__grant-container">
          <div className="mic-grant-panel__title">
            <FormattedMessage
              id={this.state.entryStep == ENTRY_STEPS.mic_grant ? "audio.grant-title" : "audio.granted-title"}
            />
          </div>
          <div className="mic-grant-panel__subtitle">
            <FormattedMessage
              id={this.state.entryStep == ENTRY_STEPS.mic_grant ? "audio.grant-subtitle" : "audio.granted-subtitle"}
            />
          </div>
          <div className="mic-grant-panel__button-container">
            {this.state.entryStep == ENTRY_STEPS.mic_grant ? (
              <WithHoverSound>
                <button className="mic-grant-panel__button" onClick={this.onMicGrantButton}>
                  <img src="../assets/images/mic_denied.png" srcSet="../assets/images/mic_denied@2x.png 2x" />
                </button>
              </WithHoverSound>
            ) : (
              <WithHoverSound>
                <button className="mic-grant-panel__button" onClick={this.onMicGrantButton}>
                  <img src="../assets/images/mic_granted.png" srcSet="../assets/images/mic_granted@2x.png 2x" />
                </button>
              </WithHoverSound>
            )}
          </div>
          <div className="mic-grant-panel__next-container">
            <WithHoverSound>
              <button className={classNames("mic-grant-panel__next")} onClick={this.onMicGrantButton}>
                <FormattedMessage id="audio.granted-next" />
              </button>
            </WithHoverSound>
          </div>
        </div>
      </div>
    );
  };

  renderAudioSetupPanel = () => {
    const maxLevelHeight = 111;
    const micClip = {
      clip: `rect(${maxLevelHeight - Math.floor(this.state.micLevel * maxLevelHeight)}px, 111px, 111px, 0px)`
    };
    const speakerClip = { clip: `rect(${this.state.tonePlaying ? 0 : maxLevelHeight}px, 111px, 111px, 0px)` };
    const subtitleId = AFRAME.utils.device.isMobile() ? "audio.subtitle-mobile" : "audio.subtitle-desktop";
    return (
      <div className="audio-setup-panel">
        <div>
          <div className="audio-setup-panel__title">
            <FormattedMessage id="audio.title" />
          </div>
          <div className="audio-setup-panel__subtitle">
            {(AFRAME.utils.device.isMobile() || this.state.enterInVR) && <FormattedMessage id={subtitleId} />}
          </div>
          <div className="audio-setup-panel__levels">
            <div className="audio-setup-panel__levels__icon">
              <img
                src="../assets/images/level_background.png"
                srcSet="../assets/images/level_background@2x.png 2x"
                className="audio-setup-panel__levels__icon-part"
              />
              <img
                src="../assets/images/level_fill.png"
                srcSet="../assets/images/level_fill@2x.png 2x"
                className="audio-setup-panel__levels__icon-part"
                style={micClip}
              />
              {this.state.audioTrack ? (
                <img
                  src="../assets/images/mic_level.png"
                  srcSet="../assets/images/mic_level@2x.png 2x"
                  className="audio-setup-panel__levels__icon-part"
                />
              ) : (
                <img
                  src="../assets/images/mic_denied.png"
                  srcSet="../assets/images/mic_denied@2x.png 2x"
                  className="audio-setup-panel__levels__icon-part"
                />
              )}
            </div>
            <WithHoverSound>
              <div className="audio-setup-panel__levels__icon" onClick={this.playTestTone}>
                <img
                  src="../assets/images/level_background.png"
                  srcSet="../assets/images/level_background@2x.png 2x"
                  className="audio-setup-panel__levels__icon-part"
                />
                <img
                  src="../assets/images/level_fill.png"
                  srcSet="../assets/images/level_fill@2x.png 2x"
                  className="audio-setup-panel__levels__icon-part"
                  style={speakerClip}
                />
                <img
                  src="../assets/images/speaker_level.png"
                  srcSet="../assets/images/speaker_level@2x.png 2x"
                  className="audio-setup-panel__levels__icon-part"
                />
              </div>
            </WithHoverSound>
          </div>
          {this.state.audioTrack && (
            <div className="audio-setup-panel__device-chooser">
              <WithHoverSound>
                <select
                  className="audio-setup-panel__device-chooser__dropdown"
                  value={this.selectedMicDeviceId()}
                  onChange={this.micDeviceChanged}
                >
                  {this.state.micDevices.map(d => (
                    <option key={d.deviceId} value={d.deviceId}>
                      &nbsp;&nbsp;&nbsp;&nbsp;&nbsp;
                      {d.label}
                    </option>
                  ))}
                </select>
              </WithHoverSound>
              <img
                className="audio-setup-panel__device-chooser__mic-icon"
                src="../assets/images/mic_small.png"
                srcSet="../assets/images/mic_small@2x.png 2x"
              />
              <img
                className="audio-setup-panel__device-chooser__dropdown-arrow"
                src="../assets/images/dropdown_arrow.png"
                srcSet="../assets/images/dropdown_arrow@2x.png 2x"
              />
            </div>
          )}
          {this.shouldShowHmdMicWarning() && (
            <div className="audio-setup-panel__hmd-mic-warning">
              <img
                src="../assets/images/warning_icon.png"
                srcSet="../assets/images/warning_icon@2x.png 2x"
                className="audio-setup-panel__hmd-mic-warning__icon"
              />
              <span className="audio-setup-panel__hmd-mic-warning__label">
                <FormattedMessage id="audio.hmd-mic-warning" />
              </span>
            </div>
          )}
        </div>
        <div className="audio-setup-panel__enter-button-container">
          <WithHoverSound>
            <button className="audio-setup-panel__enter-button" onClick={this.onAudioReadyButton}>
              <FormattedMessage id="audio.enter-now" />
            </button>
          </WithHoverSound>
        </div>
      </div>
    );
  };

  render() {
    const isExited = this.state.exited || this.props.roomUnavailableReason || this.props.platformUnsupportedReason;
    const isLoading = !this.props.environmentSceneLoaded || !this.props.availableVREntryTypes || !this.props.hubId;

    if (isExited) return this.renderExitedPane();
    if (isLoading) return this.renderLoader();
    if (this.props.isBotMode) return this.renderBotMode();

    const startPanel = this.state.entryStep === ENTRY_STEPS.start && this.renderEntryStartPanel();
    const devicePanel = this.state.entryStep === ENTRY_STEPS.device && this.renderDevicePanel();

    const micPanel =
      (this.state.entryStep === ENTRY_STEPS.mic_grant || this.state.entryStep === ENTRY_STEPS.mic_granted) &&
      this.renderMicPanel();

    const audioSetupPanel = this.state.entryStep === ENTRY_STEPS.audio_setup && this.renderAudioSetupPanel();

    // Dialog is empty if coll
    let dialogContents = null;

    if (this.state.entryPanelCollapsed && !this.isWaitingForAutoExit()) {
      dialogContents = (
        <div className={entryStyles.entryDialog}>
          <div>&nbsp;</div>
          <WithHoverSound>
            <button onClick={() => this.setState({ entryPanelCollapsed: false })} className={entryStyles.expand}>
              <i>
                <FontAwesomeIcon icon={faChevronUp} />
              </i>
            </button>
          </WithHoverSound>
        </div>
      );
    } else {
      dialogContents = this.isWaitingForAutoExit() ? (
        <AutoExitWarning
          secondsRemaining={this.state.secondsRemainingBeforeAutoExit}
          onCancel={this.endAutoExitTimer}
        />
      ) : (
        <div className={entryStyles.entryDialog}>
          {!this.state.entryPanelCollapsed && (
            <WithHoverSound>
              <button onClick={() => this.setState({ entryPanelCollapsed: true })} className={entryStyles.collapse}>
                <i>
                  <FontAwesomeIcon icon={faChevronDown} />
                </i>
              </button>
            </WithHoverSound>
          )}
          {startPanel}
          {devicePanel}
          {micPanel}
          {audioSetupPanel}
        </div>
      );
    }

    const dialogBoxContentsClassNames = classNames({
      [styles.uiInteractive]: !this.state.dialog,
      [styles.uiDialogBoxContents]: true,
      [styles.backgrounded]: this.state.showProfileEntry
    });

    const entryFinished = this.state.entryStep === ENTRY_STEPS.finished;
    const showVREntryButton = entryFinished && this.props.availableVREntryTypes.isInHMD;

    const textRows = this.state.pendingMessage.split("\n").length;
    const pendingMessageTextareaHeight = textRows * 28 + "px";
    const pendingMessageFieldHeight = textRows * 28 + 20 + "px";

    return (
      <IntlProvider locale={lang} messages={messages}>
        <AudioContext.Provider value={this.state.audioContext}>
          <div className={styles.ui}>
            {this.state.dialog}

<<<<<<< HEAD
            {this.state.showProfileEntry && (
              <ProfileEntryPanel finished={this.onProfileFinished} store={this.props.store} />
            )}

            {(!entryFinished || this.isWaitingForAutoExit()) && (
              <div className={styles.uiDialog}>
                <PresenceLog entries={this.props.presenceLogEntries || []} />
                <div className={dialogBoxContentsClassNames}>{dialogContents}</div>
=======
          {this.state.showProfileEntry && (
            <ProfileEntryPanel finished={this.onProfileFinished} store={this.props.store} />
          )}

          {(!entryFinished || this.isWaitingForAutoExit()) && (
            <div className={styles.uiDialog}>
              <PresenceLog entries={this.props.presenceLogEntries || []} hubId={this.props.hubId} />
              <div className={dialogBoxContentsClassNames}>{dialogContents}</div>
            </div>
          )}

          {entryFinished && (
            <PresenceLog inRoom={true} entries={this.props.presenceLogEntries || []} hubId={this.props.hubId} />
          )}
          {entryFinished && (
            <form onSubmit={this.sendMessage}>
              <div className={styles.messageEntryInRoom} style={{ height: pendingMessageFieldHeight }}>
                <textarea
                  style={{ height: pendingMessageTextareaHeight }}
                  className={classNames([
                    styles.messageEntryInput,
                    styles.messageEntryInputInRoom,
                    "chat-focus-target"
                  ])}
                  value={this.state.pendingMessage}
                  rows={textRows}
                  onFocus={e => e.target.select()}
                  onChange={e => {
                    e.stopPropagation();
                    this.setState({ pendingMessage: e.target.value });
                  }}
                  onKeyDown={e => {
                    if (e.keyCode === 13 && !e.shiftKey) {
                      this.sendMessage(e);
                    } else if (e.keyCode === 13 && e.shiftKey && e.ctrlKey) {
                      spawnChatMessage(e.target.value);
                      this.setState({ pendingMessage: "" });
                    } else if (e.keyCode === 27) {
                      e.target.blur();
                    }
                  }}
                  placeholder="Send a message..."
                />
                <input
                  className={classNames([styles.messageEntrySubmit, styles.messageEntrySubmitInRoom])}
                  type="submit"
                  value="send"
                />
                <button
                  className={classNames([styles.messageEntrySpawn])}
                  onClick={() => {
                    if (this.state.pendingMessage.length > 0) {
                      spawnChatMessage(this.state.pendingMessage);
                      this.setState({ pendingMessage: "" });
                    } else {
                      this.showCreateObjectDialog();
                    }
                  }}
                />
>>>>>>> eae4ec89
              </div>
            )}

            {entryFinished && <PresenceLog inRoom={true} entries={this.props.presenceLogEntries || []} />}
            {entryFinished && (
              <form onSubmit={this.sendMessage}>
                <div className={styles.messageEntryInRoom}>
                  <input
                    className={classNames([styles.messageEntryInput, styles.messageEntryInputInRoom])}
                    value={this.state.pendingMessage}
                    onFocus={e => e.target.select()}
                    onChange={e => {
                      e.stopPropagation();
                      this.setState({ pendingMessage: e.target.value });
                    }}
                    placeholder="Send a message..."
                  />
                  <input
                    className={classNames([styles.messageEntrySubmit, styles.messageEntrySubmitInRoom])}
                    type="submit"
                    value="send"
                  />
                </div>
              </form>
            )}

            <div
              className={classNames({
                [styles.inviteContainer]: true,
                [styles.inviteContainerBelowHud]: entryFinished,
                [styles.inviteContainerInverted]: this.state.showInviteDialog
              })}
            >
              {!showVREntryButton && (
                <WithHoverSound>
                  <button
                    className={classNames({ [styles.hideSmallScreens]: this.occupantCount() > 1 && entryFinished })}
                    onClick={() => this.toggleInviteDialog()}
                  >
                    <FormattedMessage id="entry.invite-others-nag" />
                  </button>
                </WithHoverSound>
              )}
              {!showVREntryButton &&
                this.occupantCount() > 1 &&
                entryFinished && (
                  <WithHoverSound>
                    <button onClick={this.onMiniInviteClicked} className={styles.inviteMiniButton}>
                      <span>
                        {this.state.miniInviteActivated
                          ? navigator.share
                            ? "sharing..."
                            : "copied!"
                          : "hub.link/" + this.props.hubId}
                      </span>
                    </button>
                  </WithHoverSound>
                )}
              {showVREntryButton && (
                <WithHoverSound>
                  <button onClick={() => this.props.scene.enterVR()}>
                    <FormattedMessage id="entry.return-to-vr" />
                  </button>
                </WithHoverSound>
              )}
              {this.state.showInviteDialog && (
                <InviteDialog
                  allowShare={!this.props.availableVREntryTypes.isInHMD}
                  entryCode={this.props.hubEntryCode}
                  hubId={this.props.hubId}
                  onClose={() => this.setState({ showInviteDialog: false })}
                />
              )}
            </div>

            {this.state.showLinkDialog && (
              <LinkDialog
                linkCode={this.state.linkCode}
                onClose={() => {
                  this.state.linkCodeCancel();
                  this.setState({ showLinkDialog: false, linkCode: null, linkCodeCancel: null });
                }}
              />
            )}

            <WithHoverSound>
              <button onClick={() => this.showHelpDialog()} className={styles.helpIcon}>
                <i>
                  <FontAwesomeIcon icon={faQuestion} />
                </i>
              </button>
            </WithHoverSound>

            <WithHoverSound>
              <div
                onClick={() => this.setState({ showPresenceList: !this.state.showPresenceList })}
                className={classNames({
                  [styles.presenceInfo]: true,
                  [styles.presenceInfoSelected]: this.state.showPresenceList
                })}
              >
                <FontAwesomeIcon icon={faUsers} />
                <span className={styles.occupantCount}>{this.occupantCount()}</span>
              </div>
            </WithHoverSound>

            {this.state.showPresenceList && (
              <PresenceList presences={this.props.presences} sessionId={this.props.sessionId} />
            )}

            {this.state.entryStep === ENTRY_STEPS.finished ? (
              <div>
                <TwoDHUD.TopHUD
                  muted={this.state.muted}
                  frozen={this.state.frozen}
                  spacebubble={this.state.spacebubble}
                  onToggleMute={this.toggleMute}
                  onToggleFreeze={this.toggleFreeze}
                  onToggleSpaceBubble={this.toggleSpaceBubble}
                  onSpawnPen={this.spawnPen}
                  onSpawnCamera={() => this.props.scene.emit("action_spawn_camera")}
                />
                {this.props.isSupportAvailable && (
                  <div className={styles.nagCornerButton}>
                    <WithHoverSound>
                      <button onClick={() => this.showInviteTeamDialog()}>
                        <FormattedMessage id="entry.invite-team-nag" />
                      </button>
                    </WithHoverSound>
                  </div>
                )}
                {!this.isWaitingForAutoExit() && (
                  <TwoDHUD.BottomHUD
                    onCreateObject={() => this.showCreateObjectDialog()}
                    showPhotoPicker={AFRAME.utils.device.isMobile()}
                    onMediaPicked={this.createObject}
                  />
                )}
              </div>
            ) : null}
          </div>
        </AudioContext.Provider>
      </IntlProvider>
    );
  }
}

export default UIRoot;<|MERGE_RESOLUTION|>--- conflicted
+++ resolved
@@ -9,7 +9,7 @@
 import screenfull from "screenfull";
 import styles from "../assets/stylesheets/ui-root.scss";
 import entryStyles from "../assets/stylesheets/entry.scss";
-import { AudioContext, WithHoverSound } from "./wrap-with-audio";
+import { ReactAudioContext, WithHoverSound } from "./wrap-with-audio";
 
 import { lang, messages } from "../utils/i18n";
 import AutoExitWarning from "./auto-exit-warning";
@@ -1078,97 +1078,52 @@
     const textRows = this.state.pendingMessage.split("\n").length;
     const pendingMessageTextareaHeight = textRows * 28 + "px";
     const pendingMessageFieldHeight = textRows * 28 + 20 + "px";
-
     return (
-      <IntlProvider locale={lang} messages={messages}>
-        <AudioContext.Provider value={this.state.audioContext}>
+      <ReactAudioContext.Provider value={this.state.audioContext}>
+        <IntlProvider locale={lang} messages={messages}>
           <div className={styles.ui}>
             {this.state.dialog}
 
-<<<<<<< HEAD
             {this.state.showProfileEntry && (
               <ProfileEntryPanel finished={this.onProfileFinished} store={this.props.store} />
             )}
 
             {(!entryFinished || this.isWaitingForAutoExit()) && (
               <div className={styles.uiDialog}>
-                <PresenceLog entries={this.props.presenceLogEntries || []} />
+                <PresenceLog entries={this.props.presenceLogEntries || []} hubId={this.props.hubId} />
                 <div className={dialogBoxContentsClassNames}>{dialogContents}</div>
-=======
-          {this.state.showProfileEntry && (
-            <ProfileEntryPanel finished={this.onProfileFinished} store={this.props.store} />
-          )}
-
-          {(!entryFinished || this.isWaitingForAutoExit()) && (
-            <div className={styles.uiDialog}>
-              <PresenceLog entries={this.props.presenceLogEntries || []} hubId={this.props.hubId} />
-              <div className={dialogBoxContentsClassNames}>{dialogContents}</div>
-            </div>
-          )}
-
-          {entryFinished && (
-            <PresenceLog inRoom={true} entries={this.props.presenceLogEntries || []} hubId={this.props.hubId} />
-          )}
-          {entryFinished && (
-            <form onSubmit={this.sendMessage}>
-              <div className={styles.messageEntryInRoom} style={{ height: pendingMessageFieldHeight }}>
-                <textarea
-                  style={{ height: pendingMessageTextareaHeight }}
-                  className={classNames([
-                    styles.messageEntryInput,
-                    styles.messageEntryInputInRoom,
-                    "chat-focus-target"
-                  ])}
-                  value={this.state.pendingMessage}
-                  rows={textRows}
-                  onFocus={e => e.target.select()}
-                  onChange={e => {
-                    e.stopPropagation();
-                    this.setState({ pendingMessage: e.target.value });
-                  }}
-                  onKeyDown={e => {
-                    if (e.keyCode === 13 && !e.shiftKey) {
-                      this.sendMessage(e);
-                    } else if (e.keyCode === 13 && e.shiftKey && e.ctrlKey) {
-                      spawnChatMessage(e.target.value);
-                      this.setState({ pendingMessage: "" });
-                    } else if (e.keyCode === 27) {
-                      e.target.blur();
-                    }
-                  }}
-                  placeholder="Send a message..."
-                />
-                <input
-                  className={classNames([styles.messageEntrySubmit, styles.messageEntrySubmitInRoom])}
-                  type="submit"
-                  value="send"
-                />
-                <button
-                  className={classNames([styles.messageEntrySpawn])}
-                  onClick={() => {
-                    if (this.state.pendingMessage.length > 0) {
-                      spawnChatMessage(this.state.pendingMessage);
-                      this.setState({ pendingMessage: "" });
-                    } else {
-                      this.showCreateObjectDialog();
-                    }
-                  }}
-                />
->>>>>>> eae4ec89
               </div>
             )}
 
-            {entryFinished && <PresenceLog inRoom={true} entries={this.props.presenceLogEntries || []} />}
+            {entryFinished && (
+              <PresenceLog inRoom={true} entries={this.props.presenceLogEntries || []} hubId={this.props.hubId} />
+            )}
             {entryFinished && (
               <form onSubmit={this.sendMessage}>
-                <div className={styles.messageEntryInRoom}>
-                  <input
-                    className={classNames([styles.messageEntryInput, styles.messageEntryInputInRoom])}
+                <div className={styles.messageEntryInRoom} style={{ height: pendingMessageFieldHeight }}>
+                  <textarea
+                    style={{ height: pendingMessageTextareaHeight }}
+                    className={classNames([
+                      styles.messageEntryInput,
+                      styles.messageEntryInputInRoom,
+                      "chat-focus-target"
+                    ])}
                     value={this.state.pendingMessage}
+                    rows={textRows}
                     onFocus={e => e.target.select()}
                     onChange={e => {
                       e.stopPropagation();
                       this.setState({ pendingMessage: e.target.value });
+                    }}
+                    onKeyDown={e => {
+                      if (e.keyCode === 13 && !e.shiftKey) {
+                        this.sendMessage(e);
+                      } else if (e.keyCode === 13 && e.shiftKey && e.ctrlKey) {
+                        spawnChatMessage(e.target.value);
+                        this.setState({ pendingMessage: "" });
+                      } else if (e.keyCode === 27) {
+                        e.target.blur();
+                      }
                     }}
                     placeholder="Send a message..."
                   />
@@ -1177,6 +1132,19 @@
                     type="submit"
                     value="send"
                   />
+                  <WithHoverSound>
+                    <button
+                      className={classNames([styles.messageEntrySpawn])}
+                      onClick={() => {
+                        if (this.state.pendingMessage.length > 0) {
+                          spawnChatMessage(this.state.pendingMessage);
+                          this.setState({ pendingMessage: "" });
+                        } else {
+                          this.showCreateObjectDialog();
+                        }
+                      }}
+                    />
+                  </WithHoverSound>
                 </div>
               </form>
             )}
@@ -1248,18 +1216,16 @@
               </button>
             </WithHoverSound>
 
-            <WithHoverSound>
-              <div
-                onClick={() => this.setState({ showPresenceList: !this.state.showPresenceList })}
-                className={classNames({
-                  [styles.presenceInfo]: true,
-                  [styles.presenceInfoSelected]: this.state.showPresenceList
-                })}
-              >
-                <FontAwesomeIcon icon={faUsers} />
-                <span className={styles.occupantCount}>{this.occupantCount()}</span>
-              </div>
-            </WithHoverSound>
+            <div
+              onClick={() => this.setState({ showPresenceList: !this.state.showPresenceList })}
+              className={classNames({
+                [styles.presenceInfo]: true,
+                [styles.presenceInfoSelected]: this.state.showPresenceList
+              })}
+            >
+              <FontAwesomeIcon icon={faUsers} />
+              <span className={styles.occupantCount}>{this.occupantCount()}</span>
+            </div>
 
             {this.state.showPresenceList && (
               <PresenceList presences={this.props.presences} sessionId={this.props.sessionId} />
@@ -1296,8 +1262,8 @@
               </div>
             ) : null}
           </div>
-        </AudioContext.Provider>
-      </IntlProvider>
+        </IntlProvider>
+      </ReactAudioContext.Provider>
     );
   }
 }
