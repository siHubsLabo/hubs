--- conflicted
+++ resolved
@@ -1659,20 +1659,11 @@
               </form>
             )}
 
-<<<<<<< HEAD
             {this.state.frozen && (
               <button className={styles.leaveButton} onClick={() => this.exit("left")}>
                 <FormattedMessage id="entry.leave-room" />
               </button>
             )}
-=======
-            {entered &&
-              this.state.frozen && (
-                <button className={styles.leaveButton} onClick={() => this.exit("left")}>
-                  <FormattedMessage id="entry.leave-room" />
-                </button>
-              )}
->>>>>>> 3ddb9c24
 
             {!this.state.frozen && (
               <div
@@ -1683,11 +1674,7 @@
                 })}
               >
                 {!showVREntryButton &&
-<<<<<<< HEAD
                   (!this.props.activeTips || !this.props.activeTips.top) && (
-=======
-                  !this.props.activeTips.top && (
->>>>>>> 3ddb9c24
                     <WithHoverSound>
                       <button
                         className={classNames({ [styles.hideSmallScreens]: this.occupantCount() > 1 && entered })}
@@ -1699,11 +1686,7 @@
                   )}
                 {!showVREntryButton &&
                   this.occupantCount() > 1 &&
-<<<<<<< HEAD
                   (!this.props.activeTips || !this.props.activeTips.top) &&
-=======
-                  !this.props.activeTips.top &&
->>>>>>> 3ddb9c24
                   entered && (
                     <WithHoverSound>
                       <button onClick={this.onMiniInviteClicked} className={styles.inviteMiniButton}>
