--- conflicted
+++ resolved
@@ -1,14 +1,11 @@
 import React, { Component } from 'react';
 import PropTypes from 'prop-types';
 import { VR_DEVICE_AVAILABILITY } from "../utils/vr-caps-detect.js";
-<<<<<<< HEAD
 import queryString from "query-string";
-
+import { SCHEMA } from "../storage/store";
 const { detect } = require("detect-browser");
+
 const browser = detect();
-=======
-import { SCHEMA } from "../storage/store";
->>>>>>> 6704cfb9
 
 const ENTRY_STEPS = {
   start: "start",
@@ -82,13 +79,9 @@
     availableVREntryTypes: PropTypes.object,
     concurrentLoadDetector: PropTypes.object,
     disableAutoExitOnConcurrentLoad: PropTypes.bool,
-<<<<<<< HEAD
-    forcedVREntryType: PropTypes.string
-  };
-=======
+    forcedVREntryType: PropTypes.string,
     store: PropTypes.object,
   }
->>>>>>> 6704cfb9
 
   state = {
     entryStep: ENTRY_STEPS.start,
