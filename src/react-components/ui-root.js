import React, { Component, useEffect } from "react";
import PropTypes from "prop-types";
import classNames from "classnames";
import copy from "copy-to-clipboard";
import { FormattedMessage } from "react-intl";
import screenfull from "screenfull";

import configs from "../utils/configs";
import { VR_DEVICE_AVAILABILITY } from "../utils/vr-caps-detect";
import { canShare } from "../utils/share";
import styles from "../assets/stylesheets/ui-root.scss";
import { ReactAudioContext } from "./wrap-with-audio";
import {
  pushHistoryState,
  clearHistoryState,
  popToBeginningOfHubHistory,
  navigateToPriorPage,
  sluglessPath
} from "../utils/history";
import StateRoute from "./state-route.js";
import { getPresenceProfileForSession, discordBridgesForPresences } from "../utils/phoenix-utils";
import { getMicrophonePresences } from "../utils/microphone-presence";
import { getCurrentStreamer } from "../utils/component-utils";

import { getMessages } from "../utils/i18n";
import AutoExitWarning from "./auto-exit-warning";
import ProfileEntryPanel from "./profile-entry-panel";
import MediaBrowser from "./media-browser";

import CreateObjectDialog from "./create-object-dialog.js";
import ChangeSceneDialog from "./change-scene-dialog.js";
import AvatarUrlDialog from "./avatar-url-dialog.js";
import InviteDialog from "./invite-dialog.js";
import InviteTeamDialog from "./invite-team-dialog.js";
import RoomSettingsDialog from "./room-settings-dialog.js";
import CloseRoomDialog from "./close-room-dialog.js";
import Tip from "./tip.js";
import WebRTCScreenshareUnsupportedDialog from "./webrtc-screenshare-unsupported-dialog.js";
import WebVRRecommendDialog from "./webvr-recommend-dialog.js";
import FeedbackDialog from "./feedback-dialog.js";
import HelpDialog from "./help-dialog.js";
import SafariMicDialog from "./safari-mic-dialog.js";
import LeaveRoomDialog from "./leave-room-dialog.js";
import { RoomInfoDialog } from "./room-info-dialog.js";
import ClientInfoDialog from "./client-info-dialog.js";
import OAuthDialog from "./oauth-dialog.js";
import TweetDialog from "./tweet-dialog.js";
import EntryStartPanel from "./entry-start-panel.js";
import AvatarEditor from "./avatar-editor";
import PreferencesScreen from "./preferences-screen.js";
import PresenceLog from "./presence-log.js";
import PreloadOverlay from "./preload-overlay.js";
import { SpectatingLabel } from "./spectating-label";
import { showFullScreenIfAvailable, showFullScreenIfWasFullScreen } from "../utils/fullscreen";
import { exit2DInterstitialAndEnterVR, isIn2DInterstitial } from "../utils/vr-interstitial";
import { resetTips } from "../systems/tips";

import { faTimes } from "@fortawesome/free-solid-svg-icons/faTimes";
import { FontAwesomeIcon } from "@fortawesome/react-fontawesome";

import qsTruthy from "../utils/qs_truthy";
import { LoadingScreenContainer } from "./room/LoadingScreenContainer";

import "./styles/global.scss";
import { RoomLayout } from "./layout/RoomLayout";
import roomLayoutStyles from "./layout/RoomLayout.scss";
import { useAccessibleOutlineStyle } from "./input/useAccessibleOutlineStyle";
import { ToolbarButton } from "./input/ToolbarButton";
import { RoomEntryModal } from "./room/RoomEntryModal";
import { EnterOnDeviceModal } from "./room/EnterOnDeviceModal";
import { MicPermissionsModal } from "./room/MicPermissionsModal";
import { MicSetupModalContainer } from "./room/MicSetupModalContainer";
import { InvitePopoverContainer } from "./room/InvitePopoverContainer";
import { MoreMenuPopoverButton, CompactMoreMenuButton, MoreMenuContextProvider } from "./room/MoreMenuPopover";
import { ChatSidebarContainer, ChatContextProvider, ChatToolbarButtonContainer } from "./room/ChatSidebarContainer";
import { ContentMenu, ContentMenuButton } from "./room/ContentMenu";
import { ReactComponent as CameraIcon } from "./icons/Camera.svg";
import { ReactComponent as AvatarIcon } from "./icons/Avatar.svg";
import { ReactComponent as SceneIcon } from "./icons/Scene.svg";
import { ReactComponent as StarOutlineIcon } from "./icons/StarOutline.svg";
import { ReactComponent as StarIcon } from "./icons/Star.svg";
import { ReactComponent as SettingsIcon } from "./icons/Settings.svg";
import { ReactComponent as WarningCircleIcon } from "./icons/WarningCircle.svg";
import { ReactComponent as HomeIcon } from "./icons/Home.svg";
import { ReactComponent as TextDocumentIcon } from "./icons/TextDocument.svg";
import { ReactComponent as SupportIcon } from "./icons/Support.svg";
import { ReactComponent as ShieldIcon } from "./icons/Shield.svg";
import { ReactComponent as DiscordIcon } from "./icons/Discord.svg";
import { ReactComponent as VRIcon } from "./icons/VR.svg";
import { ReactComponent as PeopleIcon } from "./icons/People.svg";
import { ReactComponent as ObjectsIcon } from "./icons/Objects.svg";
import { ReactComponent as LeaveIcon } from "./icons/Leave.svg";
import { PeopleSidebarContainer, userFromPresence } from "./room/PeopleSidebarContainer";
import { ObjectListProvider } from "./room/useObjectList";
import { ObjectsSidebarContainer } from "./room/ObjectsSidebarContainer";
import { ObjectMenuContainer } from "./room/ObjectMenuContainer";
import { useCssBreakpoints } from "react-use-css-breakpoints";
import { PlacePopoverContainer } from "./room/PlacePopoverContainer";
import { SharePopoverContainer } from "./room/SharePopoverContainer";
import { VoiceButtonContainer } from "./room/VoiceButtonContainer";
import { ReactionButtonContainer } from "./room/ReactionButtonContainer";
import { RoomSignInModalContainer } from "./auth/RoomSignInModalContainer";
import { SignInStep } from "./auth/SignInModal";

const avatarEditorDebug = qsTruthy("avatarEditorDebug");

// This is a list of regexes that match the microphone labels of HMDs.
//
// If entering VR mode, and if any of these regexes match an audio device,
// the user will be prevented from entering VR until one of those devices is
// selected as the microphone.
//
// Note that this doesn't have to be exhaustive: if no devices match any regex
// then we rely upon the user to select the proper mic.
const HMD_MIC_REGEXES = [/\Wvive\W/i, /\Wrift\W/i];

const IN_ROOM_MODAL_ROUTER_PATHS = ["/media"];
const IN_ROOM_MODAL_QUERY_VARS = ["media_source"];

const LOBBY_MODAL_ROUTER_PATHS = ["/media/scenes", "/media/avatars", "/media/favorites"];
const LOBBY_MODAL_QUERY_VARS = ["media_source"];
const LOBBY_MODAL_QUERY_VALUES = ["scenes", "avatars", "favorites"];

async function grantedMicLabels() {
  const mediaDevices = await navigator.mediaDevices.enumerateDevices();
  return mediaDevices.filter(d => d.label && d.kind === "audioinput").map(d => d.label);
}

const isMobile = AFRAME.utils.device.isMobile();
const isMobileVR = AFRAME.utils.device.isMobileVR();
const isFirefoxReality = isMobileVR && navigator.userAgent.match(/Firefox/);

const AUTO_EXIT_TIMER_SECONDS = 10;

class UIRoot extends Component {
  willCompileAndUploadMaterials = false;

  static propTypes = {
    enterScene: PropTypes.func,
    exitScene: PropTypes.func,
    onSendMessage: PropTypes.func,
    disableAutoExitOnIdle: PropTypes.bool,
    forcedVREntryType: PropTypes.string,
    isBotMode: PropTypes.bool,
    store: PropTypes.object,
    mediaSearchStore: PropTypes.object,
    scene: PropTypes.object,
    authChannel: PropTypes.object,
    hubChannel: PropTypes.object,
    linkChannel: PropTypes.object,
    hub: PropTypes.object,
    availableVREntryTypes: PropTypes.object,
    checkingForDeviceAvailability: PropTypes.bool,
    environmentSceneLoaded: PropTypes.bool,
    entryDisallowed: PropTypes.bool,
    roomUnavailableReason: PropTypes.string,
    hubIsBound: PropTypes.bool,
    isSupportAvailable: PropTypes.bool,
    presenceLogEntries: PropTypes.array,
    presences: PropTypes.object,
    sessionId: PropTypes.string,
    subscriptions: PropTypes.object,
    initialIsSubscribed: PropTypes.bool,
    initialIsFavorited: PropTypes.bool,
    showSignInDialog: PropTypes.bool,
    signInMessageId: PropTypes.string,
    signInCompleteMessageId: PropTypes.string,
    signInContinueTextId: PropTypes.string,
    onContinueAfterSignIn: PropTypes.func,
    showSafariMicDialog: PropTypes.bool,
    showOAuthDialog: PropTypes.bool,
    onCloseOAuthDialog: PropTypes.func,
    oauthInfo: PropTypes.array,
    onMediaSearchResultEntrySelected: PropTypes.func,
    onAvatarSaved: PropTypes.func,
    activeTips: PropTypes.object,
    location: PropTypes.object,
    history: PropTypes.object,
    showInterstitialPrompt: PropTypes.bool,
    onInterstitialPromptClicked: PropTypes.func,
    performConditionalSignIn: PropTypes.func,
    hide: PropTypes.bool,
    showPreload: PropTypes.bool,
    onPreloadLoadClicked: PropTypes.func,
    embed: PropTypes.bool,
    embedToken: PropTypes.string,
    onLoaded: PropTypes.func,
    activeObject: PropTypes.object,
    selectedObject: PropTypes.object,
    breakpoint: PropTypes.string
  };

  state = {
    enterInVR: false,
    entered: false,
    entering: false,
    dialog: null,
    showShareDialog: false,
    broadcastTipDismissed: false,
    linkCode: null,
    linkCodeCancel: null,
    miniInviteActivated: false,

    didConnectToNetworkedScene: false,
    noMoreLoadingUpdates: false,
    hideLoader: false,
    showPrefs: false,
    watching: false,
    isStreaming: false,
    showStreamingTip: false,

    waitingOnAudio: false,
    mediaStream: null,
    audioTrack: null,
    audioTrackClone: null,
    micDevices: [],

    autoExitTimerStartedAt: null,
    autoExitTimerInterval: null,
    autoExitMessage: null,
    secondsRemainingBeforeAutoExit: Infinity,

    signedIn: false,
    videoShareMediaSource: null,
    showVideoShareFailed: false,

    objectInfo: null,
    objectSrc: "",
    sidebarId: null
  };

  constructor(props) {
    super(props);

    if (props.showSafariMicDialog) {
      this.state.dialog = <SafariMicDialog closable={false} />;
    }

    props.mediaSearchStore.setHistory(props.history);

    // An exit handler that discards event arguments and can be cleaned up.
    this.exitEventHandler = () => this.props.exitScene();
  }

  componentDidUpdate(prevProps) {
    const { hubChannel, showSignInDialog } = this.props;
    if (hubChannel) {
      const { signedIn } = hubChannel;
      if (signedIn !== this.state.signedIn) {
        this.setState({ signedIn });
      }
    }
    if (prevProps.showSignInDialog !== showSignInDialog) {
      if (showSignInDialog) {
        this.showContextualSignInDialog();
      } else {
        this.closeDialog();
      }
    }
    if (!this.willCompileAndUploadMaterials && this.state.noMoreLoadingUpdates) {
      this.willCompileAndUploadMaterials = true;
      // We want to ensure that react and the browser have had the chance to render / update.
      // See https://stackoverflow.com/a/34999925 , although our solution flipped setTimeout and requestAnimationFrame
      window.requestAnimationFrame(() => {
        window.setTimeout(() => {
          if (!this.props.isBotMode) {
            try {
              this.props.scene.renderer.compileAndUploadMaterials(this.props.scene.object3D, this.props.scene.camera);
            } catch {
              this.props.exitScene("scene_error"); // https://github.com/mozilla/hubs/issues/1950
            }
          }

          if (!this.state.hideLoader) {
            this.setState({ hideLoader: true });
          }
        }, 0);
      });
    }

    if (!this.props.selectedObject || !prevProps.selectedObject) {
      const sceneEl = this.props.scene;

      if (this.props.selectedObject) {
        sceneEl.classList.add(roomLayoutStyles.sceneSmFullScreen);
      } else {
        sceneEl.classList.remove(roomLayoutStyles.sceneSmFullScreen);
      }

      sceneEl.renderer.setSize(sceneEl.clientWidth, sceneEl.clientHeight, false);
      sceneEl.camera.aspect = sceneEl.clientWidth / sceneEl.clientHeight;
      sceneEl.camera.updateProjectionMatrix();
    }
  }

  onConcurrentLoad = () => {
    if (qsTruthy("allow_multi") || this.props.store.state.preferences["allowMultipleHubsInstances"]) return;
    this.startAutoExitTimer("autoexit.concurrent_subtitle");
  };

  onIdleDetected = () => {
    if (
      this.props.disableAutoExitOnIdle ||
      this.state.isStreaming ||
      this.props.store.state.preferences["disableIdleDetection"]
    )
      return;
    this.startAutoExitTimer("autoexit.idle_subtitle");
  };

  onActivityDetected = () => {
    if (this.state.autoExitTimerInterval) {
      this.endAutoExitTimer();
    }
  };

  componentDidMount() {
    window.addEventListener("concurrentload", this.onConcurrentLoad);
    window.addEventListener("idle_detected", this.onIdleDetected);
    window.addEventListener("activity_detected", this.onActivityDetected);
    document.querySelector(".a-canvas").addEventListener("mouseup", () => {
      if (this.state.showShareDialog) {
        this.setState({ showShareDialog: false });
      }
    });

    this.props.scene.addEventListener("loaded", this.onSceneLoaded);
    this.props.scene.addEventListener("stateadded", this.onAframeStateChanged);
    this.props.scene.addEventListener("stateremoved", this.onAframeStateChanged);
    this.props.scene.addEventListener("share_video_enabled", this.onShareVideoEnabled);
    this.props.scene.addEventListener("share_video_disabled", this.onShareVideoDisabled);
    this.props.scene.addEventListener("share_video_failed", this.onShareVideoFailed);
    this.props.scene.addEventListener("exit", this.exitEventHandler);
    this.props.scene.addEventListener("action_exit_watch", () => {
      if (this.state.hide) {
        this.setState({ hide: false });
      } else {
        this.setState({ watching: false });
      }
    });
    this.props.scene.addEventListener("action_toggle_ui", () => this.setState({ hide: !this.state.hide }));

    const scene = this.props.scene;

    this.props.store.addEventListener("statechanged", this.onStoreChanged);

    const unsubscribe = this.props.history.listen((location, action) => {
      const state = location.state;

      // If we just hit back into the entry flow, just go back to the page before the room landing page.
      if (action === "POP" && state && state.entry_step && this.state.entered) {
        unsubscribe();
        navigateToPriorPage(this.props.history);
        return;
      }
    });

    // If we refreshed the page with any state history (eg if we were in the entry flow
    // or had a modal/overlay open) just reset everything to the beginning of the flow by
    // erasing all history that was accumulated for this room (including across refreshes.)
    //
    // We don't do this for the media browser case, since we want to be able to share
    // links to the browser pages
    if (this.props.history.location.state && !sluglessPath(this.props.history.location).startsWith("/media")) {
      popToBeginningOfHubHistory(this.props.history);
    }

    this.setState({
      audioContext: {
        playSound: sound => {
          scene.emit(sound);
        },
        onMouseLeave: () => {
          //          scene.emit("play_sound-hud_mouse_leave");
        }
      }
    });

    if (this.props.forcedVREntryType && this.props.forcedVREntryType.endsWith("_now")) {
      this.props.scene.addEventListener(
        "loading_finished",
        () => {
          setTimeout(() => this.handleForceEntry(), 1000);
        },
        { once: true }
      );
    }

    this.playerRig = scene.querySelector("#avatar-rig");
  }

  UNSAFE_componentWillMount() {
    this.props.store.addEventListener("statechanged", this.storeUpdated);
  }

  componentWillUnmount() {
    this.props.scene.removeEventListener("loaded", this.onSceneLoaded);
    this.props.scene.removeEventListener("exit", this.exitEventHandler);
    this.props.scene.removeEventListener("share_video_enabled", this.onShareVideoEnabled);
    this.props.scene.removeEventListener("share_video_disabled", this.onShareVideoDisabled);
    this.props.scene.removeEventListener("share_video_failed", this.onShareVideoFailed);
    this.props.store.removeEventListener("statechanged", this.storeUpdated);
    window.removeEventListener("concurrentload", this.onConcurrentLoad);
    window.removeEventListener("idle_detected", this.onIdleDetected);
    window.removeEventListener("activity_detected", this.onActivityDetected);
  }

  storeUpdated = () => {
    this.forceUpdate();
  };

  showContextualSignInDialog = () => {
    const {
      signInMessageId,
      authChannel,
      signInCompleteMessageId,
      signInContinueTextId,
      onContinueAfterSignIn
    } = this.props;

    this.showNonHistoriedDialog(RoomSignInModalContainer, {
      step: SignInStep.submit,
      message: getMessages()[signInMessageId],
      onSubmitEmail: async email => {
        const { authComplete } = await authChannel.startAuthentication(email, this.props.hubChannel);

        this.showNonHistoriedDialog(RoomSignInModalContainer, {
          step: SignInStep.waitForVerification,
          onClose: onContinueAfterSignIn
        });

        await authComplete;

        this.setState({ signedIn: true });
        this.showNonHistoriedDialog(RoomSignInModalContainer, {
          step: SignInStep.complete,
          message: getMessages()[signInCompleteMessageId],
          continueText: getMessages()[signInContinueTextId],
          onClose: onContinueAfterSignIn,
          onContinue: onContinueAfterSignIn
        });
      },
      onClose: onContinueAfterSignIn
    });
  };

  updateSubscribedState = () => {
    const isSubscribed = this.props.subscriptions && this.props.subscriptions.isSubscribed();
    this.setState({ isSubscribed });
  };

  toggleFavorited = () => {
    this.props.performConditionalSignIn(
      () => this.props.hubChannel.signedIn,
      () => {
        const isFavorited = this.isFavorited();

        this.props.hubChannel[isFavorited ? "unfavorite" : "favorite"]();
        this.setState({ isFavorited: !isFavorited });
      },
      "favorite-room"
    );
  };

  isFavorited = () => {
    return this.state.isFavorited !== undefined ? this.state.isFavorited : this.props.initialIsFavorited;
  };

  onLoadingFinished = () => {
    this.setState({ noMoreLoadingUpdates: true });

    if (this.props.onLoaded) {
      this.props.onLoaded();
    }
  };

  onSceneLoaded = () => {
    this.setState({ sceneLoaded: true });
  };

  onShareVideoEnabled = e => {
    this.setState({ videoShareMediaSource: e.detail.source });
  };

  onShareVideoDisabled = () => {
    this.setState({ videoShareMediaSource: null });
  };

  onShareVideoFailed = () => {
    this.setState({ showVideoShareFailed: true });
  };

  toggleMute = () => {
    this.props.scene.emit("action_mute");
  };

  shareVideo = mediaSource => {
    this.props.scene.emit(`action_share_${mediaSource}`);
  };

  endShareVideo = () => {
    this.props.scene.emit("action_end_video_sharing");
  };

  spawnPen = () => {
    this.props.scene.emit("penButtonPressed");
  };

  onSubscribeChanged = async () => {
    if (!this.props.subscriptions) return;

    await this.props.subscriptions.toggle();
    this.updateSubscribedState();
  };

  handleForceEntry = () => {
    if (!this.props.forcedVREntryType) return;

    if (this.props.forcedVREntryType.startsWith("daydream")) {
      this.enterDaydream();
    } else if (this.props.forcedVREntryType.startsWith("vr")) {
      this.enterVR();
    } else if (this.props.forcedVREntryType.startsWith("2d")) {
      this.enter2D();
    }
  };

  startAutoExitTimer = autoExitMessage => {
    if (this.state.autoExitTimerInterval) return;

    const autoExitTimerInterval = setInterval(() => {
      let secondsRemainingBeforeAutoExit = Infinity;

      if (this.state.autoExitTimerStartedAt) {
        const secondsSinceStart = (new Date() - this.state.autoExitTimerStartedAt) / 1000;
        secondsRemainingBeforeAutoExit = Math.max(0, Math.floor(AUTO_EXIT_TIMER_SECONDS - secondsSinceStart));
      }

      this.setState({ secondsRemainingBeforeAutoExit });
      this.checkForAutoExit();
    }, 500);

    this.setState({ autoExitTimerStartedAt: new Date(), autoExitTimerInterval, autoExitMessage });
  };

  checkForAutoExit = () => {
    if (this.state.secondsRemainingBeforeAutoExit !== 0) return;
    this.endAutoExitTimer();
    this.props.exitScene();
  };

  isWaitingForAutoExit = () => {
    return this.state.secondsRemainingBeforeAutoExit <= AUTO_EXIT_TIMER_SECONDS;
  };

  endAutoExitTimer = () => {
    clearInterval(this.state.autoExitTimerInterval);
    this.setState({
      autoExitTimerStartedAt: null,
      autoExitTimerInterval: null,
      autoExitMessage: null,
      secondsRemainingBeforeAutoExit: Infinity
    });
  };

  performDirectEntryFlow = async enterInVR => {
    this.setState({ enterInVR, waitingOnAudio: true });

    const hasGrantedMic = (await grantedMicLabels()).length > 0;

    if (hasGrantedMic) {
      await this.setMediaStreamToDefault();
      this.beginOrSkipAudioSetup();
    } else {
      this.onRequestMicPermission();
      this.pushHistoryState("entry_step", "mic_grant");
    }

    this.setState({ waitingOnAudio: false });
  };

  enter2D = async () => {
    await this.performDirectEntryFlow(false);
  };

  enterVR = async () => {
    if (this.props.forcedVREntryType || this.props.availableVREntryTypes.generic !== VR_DEVICE_AVAILABILITY.maybe) {
      await this.performDirectEntryFlow(true);
    } else {
      this.pushHistoryState("modal", "webvr");
    }
  };

  enterDaydream = async () => {
    await this.performDirectEntryFlow(true);
  };

  micDeviceChanged = async deviceId => {
    const constraints = { audio: { deviceId: { exact: [deviceId] } } };
    await this.fetchAudioTrack(constraints);
    await this.setupNewMediaStream();
  };

  setMediaStreamToDefault = async () => {
    let hasAudio = false;
    const { lastUsedMicDeviceId } = this.props.store.state.settings;

    // Try to fetch last used mic, if there was one.
    if (lastUsedMicDeviceId) {
      hasAudio = await this.fetchAudioTrack({ audio: { deviceId: { ideal: lastUsedMicDeviceId } } });
    } else {
      hasAudio = await this.fetchAudioTrack({ audio: {} });
    }

    await this.setupNewMediaStream();

    return { hasAudio };
  };

  fetchAudioTrack = async constraints => {
    if (this.state.audioTrack) {
      this.state.audioTrack.stop();
    }

    constraints.audio.echoCancellation =
      window.APP.store.state.preferences.disableEchoCancellation === true ? false : true;
    constraints.audio.noiseSuppression =
      window.APP.store.state.preferences.disableNoiseSuppression === true ? false : true;
    constraints.audio.autoGainControl =
      window.APP.store.state.preferences.disableAutoGainControl === true ? false : true;

    if (isFirefoxReality) {
      //workaround for https://bugzilla.mozilla.org/show_bug.cgi?id=1626081
      constraints.audio.echoCancellation =
        window.APP.store.state.preferences.disableEchoCancellation === false ? true : false;
      constraints.audio.noiseSuppression =
        window.APP.store.state.preferences.disableNoiseSuppression === false ? true : false;
      constraints.audio.autoGainControl =
        window.APP.store.state.preferences.disableAutoGainControl === false ? true : false;

      window.APP.store.update({
        preferences: {
          disableEchoCancellation: !constraints.audio.echoCancellation,
          disableNoiseSuppression: !constraints.audio.noiseSuppression,
          disableAutoGainControl: !constraints.audio.autoGainControl
        }
      });
    }

    try {
      const newStream = await navigator.mediaDevices.getUserMedia(constraints);

      const audioSystem = this.props.scene.systems["hubs-systems"].audioSystem;
      audioSystem.addStreamToOutboundAudio("microphone", newStream);
      const mediaStream = audioSystem.outboundStream;
      const audioTrack = newStream.getAudioTracks()[0];

      this.setState({ audioTrack, mediaStream });

      if (/Oculus/.test(navigator.userAgent)) {
        // HACK Oculus Browser 6 seems to randomly end the microphone audio stream. This re-creates it.
        // Note the ended event will only fire if some external event ends the stream, not if we call stop().
        const recreateAudioStream = async () => {
          console.warn(
            "Oculus Browser 6 bug hit: Audio stream track ended without calling stop. Recreating audio stream."
          );

          const newStream = await navigator.mediaDevices.getUserMedia(constraints);
          const audioTrack = newStream.getAudioTracks()[0];

          audioSystem.addStreamToOutboundAudio("microphone", newStream);

          this.setState({ audioTrack });

          this.props.scene.emit("local-media-stream-created");

          audioTrack.addEventListener("ended", recreateAudioStream, { once: true });
        };

        audioTrack.addEventListener("ended", recreateAudioStream, { once: true });
      }

      return true;
    } catch (e) {
      // Error fetching audio track, most likely a permission denial.
      console.error("Error during getUserMedia: ", e);
      this.setState({ audioTrack: null });
      return false;
    }
  };

  setupNewMediaStream = async () => {
    await this.fetchMicDevices();

    // we should definitely have an audioTrack at this point unless they denied mic access
    if (this.state.audioTrack) {
      const micDeviceId = this.micDeviceIdForMicLabel(this.micLabelForAudioTrack(this.state.audioTrack));
      if (micDeviceId) {
        this.props.store.update({ settings: { lastUsedMicDeviceId: micDeviceId } });
        console.log(`Selected input device: ${this.micLabelForDeviceId(micDeviceId)}`);
      }
      this.props.scene.emit("local-media-stream-created");
    } else {
      console.log("No available audio tracks");
    }
  };

  onRequestMicPermission = async () => {
    // TODO: Show an error state if getting the microphone permissions fails
    await this.setMediaStreamToDefault();
    this.beginOrSkipAudioSetup();
  };

  beginOrSkipAudioSetup = () => {
    const skipAudioSetup = this.props.forcedVREntryType && this.props.forcedVREntryType.endsWith("_now");

    if (skipAudioSetup) {
      this.onAudioReadyButton();
    } else {
      this.pushHistoryState("entry_step", "audio");
    }
  };

  fetchMicDevices = () => {
    return new Promise(resolve => {
      navigator.mediaDevices.enumerateDevices().then(mediaDevices => {
        this.setState(
          {
            micDevices: mediaDevices
              .filter(d => d.kind === "audioinput")
              .map(d => ({ value: d.deviceId, label: d.label }))
          },
          resolve
        );
      });
    });
  };

  shouldShowHmdMicWarning = () => {
    if (isMobile || AFRAME.utils.device.isMobileVR()) return false;
    if (!this.state.enterInVR) return false;
    if (!this.hasHmdMicrophone()) return false;

    return !HMD_MIC_REGEXES.find(r => this.selectedMicLabel().match(r));
  };

  hasHmdMicrophone = () => {
    return !!this.state.micDevices.find(d => HMD_MIC_REGEXES.find(r => d.label.match(r)));
  };

  micLabelForAudioTrack = audioTrack => {
    return (audioTrack && audioTrack.label) || "";
  };

  selectedMicLabel = () => {
    return this.micLabelForAudioTrack(this.state.audioTrack);
  };

  micDeviceIdForMicLabel = label => {
    return this.state.micDevices.filter(d => d.label === label).map(d => d.value)[0];
  };

  micLabelForDeviceId = deviceId => {
    return this.state.micDevices.filter(d => d.deviceId === deviceId).map(d => d.label)[0];
  };

  selectedMicDeviceId = () => {
    return this.micDeviceIdForMicLabel(this.selectedMicLabel());
  };

  shouldShowFullScreen = () => {
    // Disable full screen on iOS, since Safari's fullscreen mode does not let you prevent native pinch-to-zoom gestures.
    return (
      (isMobile || AFRAME.utils.device.isMobileVR()) &&
      !AFRAME.utils.device.isIOS() &&
      !this.state.enterInVR &&
      screenfull.enabled
    );
  };

  onAudioReadyButton = async () => {
    if (!this.state.enterInVR) {
      await showFullScreenIfAvailable();
    }

    // Push the new history state before going into VR, otherwise menu button will take us back
    clearHistoryState(this.props.history);

    const muteOnEntry = this.props.store.state.preferences["muteMicOnEntry"] || false;
    await this.props.enterScene(this.state.mediaStream, this.state.enterInVR, muteOnEntry);

    this.setState({ entered: true, entering: false, showShareDialog: false });

    const mediaStream = this.state.mediaStream;

    if (mediaStream) {
      if (this.state.audioTrack) {
        console.log(`Using microphone: ${this.state.audioTrack.label}`);
      }

      if (mediaStream.getVideoTracks().length > 0) {
        console.log("Screen sharing enabled.");
      }
    }
  };

  attemptLink = async () => {
    this.pushHistoryState("entry_step", "device");
    const { code, cancel, onFinished } = await this.props.linkChannel.generateCode();
    this.setState({ linkCode: code, linkCodeCancel: cancel });
    onFinished.then(() => {
      this.setState({ log: false, linkCode: null, linkCodeCancel: null });
      this.props.exitScene();
    });
  };

  toggleShareDialog = async () => {
    this.props.store.update({ activity: { hasOpenedShare: true } });
    this.setState({ showShareDialog: !this.state.showShareDialog });
  };

  createObject = media => {
    this.props.scene.emit("add_media", media);
  };

  changeScene = url => {
    this.props.hubChannel.updateScene(url);
  };

  setAvatarUrl = url => {
    this.props.store.update({ profile: { ...this.props.store.state.profile, ...{ avatarId: url } } });
    this.props.scene.emit("avatar_updated");
  };

  closeDialog = () => {
    if (this.state.dialog) {
      this.setState({ dialog: null });
    } else {
      this.props.history.goBack();
    }

    if (isIn2DInterstitial()) {
      exit2DInterstitialAndEnterVR();
    } else {
      showFullScreenIfWasFullScreen();
    }
  };

  showNonHistoriedDialog = (DialogClass, props = {}) => {
    this.setState({
      dialog: <DialogClass {...{ onClose: this.closeDialog, ...props }} />
    });
  };

  toggleStreamerMode = enable => {
    this.props.scene.systems["hubs-systems"].characterController.fly = enable;

    if (enable) {
      this.props.hubChannel.beginStreaming();
      this.setState({ isStreaming: true, showStreamingTip: true });
    } else {
      this.props.hubChannel.endStreaming();
      this.setState({ isStreaming: false });
    }
  };

  renderDialog = (DialogClass, props = {}) => <DialogClass {...{ onClose: this.closeDialog, ...props }} />;

  signOut = async () => {
    await this.props.authChannel.signOut(this.props.hubChannel);
    this.setState({ signedIn: false });
  };

  showWebRTCScreenshareUnsupportedDialog = () => {
    this.pushHistoryState("modal", "webrtc-screenshare");
  };

  onMiniInviteClicked = () => {
    const link = `https://${configs.SHORTLINK_DOMAIN}/${this.props.hub.hub_id}`;

    this.setState({ miniInviteActivated: true });
    setTimeout(() => {
      this.setState({ miniInviteActivated: false });
    }, 5000);

    if (canShare()) {
      navigator.share({ title: document.title, url: link });
    } else {
      copy(link);
    }
  };

  sendMessage = msg => {
    this.props.onSendMessage(msg);
  };

  occupantCount = () => {
    return this.props.presences ? Object.entries(this.props.presences).length : 0;
  };

  onStoreChanged = () => {
    const broadcastedRoomConfirmed = this.props.store.state.confirmedBroadcastedRooms.includes(this.props.hub.hub_id);
    if (broadcastedRoomConfirmed !== this.state.broadcastTipDismissed) {
      this.setState({ broadcastTipDismissed: broadcastedRoomConfirmed });
    }
  };

  confirmBroadcastedRoom = () => {
    this.props.store.update({ confirmedBroadcastedRooms: [this.props.hub.hub_id] });
  };

  discordBridges = () => {
    if (!this.props.presences) {
      return [];
    } else {
      return discordBridgesForPresences(this.props.presences);
    }
  };

  hasEmbedPresence = () => {
    if (!this.props.presences) {
      return false;
    } else {
      for (const p of Object.values(this.props.presences)) {
        for (const m of p.metas) {
          if (m.context && m.context.embed) {
            return true;
          }
        }
      }
    }

    return false;
  };

  pushHistoryState = (k, v) => pushHistoryState(this.props.history, k, v);

  setSidebar(sidebarId, otherState) {
    const sceneEl = this.props.scene;

    if (sidebarId) {
      sceneEl.classList.add(roomLayoutStyles.sidebarOpen);
    } else {
      sceneEl.classList.remove(roomLayoutStyles.sidebarOpen);
    }

    sceneEl.renderer.setSize(sceneEl.clientWidth, sceneEl.clientHeight, false);
    sceneEl.camera.aspect = sceneEl.clientWidth / sceneEl.clientHeight;
    sceneEl.camera.updateProjectionMatrix();

    this.setState({ sidebarId, selectedUserId: null, ...otherState });
  }

  toggleSidebar(sidebarId, otherState) {
    const sceneEl = this.props.scene;

    this.setState(({ sidebarId: curSidebarId }) => {
      const nextSidebarId = curSidebarId === sidebarId ? null : sidebarId;

      if (nextSidebarId) {
        sceneEl.classList.add(roomLayoutStyles.sidebarOpen);
      } else {
        sceneEl.classList.remove(roomLayoutStyles.sidebarOpen);
      }

      sceneEl.renderer.setSize(sceneEl.clientWidth, sceneEl.clientHeight, false);
      sceneEl.camera.aspect = sceneEl.clientWidth / sceneEl.clientHeight;
      sceneEl.camera.updateProjectionMatrix();

      return {
        sidebarId: nextSidebarId,
        selectedUserId: null,
        ...otherState
      };
    });
  }

  renderInterstitialPrompt = () => {
    return (
      <div className={styles.interstitial} onClick={() => this.props.onInterstitialPromptClicked()}>
        <div>
          <FormattedMessage id="interstitial.prompt" />
        </div>
      </div>
    );
  };

  renderBotMode = () => {
    return (
      <div className="loading-panel">
        <img className="loading-panel__logo" src={configs.image("logo")} />
        <input type="file" id="bot-audio-input" accept="audio/*" />
        <input type="file" id="bot-data-input" accept="application/json" />
      </div>
    );
  };

  onEnteringCanceled = () => {
    this.props.hubChannel.sendEnteringCancelledEvent();
    this.setState({ entering: false });
  };

  renderEntryStartPanel = () => {
    const { hasAcceptedProfile, hasChangedName } = this.props.store.state.activity;
    const promptForNameAndAvatarBeforeEntry = this.props.hubIsBound ? !hasAcceptedProfile : !hasChangedName;

    // TODO: use appName from admin panel.
    // TODO: What does onEnteringCanceled do?
    return (
      <>
        <RoomEntryModal
          appName="Hubs by Mozilla"
          logoSrc={configs.image("logo")}
          roomName={this.props.hub.name}
          showJoinRoom={!this.state.waitingOnAudio && !this.props.entryDisallowed}
          onJoinRoom={() => {
            if (promptForNameAndAvatarBeforeEntry || !this.props.forcedVREntryType) {
              this.setState({ entering: true });
              this.props.hubChannel.sendEnteringEvent();

              if (promptForNameAndAvatarBeforeEntry) {
                this.pushHistoryState("entry_step", "profile");
              } else {
                this.onRequestMicPermission();
                this.pushHistoryState("entry_step", "mic_grant");
              }
            } else {
              this.handleForceEntry();
            }
          }}
          showEnterOnDevice={!this.state.waitingOnAudio && !this.props.entryDisallowed && !isMobileVR}
          onEnterOnDevice={() => this.attemptLink()}
          showSpectate={
            !this.state.waitingOnAudio && !this.props.entryDisallowed && configs.feature("enable_lobby_ghosts")
          }
          onSpectate={() => this.setState({ watching: true })}
          showOptions={this.props.hubChannel.canOrWillIfCreator("update_hub")}
          onOptions={() => {
            this.props.performConditionalSignIn(
              () => this.props.hubChannel.can("update_hub"),
              () => this.setSidebar("room-settings"),
              "room-settings"
            );
          }}
        />
        {!this.state.waitingOnAudio && (
          <EntryStartPanel
            hubChannel={this.props.hubChannel}
            entering={this.state.entering}
            onEnteringCanceled={this.onEnteringCanceled}
          />
        )}
      </>
    );
  };

  renderDevicePanel = () => {
    return (
      <EnterOnDeviceModal
        shortUrl={configs.SHORTLINK_DOMAIN}
        loadingCode={!this.state.linkCode}
        code={this.state.linkCode}
        headsetConnected={this.props.availableVREntryTypes.generic !== VR_DEVICE_AVAILABILITY.no}
        unsupportedBrowser={this.props.availableVREntryTypes.generic === VR_DEVICE_AVAILABILITY.maybe}
        onEnterOnConnectedHeadset={() => {
          // TODO: This is bad. linkCodeCancel should be tied to component lifecycle not these callback methods.
          this.state.linkCodeCancel();
          this.setState({ linkCode: null, linkCodeCancel: null });
          this.enterVR();
        }}
        onBack={() => {
          this.state.linkCodeCancel();
          this.setState({ linkCode: null, linkCodeCancel: null });
          this.props.history.goBack();
        }}
      />
    );
  };

  renderAudioSetupPanel = () => {
    const muteOnEntry = this.props.store.state.preferences["muteMicOnEntry"] || false;
    // TODO: Show HMD mic not chosen warning
    return (
      <MicSetupModalContainer
        scene={this.props.scene}
        selectedMicrophone={this.selectedMicDeviceId()}
        microphoneOptions={this.state.micDevices}
        onChangeMicrophone={this.micDeviceChanged}
        microphoneEnabled={!!this.state.audioTrack}
        microphoneMuted={muteOnEntry}
        onChangeMicrophoneMuted={() => this.props.store.update({ preferences: { muteMicOnEntry: !muteOnEntry } })}
        onEnterRoom={this.onAudioReadyButton}
        onBack={() => this.props.history.goBack()}
      />
    );
  };

  isInModalOrOverlay = () => {
    if (
      this.state.entered &&
      (IN_ROOM_MODAL_ROUTER_PATHS.find(x => sluglessPath(this.props.history.location).startsWith(x)) ||
        IN_ROOM_MODAL_QUERY_VARS.find(x => new URLSearchParams(this.props.history.location.search).get(x)))
    ) {
      return true;
    }

    if (
      !this.state.entered &&
      (LOBBY_MODAL_ROUTER_PATHS.find(x => sluglessPath(this.props.history.location).startsWith(x)) ||
        LOBBY_MODAL_QUERY_VARS.find(
          (x, i) => new URLSearchParams(this.props.history.location.search).get(x) === LOBBY_MODAL_QUERY_VALUES[i]
        ))
    ) {
      return true;
    }

    if (this.state.objectInfo && this.state.objectInfo.object3D) {
      return true; // TODO: Get object info dialog to use history
    }
    if (this.state.sidebarId !== null) {
      return true;
    }

    return !!(
      (this.props.history &&
        this.props.history.location.state &&
        (this.props.history.location.state.modal || this.props.history.location.state.overlay)) ||
      this.state.dialog
    );
  };

  getSelectedUser() {
    const selectedUserId = this.state.selectedUserId;
    const presence = this.props.presences[selectedUserId];
    const micPresences = getMicrophonePresences();
    return userFromPresence(selectedUserId, presence, micPresences, this.props.sessionId);
  }

  render() {
    const rootStyles = {
      [styles.ui]: true,
      "ui-root": true,
      "in-modal-or-overlay": this.isInModalOrOverlay(),
      isGhost: configs.feature("enable_lobby_ghosts") && (this.state.watching || (this.state.hide || this.props.hide)),
      hide: this.state.hide || this.props.hide
    };
    if (this.props.hide || this.state.hide) return <div className={classNames(rootStyles)} />;

    const preload = this.props.showPreload;

    const isLoading = !preload && !this.state.hideLoader && !this.props.showSafariMicDialog;

    if (this.props.showOAuthDialog && !this.props.showInterstitialPrompt)
      return (
        <div className={classNames(rootStyles)}>
          <OAuthDialog onClose={this.props.onCloseOAuthDialog} oauthInfo={this.props.oauthInfo} />
        </div>
      );

    if (isLoading && this.state.showPrefs) {
      return (
        <div>
          <LoadingScreenContainer scene={this.props.scene} onLoaded={this.onLoadingFinished} />
          <PreferencesScreen
            onClose={() => {
              this.setState({ showPrefs: false });
            }}
            store={this.props.store}
          />
        </div>
      );
    }
    if (isLoading) {
      return <LoadingScreenContainer scene={this.props.scene} onLoaded={this.onLoadingFinished} />;
    }
    if (this.state.showPrefs) {
      return (
        <PreferencesScreen
          onClose={() => {
            this.setState({ showPrefs: false });
          }}
          store={this.props.store}
        />
      );
    }

    if (this.props.showInterstitialPrompt) return this.renderInterstitialPrompt();
    if (this.props.isBotMode) return this.renderBotMode();

    const entered = this.state.entered;
    const watching = this.state.watching;
    const enteredOrWatching = entered || watching;
    const enteredOrWatchingOrPreload = entered || watching || preload;
    const baseUrl = `${location.protocol}//${location.host}${location.pathname}`;
    const displayNameOverride = this.props.hubIsBound
      ? getPresenceProfileForSession(this.props.presences, this.props.sessionId).displayName
      : null;

    const entryDialog =
      this.props.availableVREntryTypes &&
      !preload &&
      (this.isWaitingForAutoExit() ? (
        <AutoExitWarning
          message={this.state.autoExitMessage}
          secondsRemaining={this.state.secondsRemainingBeforeAutoExit}
          onCancel={this.endAutoExitTimer}
        />
      ) : (
        <>
          <StateRoute stateKey="entry_step" stateValue="device" history={this.props.history}>
            {this.renderDevicePanel()}
          </StateRoute>
          <StateRoute stateKey="entry_step" stateValue="mic_grant" history={this.props.history}>
            <MicPermissionsModal onBack={() => this.props.history.goBack()} />
          </StateRoute>
          <StateRoute stateKey="entry_step" stateValue="audio" history={this.props.history}>
            {this.renderAudioSetupPanel()}
          </StateRoute>
          <StateRoute
            stateKey="entry_step"
            stateValue="profile"
            history={this.props.history}
            render={props => (
              <ProfileEntryPanel
                {...props}
                containerType="modal"
                displayNameOverride={displayNameOverride}
                finished={() => {
                  if (this.props.forcedVREntryType) {
                    this.pushHistoryState();
                    this.handleForceEntry();
                  } else {
                    this.onRequestMicPermission();
                    this.pushHistoryState("entry_step", "mic_grant");
                  }
                }}
                showBackButton
                onBack={() => this.pushHistoryState()}
                store={this.props.store}
                mediaSearchStore={this.props.mediaSearchStore}
                avatarId={props.location.state.detail && props.location.state.detail.avatarId}
              />
            )}
          />
          <StateRoute stateKey="entry_step" stateValue="" history={this.props.history}>
            {this.renderEntryStartPanel()}
          </StateRoute>
        </>
      ));

    const presenceLogEntries = this.props.presenceLogEntries || [];

    const mediaSource = this.props.mediaSearchStore.getUrlMediaSource(this.props.history.location);

    // Allow scene picker pre-entry, otherwise wait until entry
    const showMediaBrowser =
      mediaSource && (["scenes", "avatars", "favorites"].includes(mediaSource) || this.state.entered);

    const discordBridges = this.discordBridges();
    const discordSnippet = discordBridges.map(ch => "#" + ch).join(", ");
    const hasEmbedPresence = this.hasEmbedPresence();
    const hasDiscordBridges = discordBridges.length > 0;
    const showBroadcastTip =
      (hasDiscordBridges || (hasEmbedPresence && !this.props.embed)) && !this.state.broadcastTipDismissed;

    const streaming = this.state.isStreaming;

    const showObjectList = enteredOrWatching;

    const streamingTip = streaming &&
      this.state.showStreamingTip && (
        <div className={classNames([styles.streamingTip])}>
          <div className={classNames([styles.streamingTipAttachPoint])} />
          <button
            title="Dismiss"
            className={styles.streamingTipClose}
            onClick={() => this.setState({ showStreamingTip: false })}
          >
            <FontAwesomeIcon icon={faTimes} />
          </button>

          <div className={styles.streamingTipMessage}>
            <FormattedMessage id="tips.streaming" />
          </div>
        </div>
      );

    const streamer = getCurrentStreamer();
    const streamerName = streamer && streamer.displayName;

    const renderEntryFlow = (!enteredOrWatching && this.props.hub) || this.isWaitingForAutoExit();

    const canCreateRoom = !configs.feature("disable_room_creation") || configs.isAdmin;
    const canUpdateRoom = this.props.hubChannel.canOrWillIfCreator("update_hub");
    const canCloseRoom = !!this.props.hubChannel.canOrWillIfCreator("close_hub");
    const roomHasSceneInfo = !!(this.props.hub && this.props.hub.scene);
    const isModerator = this.props.hubChannel.canOrWillIfCreator("kick_users") && !isMobileVR;

    const moreMenu = [
      {
        id: "user",
        label: "You",
        items: [
          canCreateRoom && {
            id: "create-room",
            label: "Create Room",
            icon: HomeIcon,
            onClick: () =>
              this.showNonHistoriedDialog(LeaveRoomDialog, {
                destinationUrl: "/",
                messageType: "create-room"
              })
          },
          {
            id: "user-profile",
            label: "Change Name & Avatar",
            icon: AvatarIcon,
            onClick: () => this.setSidebar("profile")
          },
          {
            id: "favorite-rooms",
            label: "Favorite Rooms",
            icon: HomeIcon, // TODO: Use a unique icon
            onClick: () =>
              this.props.performConditionalSignIn(
                () => this.props.hubChannel.signedIn,
                () => {
                  showFullScreenIfAvailable();
                  this.props.mediaSearchStore.sourceNavigateWithNoNav("favorites", "use");
                },
                "favorite-rooms"
              )
          },
          {
            id: "preferences",
            label: "Preferences",
            icon: SettingsIcon,
            onClick: () => this.setState({ showPrefs: true })
          }
        ].filter(item => item)
      },
      {
        id: "room",
        label: "Room",
        items: [
          roomHasSceneInfo && {
            id: "room-info",
            label: "Room Info",
            icon: HomeIcon,
            onClick: () => this.setSidebar("room-info")
          },
          canUpdateRoom && {
            id: "room-settings",
            label: "Room Settings",
            icon: HomeIcon,
            onClick: () =>
              this.props.performConditionalSignIn(
                () => this.props.hubChannel.can("update_hub"),
                () => {
                  this.setSidebar("room-settings");
                },
                "room-settings"
              )
          },
          canUpdateRoom && {
            id: "change-scene",
            label: "Change Scene",
            icon: SceneIcon,
            onClick: () =>
              this.props.performConditionalSignIn(
                () => this.props.hubChannel.can("update_hub"),
                () => {
                  showFullScreenIfAvailable();
                  this.props.mediaSearchStore.sourceNavigateWithNoNav("scenes", "use");
                },
                "change-scene"
              )
          },
          this.isFavorited()
            ? { id: "unfavorite-room", label: "Unfavorite Room", icon: StarIcon, onClick: () => this.toggleFavorited() }
            : {
                id: "favorite-room",
                label: "Favorite Room",
                icon: StarOutlineIcon,
                onClick: () => this.toggleFavorited()
              },
          isModerator && {
            id: "streamer-mode",
            label: "Enter Streamer Mode",
            icon: CameraIcon,
            onClick: () => this.toggleStreamerMode(true)
          },
          canCloseRoom && {
            id: "close-room",
            label: "Close Room",
            icon: HomeIcon,
            onClick: () =>
              this.props.performConditionalSignIn(
                () => this.props.hubChannel.can("update_hub"),
                () => {
                  this.pushHistoryState("modal", "close_room");
                },
                "close-room"
              )
          }
        ].filter(item => item)
      },
      {
        id: "support",
        label: "Support",
        items: [
          configs.feature("show_community_link") && {
            id: "community",
            label: "Community",
            icon: DiscordIcon,
            href: configs.link("community", "https://discord.gg/wHmY4nd")
          },
          configs.feature("show_feedback_ui") && {
            id: "feedback",
            label: "Leave Feedback",
            icon: SupportIcon, // TODO: Use a unique icon
            onClick: () => this.pushHistoryState("modal", "feedback")
          },
          configs.feature("show_issue_report_link") && {
            id: "report-issue",
            label: "Report Issue",
            icon: WarningCircleIcon,
            href: configs.link("issue_report", "https://hubs.mozilla.com/docs/help.html")
          },
          entered && {
            id: "start-tour",
            label: "Start Tour",
            icon: SupportIcon,
            onClick: () => resetTips()
          },
          configs.feature("show_docs_link") && {
            id: "help",
            label: "Help",
            icon: SupportIcon,
            href: configs.link("docs", "https://hubs.mozilla.com/docs")
          },
          configs.feature("show_controls_link") && {
            id: "controls",
            label: "Controls",
            icon: SupportIcon,
            href: configs.link("controls", "https://hubs.mozilla.com/docs/hubs-controls.html")
          },
          configs.feature("show_whats_new_link") && {
            id: "whats-new",
            label: "What's New",
            icon: SupportIcon,
            href: "/whats-new"
          },
          configs.feature("show_terms") && {
            id: "tos",
            label: "Terms of Service",
            icon: TextDocumentIcon,
            href: configs.link("terms_of_use", "https://github.com/mozilla/hubs/blob/master/TERMS.md")
          },
          configs.feature("show_privacy") && {
            id: "privacy",
            label: "Privacy Notice",
            icon: ShieldIcon,
            href: configs.link("privacy_notice", "https://github.com/mozilla/hubs/blob/master/PRIVACY.md")
          }
        ].filter(item => item)
      }
    ];

    return (
      <MoreMenuContextProvider>
        <ReactAudioContext.Provider value={this.state.audioContext}>
          <div className={classNames(rootStyles)}>
            {preload &&
              this.props.hub && (
                <PreloadOverlay
                  hubName={this.props.hub.name}
                  hubScene={this.props.hub.scene}
                  baseUrl={baseUrl}
                  onLoadClicked={this.props.onPreloadLoadClicked}
                />
              )}
            <StateRoute
              stateKey="overlay"
              stateValue="avatar-editor"
              history={this.props.history}
              render={props => (
                <AvatarEditor
                  className={styles.avatarEditor}
                  signedIn={this.state.signedIn}
                  onSignIn={this.showContextualSignInDialog}
                  onSave={() => {
                    if (props.location.state.detail && props.location.state.detail.returnToProfile) {
                      this.props.history.goBack();
                    } else {
                      this.props.history.goBack();
                      // We are returning to the media browser. Trigger an update so that the filter switches to
                      // my-avatars, now that we've saved an avatar.
                      this.props.mediaSearchStore.sourceNavigateWithNoNav("avatars", "use");
                    }
                    this.props.onAvatarSaved();
                  }}
                  onClose={() => this.props.history.goBack()}
                  store={this.props.store}
                  debug={avatarEditorDebug}
                  avatarId={props.location.state.detail && props.location.state.detail.avatarId}
                  hideDelete={props.location.state.detail && props.location.state.detail.hideDelete}
                />
              )}
            />
            {showMediaBrowser && (
              <MediaBrowser
                history={this.props.history}
                mediaSearchStore={this.props.mediaSearchStore}
                hubChannel={this.props.hubChannel}
                onMediaSearchResultEntrySelected={(entry, selectAction) => {
                  if (entry.type === "room") {
                    this.showNonHistoriedDialog(LeaveRoomDialog, {
                      destinationUrl: entry.url,
                      messageType: "join-room"
                    });
                  } else {
                    this.props.onMediaSearchResultEntrySelected(entry, selectAction);
                  }
                }}
                performConditionalSignIn={this.props.performConditionalSignIn}
              />
            )}
            <RoomLayout
              objectFocused={!!this.props.selectedObject}
              viewport={
                <>
                  {!this.props.selectedObject && <CompactMoreMenuButton />}
                  {(!this.props.selectedObject || this.props.breakpoint !== "sm") && (
                    <ContentMenu>
                      {showObjectList && (
                        <ContentMenuButton
                          active={this.state.sidebarId === "objects"}
                          onClick={() => this.toggleSidebar("objects")}
                        >
                          <ObjectsIcon />
                          <span>Objects</span>
                        </ContentMenuButton>
                      )}
                      <ContentMenuButton
                        active={this.state.sidebarId === "people"}
                        onClick={() => this.toggleSidebar("people")}
                      >
                        <PeopleIcon />
                        <span>People</span>
                      </ContentMenuButton>
                    </ContentMenu>
                  )}
                  <StateRoute
                    stateKey="modal"
                    stateValue="close_room"
                    history={this.props.history}
                    render={() =>
                      this.renderDialog(CloseRoomDialog, { onConfirm: () => this.props.hubChannel.closeHub() })
                    }
                  />
                  <StateRoute
                    stateKey="modal"
                    stateValue="support"
                    history={this.props.history}
                    render={() => this.renderDialog(InviteTeamDialog, { hubChannel: this.props.hubChannel })}
                  />
                  <StateRoute
                    stateKey="modal"
                    stateValue="create"
                    history={this.props.history}
                    render={() => this.renderDialog(CreateObjectDialog, { onCreate: this.createObject })}
                  />
                  <StateRoute
                    stateKey="modal"
                    stateValue="change_scene"
                    history={this.props.history}
                    render={() => this.renderDialog(ChangeSceneDialog, { onChange: this.changeScene })}
                  />
                  <StateRoute
                    stateKey="modal"
                    stateValue="avatar_url"
                    history={this.props.history}
                    render={() => this.renderDialog(AvatarUrlDialog, { onChange: this.setAvatarUrl })}
                  />
                  <StateRoute
                    stateKey="modal"
                    stateValue="webvr"
                    history={this.props.history}
                    render={() => this.renderDialog(WebVRRecommendDialog)}
                  />
                  <StateRoute
                    stateKey="modal"
                    stateValue="webrtc-screenshare"
                    history={this.props.history}
                    render={() => this.renderDialog(WebRTCScreenshareUnsupportedDialog)}
                  />
                  <StateRoute
                    stateKey="modal"
                    stateValue="feedback"
                    history={this.props.history}
                    render={() =>
                      this.renderDialog(FeedbackDialog, {
                        history: this.props.history,
                        onClose: () => this.pushHistoryState("modal", null)
                      })
                    }
                  />
                  <StateRoute
                    stateKey="modal"
                    stateValue="help"
                    history={this.props.history}
                    render={() =>
                      this.renderDialog(HelpDialog, {
                        history: this.props.history,
                        onClose: () => this.pushHistoryState("modal", null)
                      })
                    }
                  />
                  <StateRoute
                    stateKey="modal"
                    stateValue="tweet"
                    history={this.props.history}
                    render={() =>
                      this.renderDialog(TweetDialog, { history: this.props.history, onClose: this.closeDialog })
                    }
                  />
                  {this.props.activeObject && (
                    <ObjectMenuContainer
                      hubChannel={this.props.hubChannel}
                      scene={this.props.scene}
                      onOpenProfile={() => this.setSidebar("profile")}
                    />
                  )}
                  {this.state.sidebarId !== "chat" &&
                    this.props.hub && (
                      <PresenceLog
                        inRoom={true}
                        presences={this.props.presences}
                        entries={presenceLogEntries}
                        hubId={this.props.hub.hub_id}
                        history={this.props.history}
                        onViewProfile={sessionId => this.setSidebar("user", { selectedUserId: sessionId })}
                      />
                    )}
                  {entered &&
                    this.props.activeTips &&
                    this.props.activeTips.bottom &&
                    (!presenceLogEntries || presenceLogEntries.length === 0) &&
                    !showBroadcastTip && (
                      <Tip
                        tip={this.props.activeTips.bottom}
                        tipRegion="bottom"
                        pushHistoryState={this.pushHistoryState}
                      />
                    )}
                  {enteredOrWatchingOrPreload &&
                    showBroadcastTip && (
                      <Tip
                        tip={hasDiscordBridges ? "discord" : "embed"}
                        broadcastTarget={discordSnippet}
                        onClose={() => this.confirmBroadcastedRoom()}
                      />
                    )}
                  <StateRoute
                    stateKey="overlay"
                    stateValue="invite"
                    history={this.props.history}
                    render={() => (
                      <InviteDialog
                        allowShare={!!navigator.share}
                        entryCode={this.props.hub.entry_code}
                        hubId={this.props.hub.hub_id}
                        isModal={true}
                        onClose={() => {
                          this.props.history.goBack();
                          exit2DInterstitialAndEnterVR();
                        }}
                      />
                    )}
                  />
                  {streaming && (
                    <button
                      title="Exit Streamer Mode"
                      onClick={() => this.toggleStreamerMode(false)}
                      className={classNames([styles.cornerButton, styles.cameraModeExitButton])}
                    >
                      <FontAwesomeIcon icon={faTimes} />
                    </button>
                  )}
                  {streamingTip}
                  {!entered && !streaming && !isMobile && streamerName && <SpectatingLabel name={streamerName} />}
                </>
              }
              sidebar={
                this.state.sidebarId ? (
                  <>
                    {this.state.sidebarId === "chat" && (
                      <ChatSidebarContainer
                        occupantCount={this.occupantCount()}
                        discordBridges={discordBridges}
                        canSpawnMessages={entered && this.props.hubChannel.can("spawn_and_move_media")}
                        onUploadFile={this.createObject}
                        onClose={() => this.setSidebar(null)}
                      />
                    )}
                    {this.state.sidebarId === "objects" && (
                      <ObjectsSidebarContainer
                        hubChannel={this.props.hubChannel}
                        onClose={() => this.setSidebar(null)}
                      />
                    )}
                    {this.state.sidebarId === "people" && (
                      <PeopleSidebarContainer
                        displayNameOverride={displayNameOverride}
                        store={this.props.store}
                        mediaSearchStore={this.props.mediaSearchStore}
                        hubChannel={this.props.hubChannel}
                        history={this.props.history}
                        mySessionId={this.props.sessionId}
                        presences={this.props.presences}
                        onClose={() => this.setSidebar(null)}
                        showNonHistoriedDialog={this.showNonHistoriedDialog}
                        performConditionalSignIn={this.props.performConditionalSignIn}
                      />
                    )}
                    {this.state.sidebarId === "profile" && (
                      <ProfileEntryPanel
                        history={this.props.history}
                        containerType="sidebar"
                        displayNameOverride={displayNameOverride}
                        finished={() => this.setSidebar(null)}
                        onClose={() => this.setSidebar(null)}
                        store={this.props.store}
                        mediaSearchStore={this.props.mediaSearchStore}
                      />
                    )}
                    {this.state.sidebarId === "user" && (
                      <ClientInfoDialog
                        user={this.getSelectedUser()}
                        hubChannel={this.props.hubChannel}
                        performConditionalSignIn={this.props.performConditionalSignIn}
                        onClose={() => this.setSidebar(null)}
                        showNonHistoriedDialog={this.showNonHistoriedDialog}
                      />
                    )}
<<<<<<< HEAD
                    {this.state.sidebarId === "room-info" && (
                      <RoomInfoDialog
                        store={this.props.store}
                        scene={this.props.hub.scene}
                        hubName={this.props.hub.name}
                        hubDescription={this.props.hub.description}
=======
                    {this.state.sidebarId === "room-settings" && (
                      <RoomSettingsDialog
                        showPublicRoomSetting={this.props.hubChannel.can("update_hub_promotion")}
                        initialSettings={{
                          name: this.props.hub.name,
                          description: this.props.hub.description,
                          member_permissions: this.props.hub.member_permissions,
                          room_size: this.props.hub.room_size,
                          allow_promotion: this.props.hub.allow_promotion,
                          entry_mode: this.props.hub.entry_mode
                        }}
                        onChange={settings => this.props.hubChannel.updateHub(settings)}
                        hubChannel={this.props.hubChannel}
>>>>>>> 40aa0f12
                        onClose={() => this.setSidebar(null)}
                      />
                    )}
                  </>
                ) : (
                  undefined
                )
              }
              modal={this.state.dialog || (renderEntryFlow && entryDialog)}
              toolbarLeft={<InvitePopoverContainer hub={this.props.hub} />}
              toolbarCenter={
                <>
                  {entered && (
                    <>
                      <VoiceButtonContainer scene={this.props.scene} microphoneEnabled={!!this.state.audioTrack} />
                      <SharePopoverContainer scene={this.props.scene} hubChannel={this.props.hubChannel} />
                      <PlacePopoverContainer
                        scene={this.props.scene}
                        hubChannel={this.props.hubChannel}
                        mediaSearchStore={this.props.mediaSearchStore}
                        pushHistoryState={this.pushHistoryState}
                      />
                      <ReactionButtonContainer scene={this.props.scene} />
                    </>
                  )}
                  <ChatToolbarButtonContainer onClick={() => this.toggleSidebar("chat")} />
                </>
              }
              toolbarRight={
                <>
                  {entered &&
                    isMobileVR && (
                      <ToolbarButton
                        icon={<VRIcon />}
                        preset="accept"
                        label="Enter VR"
                        onClick={() => exit2DInterstitialAndEnterVR(true)}
                      />
                    )}
                  {entered && (
                    <ToolbarButton
                      icon={<LeaveIcon />}
                      label="Leave"
                      preset="red"
                      onClick={() => this.props.exitScene("left")}
                    />
                  )}
                  <MoreMenuPopoverButton menu={moreMenu} />
                </>
              }
            />
          </div>
        </ReactAudioContext.Provider>
      </MoreMenuContextProvider>
    );
  }
}

function UIRootHooksWrapper(props) {
  useAccessibleOutlineStyle();
  const breakpoint = useCssBreakpoints();

  useEffect(
    () => {
      const el = document.getElementById("preload-overlay");
      el.classList.add("loaded");

      const sceneEl = props.scene;

      sceneEl.classList.add(roomLayoutStyles.scene);

      // Remove the preload overlay after the animation has finished.
      const timeout = setTimeout(() => {
        el.remove();
      }, 500);

      return () => {
        clearTimeout(timeout);
        sceneEl.classList.remove(roomLayoutStyles.scene);
      };
    },
    [props.scene]
  );

  return (
    <ChatContextProvider messageDispatch={props.messageDispatch}>
      <ObjectListProvider scene={props.scene}>
        <UIRoot breakpoint={breakpoint} {...props} />
      </ObjectListProvider>
    </ChatContextProvider>
  );
}

UIRootHooksWrapper.propTypes = {
  scene: PropTypes.object.isRequired,
  messageDispatch: PropTypes.object
};

export default UIRootHooksWrapper;<|MERGE_RESOLUTION|>--- conflicted
+++ resolved
@@ -1744,14 +1744,15 @@
                         showNonHistoriedDialog={this.showNonHistoriedDialog}
                       />
                     )}
-<<<<<<< HEAD
                     {this.state.sidebarId === "room-info" && (
                       <RoomInfoDialog
                         store={this.props.store}
                         scene={this.props.hub.scene}
                         hubName={this.props.hub.name}
                         hubDescription={this.props.hub.description}
-=======
+                        onClose={() => this.setSidebar(null)}
+                      />
+                    )}
                     {this.state.sidebarId === "room-settings" && (
                       <RoomSettingsDialog
                         showPublicRoomSetting={this.props.hubChannel.can("update_hub_promotion")}
@@ -1765,7 +1766,6 @@
                         }}
                         onChange={settings => this.props.hubChannel.updateHub(settings)}
                         hubChannel={this.props.hubChannel}
->>>>>>> 40aa0f12
                         onClose={() => this.setSidebar(null)}
                       />
                     )}
