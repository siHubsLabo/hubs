import React, { Component } from "react";
import PropTypes from "prop-types";
import { injectIntl, FormattedMessage } from "react-intl";
import styles from "../assets/stylesheets/media-browser.scss";
import classNames from "classnames";
import { scaledThumbnailUrlFor } from "../utils/media-utils";
import { pushHistoryPath, pushHistoryState, sluglessPath, withSlug } from "../utils/history";
import { faAngleLeft } from "@fortawesome/free-solid-svg-icons/faAngleLeft";
import { faAngleRight } from "@fortawesome/free-solid-svg-icons/faAngleRight";
import { faSearch } from "@fortawesome/free-solid-svg-icons/faSearch";
import { faCloudUploadAlt } from "@fortawesome/free-solid-svg-icons/faCloudUploadAlt";
import { faTimes } from "@fortawesome/free-solid-svg-icons/faTimes";
import { faExternalLinkAlt } from "@fortawesome/free-solid-svg-icons/faExternalLinkAlt";
import { FontAwesomeIcon } from "@fortawesome/react-fontawesome";
import qsTruthy from "../utils/qs_truthy";

const allowContentSearch = qsTruthy("content_search");

const PUBLISHER_FOR_ENTRY_TYPE = {
  sketchfab_model: "Sketchfab",
  poly_model: "Google Poly",
  twitch_stream: "Twitch"
};

const PRIVACY_POLICY_LINKS = {
  videos: "https://privacy.microsoft.com/en-us/privacystatement",
  images: "https://privacy.microsoft.com/en-us/privacystatement",
  gifs: "https://tenor.com/legal-privacy",
  sketchfab: "https://sketchfab.com/privacy",
  poly: "https://policies.google.com/privacy",
  twitch: "https://www.twitch.tv/p/legal/privacy-policy/"
};

export const SOURCES = ["videos", "images", "gifs", "scenes", "sketchfab", "poly", "twitch"];

const DEFAULT_FACETS = {
  sketchfab: [
    { text: "Animals", params: { filter: "animals-pets" } },
    { text: "Architecture", params: { filter: "architecture" } },
    { text: "Art", params: { filter: "art-abstract" } },
    { text: "Vehicles", params: { filter: "cars-vehicles" } },
    { text: "Characters", params: { filter: "characters-creatures" } },
    { text: "Culture", params: { filter: "cultural-heritage-history" } },
    { text: "Gadgets", params: { filter: "electronics-gadgets" } },
    { text: "Fashion", params: { filter: "fashion-style" } },
    { text: "Food", params: { filter: "food-drink" } },
    { text: "Furniture", params: { filter: "furniture-home" } },
    { text: "Music", params: { filter: "music" } },
    { text: "Nature", params: { filter: "nature-plants" } },
    { text: "News", params: { filter: "news-politics" } },
    { text: "People", params: { filter: "people" } },
    { text: "Places", params: { filter: "places-travel" } },
    { text: "Science", params: { filter: "science-technology" } },
    { text: "Sports", params: { filter: "sports-fitness" } },
    { text: "Weapons", params: { filter: "weapons-military" } }
  ],
  poly: [
    { text: "Animals", params: { filter: "animals" } },
    { text: "Architecture", params: { filter: "architecture" } },
    { text: "Art", params: { filter: "art" } },
    { text: "Food", params: { filter: "food" } },
    { text: "Nature", params: { filter: "nature" } },
    { text: "Objects", params: { filter: "objects" } },
    { text: "People", params: { filter: "people" } },
    { text: "Scenes", params: { filter: "scenes" } },
    { text: "Transport", params: { filter: "transport" } }
  ]
};

class MediaBrowser extends Component {
  static propTypes = {
    mediaSearchStore: PropTypes.object,
    history: PropTypes.object,
    intl: PropTypes.object,
    onMediaSearchResultEntrySelected: PropTypes.func
  };

  state = { query: "", facets: [], showNav: true };

  constructor(props) {
    super(props);
    this.state = this.getStoreAndHistoryState(props);
    this.props.mediaSearchStore.addEventListener("statechanged", this.storeUpdated);
    this.props.mediaSearchStore.addEventListener("sourcechanged", this.sourceChanged);
  }

  componentDidMount() {}

  componentWillUnmount() {
    this.props.mediaSearchStore.removeEventListener("statechanged", this.storeUpdated);
    this.props.mediaSearchStore.removeEventListener("sourcechanged", this.sourceChanged);
  }

  storeUpdated = () => {
    this.setState(this.getStoreAndHistoryState(this.props));
  };

  sourceChanged = () => {
    if (this.inputRef) {
      this.inputRef.focus();
    }
  };

  getStoreAndHistoryState = props => {
    const searchParams = new URLSearchParams(props.history.location.search);
    const result = props.mediaSearchStore.result;

    const newState = { result, query: searchParams.get("q") || "" };
    const urlSource = searchParams.get("media_source") || sluglessPath(this.props.history.location).substring(7);
    newState.showNav = !!(searchParams.get("media_nav") !== "false");

    if (result && result.suggestions && result.suggestions.length > 0) {
      newState.facets = result.suggestions.map(s => {
        return { text: s, params: { q: s } };
      });
    } else {
      newState.facets = DEFAULT_FACETS[urlSource] || [];
    }

    return newState;
  };

  handleQueryUpdated = query => {
    this.setState({ result: null });

    if (this._sendQueryTimeout) {
      clearTimeout(this._sendQueryTimeout);
    }

    // Don't update search on every keystroke, but buffer for some ms.
    this._sendQueryTimeout = setTimeout(() => {
      // Drop filter for now, so entering text drops into "search all" mode
      this.props.mediaSearchStore.filterQueryNavigate("", query);
    }, 500);

    this.setState({ query });
  };

  handleEntryClicked = entry => {
    if (!this.props.onMediaSearchResultEntrySelected) return;
    this.props.onMediaSearchResultEntrySelected(entry);
    this.close();
  };

  handleSourceClicked = source => {
    this.props.mediaSearchStore.sourceNavigate(source);
  };

  handleFacetClicked = facet => {
    const searchParams = this.getSearchClearedSearchParams();

    for (const [k, v] of Object.entries(facet.params)) {
      searchParams.set(k, v);
    }

    pushHistoryPath(this.props.history, this.props.history.location.pathname, searchParams.toString());
  };

  getSearchClearedSearchParams = () => {
    return this.props.mediaSearchStore.getSearchClearedSearchParams(this.props.history.location);
  };

  pushExitMediaBrowserHistory = () => {
<<<<<<< HEAD
    this.props.mediaSearchStore.pushExitMediaBrowserHistory(this.props.history);
=======
    const { pathname } = this.props.history.location;
    const hasMediaPath = sluglessPath(this.props.history.location).startsWith("/media");
    pushHistoryPath(
      this.props.history,
      hasMediaPath ? withSlug(this.props.history.location, "/") : pathname,
      this.getSearchClearedSearchParams().toString()
    );
>>>>>>> a89606d3
  };

  showCreateObject = () => {
    this.pushExitMediaBrowserHistory();
    pushHistoryState(this.props.history, "modal", "create");
  };

  close = () => {
    this.pushExitMediaBrowserHistory();
  };

  handlePager = delta => {
    this.setState({ result: null });
    this.props.mediaSearchStore.pageNavigate(delta);
    this.browserDiv.scrollTop = 0;
  };

  render() {
    const { formatMessage } = this.props.intl;
    const hasNext = this.state.result && !!this.state.result.meta.next_cursor;
    const searchParams = new URLSearchParams(this.props.history.location.search);
    const hasPrevious = searchParams.get("cursor");
    const urlSource = searchParams.get("media_source") || sluglessPath(this.props.history.location).substring(7);
    const apiSource = this.state.result && this.state.result.meta.source;
    const isVariableWidth = this.state.result && ["bing_images", "tenor"].includes(apiSource);

    return (
      <div className={styles.mediaBrowser} ref={browserDiv => (this.browserDiv = browserDiv)}>
        <div className={classNames([styles.box, styles.darkened])}>
          <div className={styles.header}>
            <div className={styles.headerLeft}>
              <a onClick={() => this.close()}>
                <i>
                  <FontAwesomeIcon icon={faTimes} />
                </i>
              </a>
            </div>
            <div className={styles.headerCenter}>
              <div className={styles.search}>
                <i>
                  <FontAwesomeIcon icon={faSearch} />
                </i>
                <input
                  type="text"
                  autoFocus
                  ref={r => (this.inputRef = r)}
                  placeholder={formatMessage({
                    id: `media-browser.search-placeholder.${urlSource}`
                  })}
                  onFocus={e => e.target.select()}
                  onKeyDown={e => {
                    if (e.keyCode === 13 && e.shiftKey) {
                      if (this.state.result && this.state.result.entries.length > 0) {
                        this.handleEntryClicked(this.state.result.entries[0]);
                      }
                    } else if (e.keyCode === 27 || e.keyCode === 13) {
                      e.target.blur();
                    }
                  }}
                  value={this.state.query}
                  onChange={e => this.handleQueryUpdated(e.target.value)}
                />
              </div>
              <div className={styles.engineAttribution}>
                {urlSource !== "scenes" && (
                  <div className={styles.engineAttributionContents}>
                    <FormattedMessage id={`media-browser.powered_by.${urlSource}`} />
                    {PRIVACY_POLICY_LINKS[urlSource] && (
                      <a href={PRIVACY_POLICY_LINKS[urlSource]} target="_blank" rel="noreferrer noopener">
                        <FormattedMessage id="media-browser.privacy_policy" />
                      </a>
                    )}
                  </div>
                )}
                {urlSource === "scenes" && (
                  <div className={styles.engineAttributionContents}>
                    <FormattedMessage id={`media-browser.powered_by.${urlSource}`} />
                    <a href="/spoke" target="_blank" rel="noreferrer noopener">
                      <FormattedMessage id="media-browser.spoke" />
                    </a>
                    |
                    <a target="_blank" rel="noopener noreferrer" href="/?report">
                      <FormattedMessage id="media-browser.report_issue" />
                    </a>
                  </div>
                )}
              </div>
            </div>
            <div className={styles.headerRight}>
              <a onClick={() => this.showCreateObject()} className={styles.createButton}>
                <i>
                  <FontAwesomeIcon icon={faCloudUploadAlt} />
                </i>
              </a>
              <a onClick={() => this.showCreateObject()} className={styles.createLink}>
                <FormattedMessage
                  id={`media-browser.add_custom_${
                    this.state.result && apiSource === "scene_listings" ? "scene" : "object"
                  }`}
                />
              </a>
            </div>
          </div>

          {allowContentSearch &&
            this.state.showNav && (
              <div className={styles.nav}>
                {SOURCES.map(s => (
                  <a
                    onClick={() => this.handleSourceClicked(s)}
                    key={s}
                    className={classNames({ [styles.navSource]: true, [styles.navSourceSelected]: urlSource === s })}
                  >
                    <FormattedMessage id={`media-browser.nav_title.${s}`} />
                  </a>
                ))}
                <div className={styles.navRightPad}>&nbsp;</div>
                <div className={styles.navScrollArrow}>
                  <FontAwesomeIcon icon={faAngleRight} />
                </div>
              </div>
            )}

          {this.state.facets &&
            this.state.facets.length > 0 && (
              <div className={styles.facets}>
                {this.state.facets.map((s, i) => (
                  <a onClick={() => this.handleFacetClicked(s)} key={i} className={styles.facet}>
                    {s.text}
                  </a>
                ))}
              </div>
            )}

          <div className={styles.body}>
            {this.state.result && (
              <div className={classNames({ [styles.tiles]: true, [styles.tilesVariable]: isVariableWidth })}>
                {this.state.result.entries.map(this.entryToTile)}
              </div>
            )}

            {this.state.result &&
              (hasNext || hasPrevious) && (
                <div className={styles.pager}>
                  <a
                    className={classNames({ [styles.previousPage]: true, [styles.pagerButtonDisabled]: !hasPrevious })}
                    onClick={() => this.handlePager(-1)}
                  >
                    <FontAwesomeIcon icon={faAngleLeft} />
                  </a>
                  <div className={styles.pageNumber}>{this.state.result.meta.page}</div>
                  <a
                    className={classNames({ [styles.nextPage]: true, [styles.pagerButtonDisabled]: !hasNext })}
                    onClick={() => this.handlePager(1)}
                  >
                    <FontAwesomeIcon icon={faAngleRight} />
                  </a>
                </div>
              )}
          </div>
        </div>
      </div>
    );
  }

  entryToTile = (entry, idx) => {
    const imageSrc = entry.images.preview.url;
    const creator = entry.attributions && entry.attributions.creator;
    const isImage = entry.type.endsWith("_image");

    // Doing breakpointing here, so we can have proper image placeholder based upon dynamic aspect ratio
    const clientWidth = window.innerWidth;
    const imageHeight = clientWidth < 1079 ? (clientWidth < 768 ? (clientWidth < 400 ? 85 : 100) : 150) : 200;

    // Aspect ratio can vary per image if its an image result, o/w assume 720p
    const imageAspect = isImage ? entry.images.preview.width / entry.images.preview.height : 16.0 / 9.0;
    const imageWidth = Math.floor(Math.max(imageAspect * imageHeight, imageHeight * 0.85));

    const publisherName =
      (entry.attributions.publisher && entry.attributions.publisher.name) || PUBLISHER_FOR_ENTRY_TYPE[entry.type];

    return (
      <div style={{ width: `${imageWidth}px` }} className={styles.tile} key={`${entry.id}_${idx}`}>
        <div
          onClick={() => this.handleEntryClicked(entry)}
          className={styles.image}
          style={{ width: `${imageWidth}px`, height: `${imageHeight}px` }}
        >
          <img src={scaledThumbnailUrlFor(imageSrc, imageWidth, imageHeight)} />
        </div>
        {!entry.type.endsWith("_image") && (
          <div className={styles.info}>
            <div className={styles.name} onClick={() => this.handleEntryClicked(entry)}>
              {entry.name}
            </div>
            <div className={styles.attribution}>
              <div className={styles.creator}>
                {creator && !creator.name && <span>{creator}</span>}
                {creator && creator.name && !creator.url && <span>{creator.name}</span>}
                {creator &&
                  creator.name &&
                  creator.url && (
                    <a href={creator.url} target="_blank" rel="noopener noreferrer">
                      {creator.name}
                    </a>
                  )}
              </div>
              {publisherName && (
                <div className={styles.publisher}>
                  <i>
                    <FontAwesomeIcon icon={faExternalLinkAlt} />
                  </i>
                  &nbsp;<a href={entry.url} target="_blank" rel="noopener noreferrer">
                    {publisherName}
                  </a>
                </div>
              )}
            </div>
          </div>
        )}
      </div>
    );
  };
}

export default injectIntl(MediaBrowser);<|MERGE_RESOLUTION|>--- conflicted
+++ resolved
@@ -161,9 +161,6 @@
   };
 
   pushExitMediaBrowserHistory = () => {
-<<<<<<< HEAD
-    this.props.mediaSearchStore.pushExitMediaBrowserHistory(this.props.history);
-=======
     const { pathname } = this.props.history.location;
     const hasMediaPath = sluglessPath(this.props.history.location).startsWith("/media");
     pushHistoryPath(
@@ -171,7 +168,6 @@
       hasMediaPath ? withSlug(this.props.history.location, "/") : pathname,
       this.getSearchClearedSearchParams().toString()
     );
->>>>>>> a89606d3
   };
 
   showCreateObject = () => {
