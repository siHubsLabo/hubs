--- conflicted
+++ resolved
@@ -109,11 +109,6 @@
             maxLength={64}
             minLength={1}
             value={this.state.name}
-<<<<<<< HEAD
-=======
-            onFocus={e => handleTextFieldFocus(e.target)}
-            onBlur={() => this.handleRoomNameFieldBlur()}
->>>>>>> 673cc4be
             onChange={e => this.setState({ name: e.target.value })}
             label={<FormattedMessage id="room-settings.name-subtitle" />}
           />
