import React, { Component } from "react";
import PropTypes from "prop-types";
import copy from "copy-to-clipboard";
import classNames from "classnames";
import { FormattedMessage } from "react-intl";

import { WithHoverSound } from "./wrap-with-audio";
import styles from "../assets/stylesheets/invite-dialog.scss";

function pad(num, size) {
  let s = `${num}`;
  while (s.length < size) s = `0${s}`;
  return s;
}

export default class InviteDialog extends Component {
  static propTypes = {
    entryCode: PropTypes.number,
    hubId: PropTypes.string,
    allowShare: PropTypes.bool,
    onClose: PropTypes.func
  };

  state = {
    copyButtonActive: false,
    shareButtonActive: false
  };

  shareClicked = link => {
    this.setState({ shareButtonActive: true });
    setTimeout(() => this.setState({ shareButtonActive: false }), 5000);

    navigator.share({ title: "Join me now in #hubs!", url: link });
  };

  copyClicked = link => {
    this.setState({ copyButtonActive: true });
    setTimeout(() => this.setState({ copyButtonActive: false }), 5000);

    copy(link);
  };

  render() {
    const { entryCode } = this.props;

    const entryCodeString = pad(entryCode, 6);
    const shortLinkText = `hub.link/${this.props.hubId}`;
    const shortLink = "https://" + shortLinkText;

    const tweetText = `Join me now in #hubs!`;
    const tweetLink = `https://twitter.com/share?url=${encodeURIComponent(shortLink)}&text=${encodeURIComponent(
      tweetText
    )}`;

    return (
      <div className={styles.dialog}>
        <div className={styles.attachPoint} />
        <WithHoverSound>
          <div className={styles.close} onClick={() => this.props.onClose()}>
            <span>×</span>
          </div>
        </WithHoverSound>
        <div>
          <FormattedMessage id="invite.enter_via" />
          <WithHoverSound>
            <a href="https://hub.link" target="_blank" className={styles.hubLinkLink} rel="noopener noreferrer">
              hub.link
            </a>
          </WithHoverSound>
          <FormattedMessage id="invite.and_enter_code" />
        </div>
        <div className={styles.code}>
          {entryCodeString.split("").map((d, i) => (
            <div className={classNames({ [styles.digit]: true, [styles[`digit_${i}`]]: true })} key={`link_code_${i}`}>
              {d}
            </div>
          ))}
        </div>
        <div>
          <FormattedMessage id="invite.or_visit" />
        </div>
        <div className={styles.domain}>
          <input type="text" readOnly onFocus={e => e.target.select()} value={shortLinkText} />
        </div>
        <div className={styles.buttons}>
<<<<<<< HEAD
          <WithHoverSound>
            <button className={styles.linkButton} onClick={this.copyClicked.bind(this, "https://" + shareLink)}>
              <span>{this.state.copyButtonActive ? "copied!" : "copy"}</span>
            </button>
          </WithHoverSound>
          {this.props.allowShare &&
            navigator.share && (
              <WithHoverSound>
                <button className={styles.linkButton} onClick={this.shareClicked.bind(this, "https://" + shareLink)}>
                  <span>{this.state.shareButtonActive ? "sharing..." : "share"}</span>
                </button>
              </WithHoverSound>
=======
          <button className={styles.linkButton} onClick={this.copyClicked.bind(this, shortLink)}>
            <span>{this.state.copyButtonActive ? "copied!" : "copy"}</span>
          </button>
          {this.props.allowShare &&
            navigator.share && (
              <button className={styles.linkButton} onClick={this.shareClicked.bind(this, shortLink)}>
                <span>{this.state.shareButtonActive ? "sharing..." : "share"}</span>
              </button>
>>>>>>> cd4424b9
            )}
          {this.props.allowShare &&
            !navigator.share && (
              <a href={tweetLink} className={styles.linkButton} target="_blank" rel="noopener noreferrer">
                <FormattedMessage id="invite.tweet" />
              </a>
            )}
        </div>
      </div>
    );
  }
}<|MERGE_RESOLUTION|>--- conflicted
+++ resolved
@@ -83,35 +83,26 @@
           <input type="text" readOnly onFocus={e => e.target.select()} value={shortLinkText} />
         </div>
         <div className={styles.buttons}>
-<<<<<<< HEAD
           <WithHoverSound>
-            <button className={styles.linkButton} onClick={this.copyClicked.bind(this, "https://" + shareLink)}>
+            <button className={styles.linkButton} onClick={this.copyClicked.bind(this, shortLink)}>
               <span>{this.state.copyButtonActive ? "copied!" : "copy"}</span>
             </button>
           </WithHoverSound>
           {this.props.allowShare &&
             navigator.share && (
               <WithHoverSound>
-                <button className={styles.linkButton} onClick={this.shareClicked.bind(this, "https://" + shareLink)}>
+                <button className={styles.linkButton} onClick={this.shareClicked.bind(this, shortLink)}>
                   <span>{this.state.shareButtonActive ? "sharing..." : "share"}</span>
                 </button>
               </WithHoverSound>
-=======
-          <button className={styles.linkButton} onClick={this.copyClicked.bind(this, shortLink)}>
-            <span>{this.state.copyButtonActive ? "copied!" : "copy"}</span>
-          </button>
-          {this.props.allowShare &&
-            navigator.share && (
-              <button className={styles.linkButton} onClick={this.shareClicked.bind(this, shortLink)}>
-                <span>{this.state.shareButtonActive ? "sharing..." : "share"}</span>
-              </button>
->>>>>>> cd4424b9
             )}
           {this.props.allowShare &&
             !navigator.share && (
-              <a href={tweetLink} className={styles.linkButton} target="_blank" rel="noopener noreferrer">
-                <FormattedMessage id="invite.tweet" />
-              </a>
+              <WithHoverSound>
+                <a href={tweetLink} className={styles.linkButton} target="_blank" rel="noopener noreferrer">
+                  <FormattedMessage id="invite.tweet" />
+                </a>
+              </WithHoverSound>
             )}
         </div>
       </div>
