--- conflicted
+++ resolved
@@ -11,21 +11,7 @@
   };
 
   render() {
-<<<<<<< HEAD
-    const commands = [
-      "help",
-      "leave",
-      "fly",
-      "grow",
-      "shrink",
-      "duck",
-      "debug",
-      "scene <scene url>",
-      "rename <new name>"
-    ];
-=======
-    const commands = ["leave", "fly", "grow", "shrink", "duck", "scene <scene url>", "rename <new name>"];
->>>>>>> 2f323483
+    const commands = ["leave", "fly", "grow", "shrink", "duck", "debug", "scene <scene url>", "rename <new name>"];
 
     return (
       <div className={classNames({ [styles.commandHelp]: true, [styles.commandHelpOnTop]: this.props.onTop })}>
