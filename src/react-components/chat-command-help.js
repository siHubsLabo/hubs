--- conflicted
+++ resolved
@@ -18,15 +18,10 @@
       "shrink",
       "duck",
       "debug",
-<<<<<<< HEAD
+      "vrstats",
       "scene <scene url>",
       "rename <new name>",
       "capture [stop]"
-=======
-      "vrstats",
-      "scene <scene url>",
-      "rename <new name>"
->>>>>>> e097420e
     ];
 
     return (
