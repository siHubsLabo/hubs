import React, { Component } from "react";
import PropTypes from "prop-types";
import { FormattedMessage } from "react-intl";
import { getReticulumFetchUrl } from "../utils/phoenix-utils";
import { upload } from "../utils/media-utils";
import classNames from "classnames";
import { faTimes } from "@fortawesome/free-solid-svg-icons/faTimes";
import { FontAwesomeIcon } from "@fortawesome/react-fontawesome";

import AvatarPreview from "./avatar-preview";
import styles from "../assets/stylesheets/profile.scss";

const BOT_PARENT_AVATAR =
  location.hostname === "hubs.mozilla.com" || location.hostname === "smoke-hubs.mozilla.com" ? "gZ6gPvQ" : "xf9xkIY";
import AvatarPreview from "./avatar-preview";


export default class AvatarEditor extends Component {
  static propTypes = {
    store: PropTypes.object,
    onSignIn: PropTypes.func,
    onSignOut: PropTypes.func,
    signedIn: PropTypes.bool,
    debug: PropTypes.bool,
    preview: PropTypes.bool,
    onAvatarChanged: PropTypes.func,
    saveStateAndFinish: PropTypes.func
  };

  constructor(props) {
    super(props);
    this.state = {};
    // Blank avatar, used to create base avatar
    // this.state = { avatar: { name: "Base bot avatar", files: {} } };

    this.inputFiles = {};
  }

  componentDidMount = () => {
    if (this.props.signedIn && !this.state.avatar) {
      return this.getPersonalAvatar();
    }
  };

  componentDidUpdate = () => {
    if (this.props.signedIn && !this.state.avatar) {
      return this.getPersonalAvatar();
    }
  };

  getPersonalAvatar = async () => {
    const { personalAvatarId } = this.props.store.state.profile;
    const avatar = await (personalAvatarId
      ? this.getAvatar(personalAvatarId)
      : this.createOrUpdateAvatar({ name: "My Avatar", parent_avatar_id: BOT_PARENT_AVATAR }));

    this.props.store.update({
      profile: {
        personalAvatarId: avatar.avatar_id
      }
    });

    this.props.onAvatarChanged(avatar.avatar_id);

    Object.assign(this.inputFiles, avatar.files);

    this.setState({ ...this.state, avatar });
  };

  getAvatar = avatarId =>
    fetch(getReticulumFetchUrl(`/api/v1/avatars/${avatarId}`), {
      method: "GET",
      headers: {
        "Content-Type": "application/json",
        authorization: `bearer ${this.props.store.state.credentials.token}`
      }
    })
      .then(r => r.json())
      .then(({ avatars }) => avatars[0]);

  createOrUpdateAvatar = avatar =>
    fetch(getReticulumFetchUrl(avatar.avatar_id ? `/api/v1/avatars/${avatar.avatar_id}` : "/api/v1/avatars"), {
      method: avatar.avatar_id ? "PUT" : "POST",
      body: JSON.stringify({ avatar }),
      headers: {
        "Content-Type": "application/json",
        authorization: `bearer ${this.props.store.state.credentials.token}`
      }
    })
      .then(r => r.json())
      .then(({ avatars }) => avatars[0]);

  uploadAvatar = async e => {
    e.preventDefault();

    if (this.inputFiles.glb && this.inputFiles.glb instanceof File) {
      const gltfLoader = new THREE.GLTFLoader();
      const gltfUrl = URL.createObjectURL(this.inputFiles.glb);
      const onProgress = console.log;
      const parser = await new Promise((resolve, reject) =>
        gltfLoader.createParser(gltfUrl, resolve, onProgress, reject)
      );
      URL.revokeObjectURL(gltfUrl);

      const { content, body } = parser.extensions.KHR_binary_glTF;

      // Inject hubs components on upload. Used to create base avatar
      // const gltf = parser.json;
      // Object.assign(gltf.scenes[0], {
      //   extensions: {
      //     MOZ_hubs_components: {
      //       "loop-animation": {
      //         clip: "idle_eyes"
      //       }
      //     }
      //   }
      // });
      // Object.assign(gltf.nodes.find(n => n.name === "Head"), {
      //   extensions: {
      //     MOZ_hubs_components: {
      //       "scale-audio-feedback": ""
      //     }
      //   }
      // });
      // content = JSON.stringify(gltf);

      this.inputFiles.gltf = new File([content], "file.gltf", {
        type: "model/gltf"
      });
      this.inputFiles.bin = new File([body], "file.bin", {
        type: "application/octet-stream"
      });
    }

    const filesToUpload = ["gltf", "bin", "base_map", "emissive_map", "normal_map", "orm_map"].filter(
      k => this.inputFiles[k] === null || this.inputFiles[k] instanceof File
    );

    this.setState({ uploading: true });

    const fileUploads = await Promise.all(filesToUpload.map(f => this.inputFiles[f] && upload(this.inputFiles[f])));
    const avatar = {
      ...this.state.avatar,
      files: fileUploads
        .map((resp, i) => [filesToUpload[i], resp && [resp.file_id, resp.meta.access_token, resp.meta.promotion_token]])
        .reduce((o, [k, v]) => ({ ...o, [k]: v }), {})
    };

    await this.createOrUpdateAvatar(avatar);

    this.props.onAvatarChanged(avatar.avatar_id);

    this.setState({ uploading: false });
    this.props.saveStateAndFinish();
  };

  fileField = (name, label, accept, disabled = false, title) => (
    <div className={styles.fileInputRow} key={name} title={title}>
      <label htmlFor={`avatar-file_${name}`}>
        <div className="img-box" />
        <span>{label}</span>
      </label>
      <input
        id={`avatar-file_${name}`}
        type="file"
        accept={accept}
        disabled={disabled}
        onChange={e => {
          e.target.value = null;
          this.inputFiles[name] = e.target.files[0];
        }}
      />
      {this.state.avatar.files[name] && (
        <a
          onClick={() => {
            this.inputFiles[name] = null;
          }}
        >
          <i>
            <FontAwesomeIcon icon={faTimes} />
          </i>
        </a>
      )}
    </div>
  );

  mapField = (name, label, accept, disabled = false, title) => (
    <div className={styles.fileInputRow} key={name} title={title}>
      <label htmlFor={`avatar-file_${name}`}>
        <div className="img-box">{this.state.avatar.files[name] && <img src={this.state.avatar.files[name]} />}</div>
        <span>{label}</span>
      </label>
      <input
        id={`avatar-file_${name}`}
        type="file"
        accept={accept}
        disabled={disabled}
        onChange={e => {
          const file = e.target.files[0];
          e.target.value = null;
          this.inputFiles[name] = file;
          URL.revokeObjectURL(this.state.avatar.files[name]);
          this.setState({
            avatar: {
              ...this.state.avatar,
              files: {
                ...this.state.avatar.files,
                [name]: URL.createObjectURL(file)
              }
            }
          });
          createImageBitmap(file).then(this.avatarPreview.applyMapToPreview.bind(this, name));
        }}
      />
      {this.state.avatar.files[name] && (
        <a
          onClick={() => {
            this.inputFiles[name] = null;
            URL.revokeObjectURL(this.state.avatar.files[name]);
            this.setState({
              avatar: {
                ...this.state.avatar,
                files: {
                  ...this.state.avatar.files,
                  [name]: null
                }
              }
            });
            this.avatarPreview.revertMap(name);
          }}
        >
          <i>
            <FontAwesomeIcon icon={faTimes} />
          </i>
        </a>
      )}
    </div>
  );

  textField = (name, label, disabled) => (
    <div>
      <label htmlFor={`#avatar-${name}`}>{label}</label>
      <input
        id={`avatar-${name}`}
        type="text"
        disabled={disabled}
        value={this.state.avatar[name] || ""}
        onChange={e => this.setState({ avatar: { ...this.state.avatar, [name]: e.target.value } })}
      />
    </div>
  );

  checkbox = (name, label, disabled) => (
    <div>
      <label htmlFor={`#avatar-${name}`}>{label}</label>
      <input
        id={`avatar-${name}`}
        type="checkbox"
        disabled={disabled}
        value={this.state.avatar[name]}
        onChange={e => this.setState({ avatar: { ...this.state.avatar, [name]: e.target.value } })}
      />
    </div>
  );

  render() {
    if (!this.props.signedIn) {
      return (
        <div className={classNames(styles.avatarSelectorContainer, "avatar-editor")}>
          <a onClick={this.props.onSignIn}>
            <FormattedMessage id="sign-in.in" />
          </a>
        </div>
      );
    }

    if (!this.state.avatar) {
      return <div>Loading...</div>;
    }

    const { debug, preview } = this.props;

    return (
      <div className={classNames(styles.avatarSelectorContainer, "avatar-editor")}>
        <div className="split">
          <div className="form-body">
            {debug && this.textField("avatar_id", "Avatar ID", true)}
            {debug && this.textField("parent_avatar_id", "Parent Avatar ID")}
            {debug && this.textField("name", "Name")}
            {debug && this.textField("description", "Description")}
            {debug && this.checkbox("allow_remixing", "Allow Remixing")}
            {debug && this.checkbox("allow_promotion", "Allow Promotion")}
            {debug && this.fileField("glb", "Avatar GLB", "model/gltf+binary,.glb")}

            {this.mapField("base_map", "Base Map", "image/*")}
            {this.mapField("emissive_map", "Emissive Map", "image/*")}
            {this.mapField("normal_map", "Normal Map", "image/*")}

            {this.mapField("orm_map", "ORM Map", "image/*", false, "Occlussion (r), Roughness (g), Metallic (b)")}

            {/* {this.mapField("ao_map", "AO Map", "images/\*", true)} */}
            {/* {this.mapField("metallic_map", "Metallic Map", "image/\*", true)} */}
            {/* {this.mapField("roughness_map", "Roughness Map", "image/\*", true)} */}
          </div>
<<<<<<< HEAD
          {preview && (
            <AvatarPreview avatar={this.state.avatar} files={this.inputFiles} ref={p => (this.avatarPreview = p)} />
          )}
=======
          {preview && <AvatarPreview avatar={this.state.avatar} {...this.inputFiles} />}
>>>>>>> 9c12a732
        </div>
        <div className={styles.info}>
          <FormattedMessage id="avatar-editor.info" />
          <a target="_blank" rel="noopener noreferrer" href="https://github.com/j-conrad/hubs-avatar-pipelines">
            <FormattedMessage id="avatar-editor.info-link" />
          </a>
        </div>
        <div>
          <input
            disabled={this.state.uploading}
            onClick={this.uploadAvatar}
            className={styles.formSubmit}
            type="submit"
            value={this.state.uploading ? "Uploading..." : "Accept"}
          />
        </div>
      </div>
    );
  }
}<|MERGE_RESOLUTION|>--- conflicted
+++ resolved
@@ -12,8 +12,6 @@
 
 const BOT_PARENT_AVATAR =
   location.hostname === "hubs.mozilla.com" || location.hostname === "smoke-hubs.mozilla.com" ? "gZ6gPvQ" : "xf9xkIY";
-import AvatarPreview from "./avatar-preview";
-
 
 export default class AvatarEditor extends Component {
   static propTypes = {
@@ -209,7 +207,6 @@
               }
             }
           });
-          createImageBitmap(file).then(this.avatarPreview.applyMapToPreview.bind(this, name));
         }}
       />
       {this.state.avatar.files[name] && (
@@ -226,7 +223,6 @@
                 }
               }
             });
-            this.avatarPreview.revertMap(name);
           }}
         >
           <i>
@@ -302,13 +298,7 @@
             {/* {this.mapField("metallic_map", "Metallic Map", "image/\*", true)} */}
             {/* {this.mapField("roughness_map", "Roughness Map", "image/\*", true)} */}
           </div>
-<<<<<<< HEAD
-          {preview && (
-            <AvatarPreview avatar={this.state.avatar} files={this.inputFiles} ref={p => (this.avatarPreview = p)} />
-          )}
-=======
           {preview && <AvatarPreview avatar={this.state.avatar} {...this.inputFiles} />}
->>>>>>> 9c12a732
         </div>
         <div className={styles.info}>
           <FormattedMessage id="avatar-editor.info" />
