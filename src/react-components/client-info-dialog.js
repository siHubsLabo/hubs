import React, { Component } from "react";
import PropTypes from "prop-types";
import PromoteClientDialog from "./promote-client-dialog.js";
import { getAvatarThumbnailUrl } from "../utils/avatar-utils";
import { UserProfileSidebar } from "./room/UserProfileSidebar.js";

export default class ClientInfoDialog extends Component {
  static propTypes = {
    user: PropTypes.object.isRequired,
    hubChannel: PropTypes.object,
    performConditionalSignIn: PropTypes.func,
    showBackButton: PropTypes.bool,
    onBack: PropTypes.func,
    onClose: PropTypes.func,
    showNonHistoriedDialog: PropTypes.func
  };

  state = {
    avatarThumbnailUrl: null
  };

  kick() {
    const { user, performConditionalSignIn, hubChannel, onClose, onBack } = this.props;

    performConditionalSignIn(
      () => hubChannel.can("kick_users"),
      async () => await hubChannel.kick(user.id),
      "kick-user"
    );

    if (onClose) {
      onClose();
    } else if (onBack) {
      onBack();
    }
  }

  hide() {
    const { user, hubChannel } = this.props;
    hubChannel.hide(user.id);

    this.forceUpdate();
  }

  mute() {
    const { user, performConditionalSignIn, hubChannel } = this.props;

    performConditionalSignIn(
      () => hubChannel.can("mute_users"),
      async () => await hubChannel.mute(user.id),
      "mute-user"
    );

    this.forceUpdate();
  }

  addOwner() {
    const { user, performConditionalSignIn, hubChannel } = this.props;
    const { profile } = this.props.user;

    performConditionalSignIn(
      () => hubChannel.can("update_roles"),
      async () => {
        this.props.showNonHistoriedDialog(PromoteClientDialog, {
          displayName: profile.displayName,
          onConfirm: () => hubChannel.addOwner(user.id)
        });
      },
      "add-owner"
    );

    this.forceUpdate();
  }

  removeOwner() {
    const { user, performConditionalSignIn, hubChannel } = this.props;

    performConditionalSignIn(
      () => hubChannel.can("update_roles"),
      async () => await hubChannel.removeOwner(user.id),
      "remove-owner"
    );

    this.forceUpdate();
  }

  unhide() {
    const { user, hubChannel } = this.props;
    hubChannel.unhide(user.id);
    this.forceUpdate();
  }

  componentDidMount() {
    const { profile } = this.props.user;
    if (profile.avatarId) {
      getAvatarThumbnailUrl(profile.avatarId).then(avatarThumbnailUrl => this.setState({ avatarThumbnailUrl }));
    }
  }

  render() {
    const { profile, roles } = this.props.user;

    const { displayName, identityName } = profile;
    const { hubChannel, user, showBackButton, onClose, onBack } = this.props;
    const mayKick = hubChannel.canOrWillIfCreator("kick_users");
    const mayMute = user.micPresence && !user.micPresence.muted && hubChannel.canOrWillIfCreator("mute_users");
    const targetIsOwner = !!roles.owner;
    const targetIsCreator = !!roles.creator;
    const targetIsSignedIn = !!roles.signed_in;
    const mayAddOwner = hubChannel.canOrWillIfCreator("update_roles") && !targetIsOwner && !targetIsCreator;
    const mayRemoveOwner = hubChannel.canOrWillIfCreator("update_roles") && targetIsOwner && !targetIsCreator;
    const isHidden = hubChannel.isHidden(user.id);

    return (
      <UserProfileSidebar
        displayName={displayName}
        identityName={identityName}
        avatarPreview={<img src={this.state.avatarThumbnailUrl} />}
<<<<<<< HEAD
        signedIn={targetIsSignedIn}
=======
        isSignedIn={targetIsSignedIn}
>>>>>>> f0786cf8
        canPromote={mayAddOwner}
        onPromote={() => this.addOwner()}
        canDemote={mayRemoveOwner}
        onDemote={() => this.removeOwner()}
        isHidden={isHidden}
        onToggleHidden={() => (isHidden ? this.unhide() : this.hide())}
        canMute={mayMute}
        onMute={() => this.mute()}
        canKick={mayKick}
        onKick={() => this.kick()}
        showBackButton={showBackButton}
        onClose={onClose}
        onBack={onBack}
      />
    );
  }
}<|MERGE_RESOLUTION|>--- conflicted
+++ resolved
@@ -116,11 +116,7 @@
         displayName={displayName}
         identityName={identityName}
         avatarPreview={<img src={this.state.avatarThumbnailUrl} />}
-<<<<<<< HEAD
-        signedIn={targetIsSignedIn}
-=======
         isSignedIn={targetIsSignedIn}
->>>>>>> f0786cf8
         canPromote={mayAddOwner}
         onPromote={() => this.addOwner()}
         canDemote={mayRemoveOwner}
