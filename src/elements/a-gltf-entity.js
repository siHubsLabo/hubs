--- conflicted
+++ resolved
@@ -89,12 +89,8 @@
     node.rotation.setFromQuaternion(node.quaternion, "YXZ");
   }
 
-<<<<<<< HEAD
-  // Copy over transform to the THREE.Group and reset the actual transform of the Object3D
-=======
   // Copy over the object's transform to the THREE.Group and reset the actual transform of the Object3D
   // all updates to the object should be done through the THREE.Group wrapper
->>>>>>> 53313ecb
   el.setAttribute("position", {
     x: node.position.x,
     y: node.position.y,
@@ -110,10 +106,6 @@
     y: node.scale.y,
     z: node.scale.z
   });
-<<<<<<< HEAD
-
-=======
->>>>>>> 53313ecb
   node.matrixAutoUpdate = false;
   node.matrix.identity();
 
@@ -168,15 +160,12 @@
   }
 }
 
-<<<<<<< HEAD
-=======
 function nextTick() {
   return new Promise(resolve => {
     setTimeout(resolve, 0);
   });
 }
 
->>>>>>> 53313ecb
 function cachedLoadGLTF(src, onProgress) {
   return new Promise((resolve, reject) => {
     // Load the gltf model from the cache if it exists.
@@ -210,9 +199,8 @@
         }
 
         // The code above and below this are from AEntity.prototype.load, we need to monkeypatch in gltf loading mid function
-<<<<<<< HEAD
-        await this.loadTemplates();
-        await this.setSrc(this.getAttribute("src"));
+        this.loadTemplates();
+        await this.applySrc(this.getAttribute("src"));
         //
 
         AFRAME.ANode.prototype.load.call(this, () => {
@@ -231,20 +219,20 @@
 
     loadTemplates: {
       value() {
-        return new Promise((resolve, reject) => {
-          this.templates = [];
-          this.querySelectorAll(":scope > template").forEach(templateEl => 
-            this.templates.push({
-              selector: templateEl.getAttribute("data-selector"),
-              templateRoot: document.importNode(templateEl.firstElementChild || templateEl.content.firstElementChild, true)
-            })
-          );
-          setTimeout(resolve, 0);
-        });
-      }
-    },
-
-    setSrc: {
+        this.templates = [];
+        this.querySelectorAll(":scope > template").forEach(templateEl =>
+          this.templates.push({
+            selector: templateEl.getAttribute("data-selector"),
+            templateRoot: document.importNode(
+              templateEl.firstElementChild || templateEl.content.firstElementChild,
+              true
+            )
+          })
+        );
+      }
+    },
+
+    applySrc: {
       async value(src) {
         try {
           // If the src attribute is a selector, get the url from the asset item.
@@ -263,78 +251,6 @@
             } else {
               src = fallbackSrc;
             }
-=======
-        this.loadTemplates();
-        await this.applySrc(this.getAttribute("src"));
-        //
-
-        AFRAME.ANode.prototype.load.call(this, () => {
-          // Check if entity was detached while it was waiting to load.
-          if (!this.parentEl) {
-            return;
-          }
-
-          this.updateComponents();
-          if (this.isScene || this.parentEl.isPlaying) {
-            this.play();
->>>>>>> 53313ecb
-          }
-        });
-      }
-    },
-
-<<<<<<< HEAD
-          if (src === this.lastSrc) return;
-          this.lastSrc = src;
-
-          if (!src) return;
-
-          const model = await cachedLoadGLTF(src);
-
-          // If we started loading something else already
-          // TODO: there should be a way to cancel loading instead
-          if (src != this.lastSrc) return;
-
-          // If we had inflated something already before, clean that up
-          if (this.inflatedEl) {
-            this.inflatedEl.parentNode.removeChild(this.inflatedEl);
-            delete this.inflatedEl;
-          }
-
-          this.model = model.scene || model.scenes[0];
-          this.model.animations = model.animations;
-
-=======
-    loadTemplates: {
-      value() {
-        this.templates = [];
-        this.querySelectorAll(":scope > template").forEach(templateEl =>
-          this.templates.push({
-            selector: templateEl.getAttribute("data-selector"),
-            templateRoot: document.importNode(templateEl.content.firstElementChild, true)
-          })
-        );
-      }
-    },
-
-    applySrc: {
-      async value(src) {
-        try {
-          // If the src attribute is a selector, get the url from the asset item.
-          if (src && src.charAt(0) === "#") {
-            const assetEl = document.getElementById(src.substring(1));
-
-            const fallbackSrc = assetEl.getAttribute("src");
-            const highSrc = assetEl.getAttribute("high-src");
-            const lowSrc = assetEl.getAttribute("low-src");
-
-            if (highSrc && window.APP.quality === "high") {
-              src = highSrc;
-            } else if (lowSrc && window.APP.quality === "low") {
-              src = lowSrc;
-            } else {
-              src = fallbackSrc;
-            }
           }
 
           if (src === this.lastSrc) return;
@@ -360,29 +276,20 @@
           this.model = model.scene || model.scenes[0];
           this.model.animations = model.animations;
 
->>>>>>> 53313ecb
           this.setObject3D("mesh", this.model);
 
           if (this.getAttribute("inflate")) {
             this.inflatedEl = inflateEntities(this, this.model);
-<<<<<<< HEAD
-=======
             // TODO: Still don't fully understand the lifecycle here and how it differs between browsers, we should dig in more
             // Wait one tick for the appended custom elements to be connected before attaching templates
             await nextTick();
             if (src != this.lastSrc) return; // TODO: there must be a nicer pattern for this
->>>>>>> 53313ecb
             this.templates.forEach(attachTemplate.bind(null, this));
           }
 
           this.emit("model-loaded", { format: "gltf", model: this.model });
         } catch (e) {
-<<<<<<< HEAD
           console.error("Failed to load glTF model", e.message, this);
-          this.emit("model-error", { format: "gltf", src });
-=======
-          const message = (e && e.message) || "Failed to load glTF model";
-          console.error(message);
           this.emit("model-error", { format: "gltf", src });
         }
       }
@@ -393,7 +300,6 @@
         if (this.inflatedEl) {
           this.inflatedEl.parentNode.removeChild(this.inflatedEl);
           delete this.inflatedEl;
->>>>>>> 53313ecb
         }
       }
     },
@@ -401,25 +307,15 @@
     attributeChangedCallback: {
       value(attr, oldVal, newVal) {
         if (attr === "src") {
-<<<<<<< HEAD
-          this.setSrc(newVal);
-        }
-=======
           this.applySrc(newVal);
         }
-        AFRAME.AEntity.prototype.attributeChangedCallback.call(this, attr, oldVal, newVal);
->>>>>>> 53313ecb
       }
     },
 
     setAttribute: {
       value(attr, arg1, arg2) {
         if (attr === "src") {
-<<<<<<< HEAD
-          this.setSrc(arg1);
-=======
           this.applySrc(arg1);
->>>>>>> 53313ecb
         }
         AFRAME.AEntity.prototype.setAttribute.call(this, attr, arg1, arg2);
       }
