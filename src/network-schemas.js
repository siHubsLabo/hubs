--- conflicted
+++ resolved
@@ -18,15 +18,11 @@
   };
 
   // Note: networked template ids are semantically important. We use the template suffix as a filter
-<<<<<<< HEAD
-  // for allowing and authorizing messages in reticulum. See https://github.com/mozilla/reticulum/pull/195
-=======
   // for allowing and authorizing messages in reticulum.
   // See `spawn_permitted?` in https://github.com/mozilla/reticulum/blob/master/lib/ret_web/channels/hub_channel.ex
 
   // NAF schemas have been extended with a custom nonAuthorizedComponents property that is used to skip authorization
   // on certain components and properties regardless of hub or user permissions. See permissions-utils.js.
->>>>>>> 06de1700
 
   NAF.schemas.add({
     template: "#remote-avatar",
@@ -42,10 +38,6 @@
       "scale",
       "player-info",
       "networked-avatar",
-      {
-        selector: ".image",
-        component: "media-loader"
-      },
       {
         selector: ".camera",
         component: "position",
