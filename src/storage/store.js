--- conflicted
+++ resolved
@@ -66,11 +66,8 @@
       type: "object",
       additionalProperties: false,
       properties: {
-<<<<<<< HEAD
         shouldPromptForRefresh: { type: "bool" },
-=======
-        useThisCamera: { type: "string" },
->>>>>>> 35a340b3
+        preferedCamera: { type: "string" },
         muteMicOnEntry: { type: "bool" },
         audioOutputMode: { type: "string" },
         invertTouchscreenCameraMove: { type: "bool" },
