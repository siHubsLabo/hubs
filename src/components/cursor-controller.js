const TARGET_TYPE_NONE = 1;
const TARGET_TYPE_INTERACTABLE = 2;
const TARGET_TYPE_UI = 4;
const TARGET_TYPE_INTERACTABLE_OR_UI = TARGET_TYPE_INTERACTABLE | TARGET_TYPE_UI;

AFRAME.registerComponent("cursor-controller", {
  dependencies: ["raycaster", "line"],
  schema: {
    cursor: { type: "selector" },
    camera: { type: "selector" },
    playerRig: { type: "selector" },
    gazeTeleportControls: { type: "selector" },
    haptic: { type: "selector" },
    physicalHandSelector: { type: "string" },
    handedness: { default: "right", oneOf: ["right", "left"] },
    maxDistance: { default: 3 },
    minDistance: { default: 0.5 },
    cursorColorHovered: { default: "#2F80ED" },
    cursorColorUnhovered: { default: "#FFFFFF" },
    primaryDown: { default: "action_primary_down" },
    primaryUp: { default: "action_primary_up" },
    grabEvent: { default: "action_grab" },
    releaseEvent: { default: "action_release" }
  },

  init: function() {
    this.inVR = false;
    this.isMobile = AFRAME.utils.device.isMobile();
    this.hasPointingDevice = false;
    this.currentTargetType = TARGET_TYPE_NONE;
    this.grabStarting = false;
    this.currentDistance = this.data.maxDistance;
    this.currentDistanceMod = 0;
    this.mousePos = new THREE.Vector2();
    this.controller = null;
    this.controllerQueue = [];
    this.wasCursorHovered = false;
    this.wasPhysicalHandGrabbing = false;
    this.origin = new THREE.Vector3();
    this.direction = new THREE.Vector3();
    this.controllerQuaternion = new THREE.Quaternion();

    this.data.cursor.setAttribute("material", { color: this.data.cursorColorUnhovered });

    this._handleMouseDown = this._handleMouseDown.bind(this);
    this._handleMouseMove = this._handleMouseMove.bind(this);
    this._handleMouseUp = this._handleMouseUp.bind(this);
    this._handleWheel = this._handleWheel.bind(this);
    this._handleEnterVR = this._handleEnterVR.bind(this);
    this._handleExitVR = this._handleExitVR.bind(this);
    this._handlePrimaryDown = this._handlePrimaryDown.bind(this);
    this._handlePrimaryUp = this._handlePrimaryUp.bind(this);
    this._handleModelLoaded = this._handleModelLoaded.bind(this);
    this._handleCursorLoaded = this._handleCursorLoaded.bind(this);
    this._handleControllerConnected = this._handleControllerConnected.bind(this);
    this._handleControllerDisconnected = this._handleControllerDisconnected.bind(this);

    this._handleTouchStart = this._handleTouchStart.bind(this);
    this._updateRaycasterIntersections = this._updateRaycasterIntersections.bind(this);
    this._handleTouchMove = this._handleTouchMove.bind(this);
    this._handleTouchEnd = this._handleTouchEnd.bind(this);

    this.el.sceneEl.renderer.sortObjects = true;
    this.data.cursor.addEventListener("loaded", this.cursorLoadedListener);
  },

  remove: function() {
    this.data.cursor.removeEventListener("loaded", this._cursorLoadedListener);
  },

  update: function(oldData) {
    if (oldData.physicalHand !== this.data.physicalHandSelector) {
      this._handleModelLoaded();
    }

    if (oldData.handedness !== this.data.handedness) {
      //TODO
    }
  },

  play: function() {
    document.addEventListener("touchstart", this._handleTouchStart);
    document.addEventListener("touchmove", this._handleTouchMove);
    document.addEventListener("touchend", this._handleTouchEnd);
    document.addEventListener("mousedown", this._handleMouseDown);
    document.addEventListener("mousemove", this._handleMouseMove);
    document.addEventListener("mouseup", this._handleMouseUp);
    document.addEventListener("wheel", this._handleWheel);

    window.addEventListener("enter-vr", this._handleEnterVR);
    window.addEventListener("exit-vr", this._handleExitVR);

    this.data.playerRig.addEventListener(this.data.primaryDown, this._handlePrimaryDown);
    this.data.playerRig.addEventListener(this.data.primaryUp, this._handlePrimaryUp);
    this.data.playerRig.addEventListener(this.data.grabEvent, this._handlePrimaryDown);
    this.data.playerRig.addEventListener(this.data.releaseEvent, this._handlePrimaryUp);

    this.data.playerRig.addEventListener("model-loaded", this._handleModelLoaded);

    this.el.sceneEl.addEventListener("controllerconnected", this._handleControllerConnected);
    this.el.sceneEl.addEventListener("controllerdisconnected", this._handleControllerDisconnected);
  },

  pause: function() {
    document.removeEventListener("touchstart", this._handleTouchStart);
    document.removeEventListener("touchmove", this._handleTouchMove);
    document.removeEventListener("touchend", this._handleTouchEnd);
    document.removeEventListener("mousedown", this._handleMouseDown);
    document.removeEventListener("mousemove", this._handleMouseMove);
    document.removeEventListener("mouseup", this._handleMouseUp);
    document.removeEventListener("wheel", this._handleWheel);

    window.removeEventListener("enter-vr", this._handleEnterVR);
    window.removeEventListener("exit-vr", this._handleExitVR);

    this.data.playerRig.removeEventListener(this.data.primaryDown, this._handlePrimaryDown);
    this.data.playerRig.removeEventListener(this.data.primaryUp, this._handlePrimaryUp);
    this.data.playerRig.removeEventListener(this.data.grabEvent, this._handlePrimaryDown);
    this.data.playerRig.removeEventListener(this.data.releaseEvent, this._handlePrimaryUp);

    this.data.playerRig.removeEventListener("model-loaded", this._handleModelLoaded);

    this.el.sceneEl.removeEventListener("controllerconnected", this._handleControllerConnected);
    this.el.sceneEl.removeEventListener("controllerdisconnected", this._handleControllerDisconnected);
  },

  tick: function() {
    //handle physical hand
    if (this.physicalHand) {
      const state = this.physicalHand.components["super-hands"].state;
      const isPhysicalHandGrabbing = state.has("grab-start") || state.has("hover-start");
      if (this.wasPhysicalHandGrabbing != isPhysicalHandGrabbing) {
        this._setCursorVisibility(!isPhysicalHandGrabbing);
        this.currentTargetType = TARGET_TYPE_NONE;
      }
      this.wasPhysicalHandGrabbing = isPhysicalHandGrabbing;
      if (isPhysicalHandGrabbing) return;
    }

    //set raycaster origin/direction
    const camera = this.data.camera.components.camera.camera;
    if (!this.inVR) {
      //mouse cursor mode
      const raycaster = this.el.components.raycaster.raycaster;
      raycaster.setFromCamera(this.mousePos, camera);
      this.origin.copy(raycaster.ray.origin);
      this.direction.copy(raycaster.ray.direction);
    } else if ((this.inVR || this.isMobile) && !this.hasPointingDevice) {
      //gaze cursor mode
      camera.getWorldPosition(this.origin);
      camera.getWorldDirection(this.direction);
    } else if (this.controller != null) {
      //3d cursor mode
      this.controller.object3D.getWorldPosition(this.origin);
      this.controller.object3D.getWorldQuaternion(this.controllerQuaternion);
      this.direction
        .set(0, 0, -1)
        .applyQuaternion(this.controllerQuaternion)
        .normalize();
    }

    this.el.setAttribute("raycaster", { origin: this.origin, direction: this.direction });

    let intersection = null;

    //update cursor position
    if (!this._isGrabbing()) {
      const intersections = this.el.components.raycaster.intersections;
      if (intersections.length > 0 && intersections[0].distance <= this.data.maxDistance) {
        intersection = intersections[0];
        this.data.cursor.object3D.position.copy(intersection.point);
        this.currentDistance = intersections[0].distance;
      } else {
        this.currentDistance = this.data.maxDistance;
      }
      this.currentDistanceMod = 0;
    }

    if (this._isGrabbing() || !intersection) {
      const max = Math.max(this.data.minDistance, this.currentDistance - this.currentDistanceMod);
      const distance = Math.min(max, this.data.maxDistance);
      this.currentDistanceMod = this.currentDistance - distance;
      this.direction.multiplyScalar(distance);
      this.data.cursor.object3D.position.addVectors(this.origin, this.direction);
    }

    //update currentTargetType
    if (this._isGrabbing() && !intersection) {
      this.currentTargetType = TARGET_TYPE_INTERACTABLE;
    } else if (intersection) {
      if (intersection.object.el.matches(".interactable, .interactable *")) {
        this.currentTargetType = TARGET_TYPE_INTERACTABLE;
      } else if (intersection.object.el.matches(".ui, .ui *")) {
        this.currentTargetType = TARGET_TYPE_UI;
      }
    } else {
      this.currentTargetType = TARGET_TYPE_NONE;
    }

    //update cursor material
    const isTarget = this._isTargetOfType(TARGET_TYPE_INTERACTABLE_OR_UI);
    if ((this._isGrabbing() || isTarget) && !this.wasCursorHovered) {
      this.wasCursorHovered = true;
      this.data.cursor.setAttribute("material", { color: this.data.cursorColorHovered });
    } else if (!this._isGrabbing() && !isTarget && this.wasCursorHovered) {
      this.wasCursorHovered = false;
      this.data.cursor.setAttribute("material", { color: this.data.cursorColorUnhovered });
    }

    //update line
    if (this.hasPointingDevice) {
      this.el.setAttribute("line", { start: this.origin.clone(), end: this.data.cursor.object3D.position.clone() });
    }
  },

  _isGrabbing() {
    return this.data.cursor.components["super-hands"].state.has("grab-start");
  },

  _isTargetOfType: function(mask) {
    return (this.currentTargetType & mask) === this.currentTargetType;
  },

  _setCursorVisibility(visible) {
    this.data.cursor.setAttribute("visible", visible);
    this.el.setAttribute("line", { visible: visible && this.hasPointingDevice });
  },

  _setLookControlsEnabled(enabled) {
    const lookControls = this.data.camera.components["look-controls"];
    if (lookControls) {
      if (enabled) {
        lookControls.play();
      } else {
        lookControls.pause();
      }
    }
  },

  _startTeleport: function() {
    if (this.controller != null) {
      this.controller.emit("cursor-teleport_down", {});
    } else if (this.inVR) {
      this.data.gazeTeleportControls.emit("cursor-teleport_down", {});
    }
    this._setCursorVisibility(false);
  },

  _endTeleport: function() {
    if (this.controller != null) {
      this.controller.emit("cursor-teleport_up", {});
    } else if (this.inVR) {
      this.data.gazeTeleportControls.emit("cursor-teleport_up", {});
    }
    this._setCursorVisibility(true);
  },

  _handleTouchStart: function(e) {
    if (!this.isMobile || this.hasPointingDevice) return;

    const touch = e.touches[0];
    if (touch.clientY / window.innerHeight >= 0.8) return true;
    this.mousePos.set(touch.clientX / window.innerWidth * 2 - 1, -(touch.clientY / window.innerHeight) * 2 + 1);
    this._updateRaycasterIntersections();

    // update cursor position
    if (!this.isGrabbing) {
      const intersections = this.el.components.raycaster.intersections;
      if (intersections.length > 0 && intersections[0].distance <= this.data.maxDistance) {
        const intersection = intersections[0];
        this.data.cursor.object3D.position.copy(intersection.point);
        this.currentDistance = intersections[0].distance;
        this.currentDistanceMod = 0;
      } else {
        this.currentDistance = this.data.maxDistance;
      }
    }

    this._setLookControlsEnabled(false);

    // Set timeout because if I don't, the duck moves is picked up at the
    // the wrong offset from the cursor: If the cursor started below and
    // to the left, the duck lifts above and to the right by the same amount.
    // I don't understand exactly why this is, since I am setting the
    // cursor object's position manually in this function, but something else
    // must happen before cursor-grab ends up doing the right thing.
    // TODO : Figure this out.
    window.setTimeout(() => {
      this.data.cursor.emit("cursor-grab", {});
    }, 40);

    this.lastTouch = touch;
  },

  _updateRaycasterIntersections: function() {
    const raycaster = this.el.components.raycaster.raycaster;
    const camera = this.data.camera.components.camera.camera;
    raycaster.setFromCamera(this.mousePos, camera);
    this.origin = raycaster.ray.origin;
    this.direction = raycaster.ray.direction;
    this.el.setAttribute("raycaster", { origin: this.origin, direction: this.direction });
    this.el.components.raycaster.checkIntersections();
  },

  _handleTouchMove: function(e) {
    if (!this.isMobile || this.hasPointingDevice) return;

    for (let i = 0; i < e.touches.length; i++) {
      const touch = e.touches[i];
      if (touch.clientY / window.innerHeight >= 0.8) return true;
      this.mousePos.set(touch.clientX / window.innerWidth * 2 - 1, -(touch.clientY / window.innerHeight) * 2 + 1);
      this.lastTouch = touch;
    }
  },

  _handleTouchEnd: function(e) {
    if (!this.isMobile || this.hasPointingDevice) return;

    for (let i = 0; i < e.changedTouches.length; i++) {
      const touch = e.changedTouches[i];
      const thisTouchDidNotDriveMousePos =
        Math.abs(touch.clientX - this.lastTouch.clientX) > 0.1 &&
        Math.abs(touch.clientY - this.lastTouch.clientY) > 0.1;
      if (thisTouchDidNotDriveMousePos) {
        return;
      }
    }
    this._setLookControlsEnabled(true);
    this.data.cursor.emit("cursor-release", {});
  },

  _handleMouseDown: function() {
<<<<<<< HEAD
    if (this.isMobile && !this.hasPointingDevice) return;
=======
    if (this.isMobile && !this.inVR && !this.hasPointingDevice) return;
>>>>>>> c54bfd5f

    if (this._isTargetOfType(TARGET_TYPE_INTERACTABLE_OR_UI)) {
      this._setLookControlsEnabled(false);
      this.data.cursor.emit("cursor-grab", {});
    } else if (this.inVR || this.isMobile) {
      this._startTeleport();
    }
  },

  _handleMouseMove: function(e) {
<<<<<<< HEAD
    if (this.isMobile && !this.hasPointingDevice) return;
=======
    if (this.isMobile && !this.inVR && !this.hasPointingDevice) return;
>>>>>>> c54bfd5f

    this.mousePos.set(e.clientX / window.innerWidth * 2 - 1, -(e.clientY / window.innerHeight) * 2 + 1);
  },

  _handleMouseUp: function() {
<<<<<<< HEAD
    if (this.isMobile && !this.hasPointingDevice) return;
=======
    if (this.isMobile && !this.inVR && !this.hasPointingDevice) return;
>>>>>>> c54bfd5f

    this._setLookControlsEnabled(true);
    this.data.cursor.emit("cursor-release", {});
    this._endTeleport();
  },

  _handleWheel: function(e) {
    if (this._isGrabbing()) {
      switch (e.deltaMode) {
        case e.DOM_DELTA_PIXEL:
          this.currentDistanceMod += e.deltaY / 500;
          break;
        case e.DOM_DELTA_LINE:
          this.currentDistanceMod += e.deltaY / 10;
          break;
        case e.DOM_DELTA_PAGE:
          this.currentDistanceMod += e.deltaY / 2;
          break;
      }
    }
  },

  _handleEnterVR: function() {
    if (AFRAME.utils.device.checkHeadsetConnected()) {
      this.inVR = true;
      this._updateController();
    }
  },

  _handleExitVR: function() {
    this.inVR = false;
    this._updateController();
  },

  _handlePrimaryDown: function(e) {
    if (e.target === this.controller) {
      const isInteractable = this._isTargetOfType(TARGET_TYPE_INTERACTABLE) && !this.grabStarting;
      if (isInteractable || this._isTargetOfType(TARGET_TYPE_UI)) {
        this.grabStarting = true;
        this.data.cursor.emit("cursor-grab", e.detail);
      } else if (e.type !== this.data.grabEvent) {
        this._startTeleport();
      }
    }
  },

  _handlePrimaryUp: function(e) {
    if (e.target === this.controller) {
      if (this._isGrabbing() || this._isTargetOfType(TARGET_TYPE_UI)) {
        this.grabStarting = false;
        this.data.cursor.emit("cursor-release", e.detail);
      } else if (e.type !== this.data.releaseEvent) {
        this._endTeleport();
      }
    }
  },

  _handleModelLoaded: function() {
    this.physicalHand = this.data.playerRig.querySelector(this.data.physicalHandSelector);
  },

  _handleCursorLoaded: function() {
    this.data.cursor.object3DMap.mesh.renderOrder = 1;
  },

  _handleControllerConnected: function(e) {
    const data = {
      controller: e.target,
      handedness: e.detail.component.data.hand
    };

    if (data.handedness === this.data.handedness) {
      this.controllerQueue.unshift(data);
    } else {
      this.controllerQueue.push(data);
    }

    this._updateController();
  },

  _handleControllerDisconnected: function(e) {
    for (let i = 0; i < this.controllerQueue.length; i++) {
      if (e.target === this.controllerQueue[i].controller) {
        this.controllerQueue.splice(i, 1);
        this._updateController();
        return;
      }
    }
  },

  _updateController: function() {
    this.hasPointingDevice = this.controllerQueue.length > 0 && this.inVR;

    this._setCursorVisibility(this.hasPointingDevice);

    if (this.hasPointingDevice) {
      const controllerData = this.controllerQueue[0];
      const hand = controllerData.handedness;
      this.el.setAttribute("cursor-controller", { physicalHand: `#${hand}-super-hand` });
      this.controller = controllerData.controller;
    } else {
      this.controller = null;
    }
  }
});<|MERGE_RESOLUTION|>--- conflicted
+++ resolved
@@ -10,7 +10,6 @@
     camera: { type: "selector" },
     playerRig: { type: "selector" },
     gazeTeleportControls: { type: "selector" },
-    haptic: { type: "selector" },
     physicalHandSelector: { type: "string" },
     handedness: { default: "right", oneOf: ["right", "left"] },
     maxDistance: { default: 3 },
@@ -330,11 +329,7 @@
   },
 
   _handleMouseDown: function() {
-<<<<<<< HEAD
-    if (this.isMobile && !this.hasPointingDevice) return;
-=======
     if (this.isMobile && !this.inVR && !this.hasPointingDevice) return;
->>>>>>> c54bfd5f
 
     if (this._isTargetOfType(TARGET_TYPE_INTERACTABLE_OR_UI)) {
       this._setLookControlsEnabled(false);
@@ -345,21 +340,13 @@
   },
 
   _handleMouseMove: function(e) {
-<<<<<<< HEAD
-    if (this.isMobile && !this.hasPointingDevice) return;
-=======
     if (this.isMobile && !this.inVR && !this.hasPointingDevice) return;
->>>>>>> c54bfd5f
 
     this.mousePos.set(e.clientX / window.innerWidth * 2 - 1, -(e.clientY / window.innerHeight) * 2 + 1);
   },
 
   _handleMouseUp: function() {
-<<<<<<< HEAD
-    if (this.isMobile && !this.hasPointingDevice) return;
-=======
     if (this.isMobile && !this.inVR && !this.hasPointingDevice) return;
->>>>>>> c54bfd5f
 
     this._setLookControlsEnabled(true);
     this.data.cursor.emit("cursor-release", {});
