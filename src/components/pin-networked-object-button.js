import { getPromotionTokenForFile } from "../utils/media-utils";

AFRAME.registerComponent("pin-networked-object-button", {
  schema: {
    // Selector for label informing users about Discord bridging of pins.
    tipSelector: { type: "string" },

    // Selector for label to change when pinned/unpinned, must be sibling of this components element
    labelSelector: { type: "string" },

    // Selector for items to hide iff pinned
    hideWhenPinnedSelector: { type: "string" }
  },

  init() {
    this._updateUI = this._updateUI.bind(this);
    this._updateUIOnStateChange = this._updateUIOnStateChange.bind(this);
    this.el.sceneEl.addEventListener("stateadded", this._updateUIOnStateChange);
    this.el.sceneEl.addEventListener("stateremoved", this._updateUIOnStateChange);

    this.tipEl = this.el.parentNode.querySelector(this.data.tipSelector);
    this.labelEl = this.el.parentNode.querySelector(this.data.labelSelector);

    NAF.utils.getNetworkedEntity(this.el).then(networkedEl => {
      this.targetEl = networkedEl;

      this._updateUI();
      this.targetEl.addEventListener("pinned", this._updateUI);
      this.targetEl.addEventListener("unpinned", this._updateUI);
    });

    this.onHover = () => {
      this.hovering = true;
      this._updateUI();
    };

    this.onHoverOut = () => {
      this.hovering = false;
      this._updateUI();
    };

    this.onClick = () => {
      if (!NAF.utils.isMine(this.targetEl) && !NAF.utils.takeOwnership(this.targetEl)) return;

      const wasPinned = this.targetEl.components.pinnable && this.targetEl.components.pinnable.data.pinned;
      this.targetEl.setAttribute("pinnable", "pinned", !wasPinned);
    };
  },

  play() {
<<<<<<< HEAD
    this.el.object3D.addEventListener("interact", this.onClick);
  },

  pause() {
    this.el.object3D.removeEventListener("interact", this.onClick);
=======
    this.el.addEventListener("mouseover", this.onHover);
    this.el.addEventListener("mouseout", this.onHoverOut);
    this.el.addEventListener("grab-start", this.onClick);
  },

  pause() {
    this.el.removeEventListener("mouseover", this.onHover);
    this.el.removeEventListener("mouseout", this.onHoverOut);
    this.el.removeEventListener("grab-start", this.onClick);
>>>>>>> ce32288d
  },

  remove() {
    this.el.sceneEl.removeEventListener("stateadded", this._updateUIOnStateChange);
    this.el.sceneEl.removeEventListener("stateremoved", this._updateUIOnStateChange);

    if (this.targetEl) {
      this.targetEl.removeEventListener("pinned", this._updateUI);
      this.targetEl.removeEventListener("unpinned", this._updateUI);
    }
  },

  _discordBridges() {
    const presences = window.APP.hubChannel.presence.state;
    if (!presences) {
      return [];
    } else {
      return Object.values(presences)
        .flatMap(p => p.metas.map(m => m.context.discord))
        .filter(ch => !!ch);
    }
  },

  _updateUIOnStateChange(e) {
    if (e.detail !== "frozen") return;
    this._updateUI();
  },

  _updateUI() {
    const { fileIsOwned, fileId } = this.targetEl.components["media-loader"].data;
    const canPin = !!(fileIsOwned || (fileId && getPromotionTokenForFile(fileId)));
    this.el.setAttribute("visible", canPin);
    this.labelEl.setAttribute("visible", canPin);

    const isPinned = this.targetEl.getAttribute("pinnable") && this.targetEl.getAttribute("pinnable").pinned;
    const discordBridges = this._discordBridges();
    this.tipEl.setAttribute("visible", !!(canPin && !isPinned && this.hovering && discordBridges.length > 0));

    if (!canPin) return;
    this.labelEl.setAttribute("text", "value", isPinned ? "un-pin" : "pin");
    this.el.setAttribute("text-button", "backgroundColor", isPinned ? "#fff" : "#ff3550");
    this.el.setAttribute("text-button", "backgroundHoverColor", isPinned ? "#bbb" : "#fc3545");

    this.el.parentNode.querySelectorAll(this.data.hideWhenPinnedSelector).forEach(hideEl => {
      hideEl.setAttribute("visible", !isPinned);
    });
  }
});<|MERGE_RESOLUTION|>--- conflicted
+++ resolved
@@ -48,23 +48,15 @@
   },
 
   play() {
-<<<<<<< HEAD
     this.el.object3D.addEventListener("interact", this.onClick);
+    this.el.object3D.addEventListener("hover", this.onHover);
+    this.el.object3D.addEventListener("unhover", this.onHoverOut);
   },
 
   pause() {
     this.el.object3D.removeEventListener("interact", this.onClick);
-=======
-    this.el.addEventListener("mouseover", this.onHover);
-    this.el.addEventListener("mouseout", this.onHoverOut);
-    this.el.addEventListener("grab-start", this.onClick);
-  },
-
-  pause() {
-    this.el.removeEventListener("mouseover", this.onHover);
-    this.el.removeEventListener("mouseout", this.onHoverOut);
-    this.el.removeEventListener("grab-start", this.onClick);
->>>>>>> ce32288d
+    this.el.object3D.removeEventListener("hover", this.onHover);
+    this.el.object3D.removeEventListener("unhover", this.onHoverOut);
   },
 
   remove() {
