--- conflicted
+++ resolved
@@ -1,19 +1,6 @@
 import { getBox, getScaleCoefficient } from "../utils/auto-box-collider";
 import { resolveMedia } from "../utils/media-utils";
 
-<<<<<<< HEAD
-const fetchContentType = async (url, token) => {
-  const args = { method: "HEAD" };
-
-  if (token) {
-    args.headers = { Authorization: `Token ${token}` };
-  }
-
-  return fetch(url, args).then(r => r.headers.get("content-type"));
-};
-
-=======
->>>>>>> 306c8be2
 AFRAME.registerComponent("media-loader", {
   schema: {
     src: { type: "string" },
@@ -71,10 +58,8 @@
 
       if (!url) return;
 
-      const { raw, contentType } = await resolveMedia(url);
+      const { raw, contentType } = await resolveMedia(url, token);
 
-<<<<<<< HEAD
-      const contentType = (meta && meta.expected_content_type) || (await fetchContentType(raw, token));
       let blobUrl;
       if (token) {
         const response = await fetch(raw, {
@@ -84,8 +69,7 @@
         const blob = await response.blob();
         blobUrl = window.URL.createObjectURL(blob);
       }
-=======
->>>>>>> 306c8be2
+
       if (contentType.startsWith("image/") || contentType.startsWith("video/") || contentType.startsWith("audio/")) {
         this.el.addEventListener(
           "image-loaded",
@@ -94,7 +78,7 @@
           },
           { once: true }
         );
-        this.el.setAttribute("image-plus", { src: blobUrl || raw, contentType });
+        this.el.setAttribute("image-plus", { src: blobUrl || raw, contentType, token });
         this.el.setAttribute("position-at-box-shape-border", { target: ".delete-button", dirs: ["forward", "back"] });
       } else if (
         contentType.includes("application/octet-stream") ||
@@ -113,13 +97,8 @@
         );
         this.el.addEventListener("model-error", this.onError, { once: true });
         this.el.setAttribute("gltf-model-plus", {
-<<<<<<< HEAD
-          src: blobUrl || raw,
+          src: blobUrl || url,
           contentType,
-          basePath: THREE.LoaderUtils.extractUrlBase(origin),
-=======
-          src: url, // gltf-model-plus expects the unresolved gltf url. The resolved farspark URL will be retrieved from the cache.
->>>>>>> 306c8be2
           inflate: true
         });
       } else {
