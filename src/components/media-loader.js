--- conflicted
+++ resolved
@@ -306,15 +306,10 @@
       const isLocalModelAsset =
         isNonCorsProxyDomain(parsedUrl.hostname) && (guessContentType(src) || "").startsWith("model/gltf");
 
-<<<<<<< HEAD
       if (this.data.resolve && !src.startsWith("data:") && !src.startsWith("hubs:") && !isLocalModelAsset) {
-        const result = await resolveUrl(src, version);
-=======
-      if (this.data.resolve && !src.startsWith("data:") && !isLocalModelAsset) {
         const is360 = !!(this.data.mediaOptions.projection && this.data.mediaOptions.projection.startsWith("360"));
         const quality = getDefaultResolveQuality(is360);
         const result = await resolveUrl(src, quality, version);
->>>>>>> cfaa54bc
         canonicalUrl = result.origin;
 
         // handle protocol relative urls
