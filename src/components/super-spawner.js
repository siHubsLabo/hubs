--- conflicted
+++ resolved
@@ -103,13 +103,8 @@
       return;
     }
 
-<<<<<<< HEAD
-    const entity = addMedia(this.data.src, this.data.template, ObjectContentOrigins.SPAWNER, this.data.resolve).entity;
-=======
     const entity = addMedia(this.data.src, this.data.template, ObjectContentOrigins.SPAWNER, this.data.resolve, false)
       .entity;
-    const spawnOrigin = using6DOF && !this.data.animateFromCursor ? this.data.superHand : this.data.cursorSuperHand;
->>>>>>> 40c44752
 
     const cursor = document.querySelector("#cursor");
     cursor.object3D.getWorldPosition(entity.object3D.position);
@@ -125,85 +120,9 @@
     AFRAME.scenes[0].systems.interaction.state.rightRemote.held = entity;
     AFRAME.scenes[0].systems.interaction.state.rightRemote.spawning = true;
     await waitForEvent("body-loaded", entity);
-<<<<<<< HEAD
     AFRAME.scenes[0].systems.interaction.state.rightRemote.spawning = false;
     cursor.object3D.getWorldPosition(entity.object3D.position);
     cursor.object3D.getWorldQuaternion(entity.object3D.quaternion);
-=======
-
-    spawnOrigin.object3D.getWorldPosition(entity.object3D.position);
-    hand.object3D.getWorldQuaternion(entity.object3D.quaternion);
-    entity.object3D.matrixNeedsUpdate = true;
-
-    if (hand !== this.data.cursorSuperHand && this.data.animateFromCursor) {
-      hand.object3D.getWorldPosition(this.tempSpawnHandPosition);
-
-      entity.setAttribute("animation__spawn-at-cursor", {
-        property: "position",
-        delay: 500,
-        dur: 1500,
-        from: { x: entity.object3D.position.x, y: entity.object3D.position.y, z: entity.object3D.position.z },
-        to: { x: this.tempSpawnHandPosition.x, y: this.tempSpawnHandPosition.y, z: this.tempSpawnHandPosition.z },
-        easing: "easeInOutBack"
-      });
-    }
-
-    // Call syncToPhysics so that updated transforms aren't immediately overwritten
-    entity.components["ammo-body"].syncToPhysics();
-
-    if (!using6DOF) {
-      for (let i = 0; i < this.data.grabEvents.length; i++) {
-        hand.emit(this.data.grabEvents[i], { targetEntity: entity });
-      }
-    }
-  },
-
-  async onGrabStart(e) {
-    if (this.cooldownTimeout) {
-      return;
-    }
-
-    // This tells super-hands we are handling this grab. The user is now "grabbing" the spawner
-    e.preventDefault();
-
-    const hand = e.detail.hand;
-    const thisGrabId = nextGrabId++;
-    this.heldEntities.set(hand, thisGrabId);
-
-    const entity = addMedia(
-      this.data.src,
-      this.data.template,
-      ObjectContentOrigins.SPAWNER,
-      this.data.resolve,
-      this.data.resize,
-      false
-    ).entity;
-
-    entity.object3D.position.copy(
-      this.data.useCustomSpawnPosition ? this.data.spawnPosition : this.el.object3D.position
-    );
-    entity.object3D.rotation.copy(
-      this.data.useCustomSpawnRotation ? this.data.spawnRotation : this.el.object3D.rotation
-    );
-    entity.object3D.scale.copy(this.data.useCustomSpawnScale ? this.data.spawnScale : this.el.object3D.scale);
-    entity.object3D.matrixNeedsUpdate = true;
-
-    await waitForEvent("body-loaded", entity);
-
-    // If we are still holding the spawner with the hand that grabbed to create this entity, release the spawner and grab the entity
-    if (this.heldEntities.get(hand) === thisGrabId) {
-      if (this.data.centerSpawnedObject) {
-        entity.body.position.copy(hand.object3D.position);
-      }
-
-      for (let i = 0; i < this.data.grabEvents.length; i++) {
-        hand.emit(this.data.releaseEvents[i]);
-        hand.emit(this.data.grabEvents[i], { targetEntity: entity });
-      }
-    }
-
-    entity.object3D.scale.copy(this.data.useCustomSpawnScale ? this.data.spawnScale : this.el.object3D.scale);
->>>>>>> 40c44752
     entity.object3D.matrixNeedsUpdate = true;
     entity.components["ammo-body"].syncToPhysics();
   },
@@ -213,7 +132,7 @@
       const [sx, sy, sz] = [this.el.object3D.scale.x, this.el.object3D.scale.y, this.el.object3D.scale.z];
 
       this.el.setAttribute("visible", false);
-      this.el.object3D.scale.set(0.001, 0.001, 0.001);
+      //this.el.object3D.scale.set(0.001, 0.001, 0.001); // TODO: Fix spawner-cooldown scale animation
       this.el.object3D.matrixNeedsUpdate = true;
       this.el.classList.remove("interactable");
       this.el.setAttribute("ammo-body", { collisionFlags: COLLISION_FLAG.NO_CONTACT_RESPONSE });
@@ -222,14 +141,14 @@
         this.el.classList.add("interactable");
         this.el.setAttribute("ammo-body", { collisionFlags: COLLISION_FLAG.STATIC_OBJECT });
         this.el.removeAttribute("animation__spawner-cooldown");
-        this.el.setAttribute("animation__spawner-cooldown", {
-          property: "scale",
-          delay: 50,
-          dur: 350,
-          from: { x: 0.001, y: 0.001, z: 0.001 },
-          to: { x: sx, y: sy, z: sz },
-          easing: "easeOutElastic"
-        });
+        //this.el.setAttribute("animation__spawner-cooldown", {
+        //  property: "scale",
+        //  delay: 50,
+        //  dur: 350,
+        //  from: { x: 0.001, y: 0.001, z: 0.001 },
+        //  to: { x: sx, y: sy, z: sz },
+        //  easing: "easeOutElastic"
+        //});
 
         this.cooldownTimeout = null;
       }, this.data.spawnCooldown * 1000);
