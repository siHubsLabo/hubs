import { addMedia } from "../utils/media-utils";
import { waitForEvent } from "../utils/async-utils";
import { ObjectContentOrigins } from "../object-types";

let nextGrabId = 0;
/**
 * Spawns networked objects when grabbed or when a specified event is fired.
 * @namespace network
 * @component super-spawner
 */
AFRAME.registerComponent("super-spawner", {
  schema: {
    /**
     * Source of the media asset the spawner will spawn when grabbed. This can be a gltf, video, or image, or a url that the reticiulm media API can resolve to a gltf, video, or image.
     */
    src: { default: "" },

    /**
     * The template to use for this object
     */
    template: { default: "" },

    /**
     * Spawn the object at a custom position, rather than at the center of the spanwer.
     */
    useCustomSpawnPosition: { default: false },
    spawnPosition: { type: "vec3" },

    /**
     * Spawn the object with a custom orientation, rather than copying that of the spawner.
     */
    useCustomSpawnRotation: { default: false },
    spawnRotation: { type: "vec4" },

    /**
     * Spawn the object with a custom scale, rather than copying that of the spawner.
     */
    useCustomSpawnScale: { default: false },
    spawnScale: { type: "vec3" },

    /**
     * The events to emit for programmatically grabbing and releasing objects
     */
    grabEvents: { default: ["cursor-grab", "primary_hand_grab"] },
    releaseEvents: { default: ["cursor-release", "primary_hand_release"] },

    /**
     * The spawner will become invisible and ungrabbable for this ammount of time after being grabbed. This can prevent rapidly spawning objects.
     */
    spawnCooldown: { default: 1 },

    /**
     * Center the spawned object on the hand that grabbed it after it finishes loading. By default the object will be grabbed relative to where the spawner was grabbed
     */
    centerSpawnedObject: { default: false },

    /**
     * Optional event to listen for to spawn an object on the defaultHand
     */
    spawnEvent: { type: "string" },

    /**
     * The hand to use if an object is spawned via spawnEvent
     */
    defaultHand: { type: "selector" }
  },

  init() {
    this.heldEntities = new Map();
    this.cooldownTimeout = null;
    this.onGrabStart = this.onGrabStart.bind(this);
    this.onGrabEnd = this.onGrabEnd.bind(this);

    this.onSpawnEvent = this.onSpawnEvent.bind(this);

    this.sceneEl = document.querySelector("a-scene");
  },

  play() {
    this.el.addEventListener("grab-start", this.onGrabStart);
    this.el.addEventListener("grab-end", this.onGrabEnd);
    if (this.data.spawnEvent) {
      this.sceneEl.addEventListener(this.data.spawnEvent, this.onSpawnEvent);
    }
  },

  pause() {
    this.el.removeEventListener("grab-start", this.onGrabStart);
    this.el.removeEventListener("grab-end", this.onGrabEnd);
    if (this.data.spawnEvent) {
      this.sceneEl.removeEventListener(this.data.spawnEvent, this.onSpawnEvent);
    }

    if (this.cooldownTimeout) {
      clearTimeout(this.cooldownTimeout);
      this.cooldownTimeout = null;
      this.el.setAttribute("visible", true);
      this.el.classList.add("interactable");
    }
  },

  remove() {
    this.heldEntities.clear();
  },

  async onSpawnEvent() {
    const hand = this.data.defaultHand;

    if (this.cooldownTimeout || !hand) {
      return;
    }

    const entity = addMedia(this.data.src, this.data.template, ObjectContentOrigins.SPAWNER);

    entity.object3D.position.copy(hand.object3D.position);
    entity.object3D.rotation.copy(hand.object3D.rotation);
    entity.object3D.scale.copy(this.data.useCustomSpawnScale ? this.data.spawnScale : this.el.object3D.scale);

    this.activateCooldown();

    await waitForEvent("body-loaded", entity);

    if (this.data.centerSpawnedObject) {
      entity.body.position.copy(hand.object3D.position);
    }

    for (let i = 0; i < this.data.grabEvents.length; i++) {
      hand.emit(this.data.grabEvents[i], { targetEntity: entity });
    }
  },

  async onGrabStart(e) {
    if (this.cooldownTimeout) {
      return;
    }

    // This tells super-hands we are handling this grab. The user is now "grabbing" the spawner
    e.preventDefault();

    const hand = e.detail.hand;
    const thisGrabId = nextGrabId++;
    this.heldEntities.set(hand, thisGrabId);

<<<<<<< HEAD
    const entity = addMedia(this.data.src, this.data.template, ObjectContentOrigins.SPAWNER);

=======
    const entity = addMedia(this.data.src, ObjectContentOrigins.SPAWNER).entity;
>>>>>>> 6a26649e
    entity.object3D.position.copy(
      this.data.useCustomSpawnPosition ? this.data.spawnPosition : this.el.object3D.position
    );
    entity.object3D.rotation.copy(
      this.data.useCustomSpawnRotation ? this.data.spawnRotation : this.el.object3D.rotation
    );
    entity.object3D.scale.copy(this.data.useCustomSpawnScale ? this.data.spawnScale : this.el.object3D.scale);

    this.activateCooldown();

    await waitForEvent("body-loaded", entity);

    // If we are still holding the spawner with the hand that grabbed to create this entity, release the spawner and grab the entity
    if (this.heldEntities.get(hand) === thisGrabId) {
      if (this.data.centerSpawnedObject) {
        entity.body.position.copy(hand.object3D.position);
      }
      for (let i = 0; i < this.data.grabEvents.length; i++) {
        hand.emit(this.data.releaseEvents[i]);
        hand.emit(this.data.grabEvents[i], { targetEntity: entity });
      }
    }
  },

  onGrabEnd(e) {
    this.heldEntities.delete(e.detail.hand);
    // This tells super-hands we are handling this release
    e.preventDefault();
  },

  activateCooldown() {
    if (this.data.spawnCooldown > 0) {
      this.el.setAttribute("visible", false);
      this.el.classList.remove("interactable");
      this.cooldownTimeout = setTimeout(() => {
        this.el.setAttribute("visible", true);
        this.el.classList.add("interactable");
        this.cooldownTimeout = null;
      }, this.data.spawnCooldown * 1000);
    }
  }
});<|MERGE_RESOLUTION|>--- conflicted
+++ resolved
@@ -110,7 +110,7 @@
       return;
     }
 
-    const entity = addMedia(this.data.src, this.data.template, ObjectContentOrigins.SPAWNER);
+    const entity = addMedia(this.data.src, this.data.template, ObjectContentOrigins.SPAWNER).entity;
 
     entity.object3D.position.copy(hand.object3D.position);
     entity.object3D.rotation.copy(hand.object3D.rotation);
@@ -141,12 +141,8 @@
     const thisGrabId = nextGrabId++;
     this.heldEntities.set(hand, thisGrabId);
 
-<<<<<<< HEAD
-    const entity = addMedia(this.data.src, this.data.template, ObjectContentOrigins.SPAWNER);
+    const entity = addMedia(this.data.src, this.data.template, ObjectContentOrigins.SPAWNER).entity;
 
-=======
-    const entity = addMedia(this.data.src, ObjectContentOrigins.SPAWNER).entity;
->>>>>>> 6a26649e
     entity.object3D.position.copy(
       this.data.useCustomSpawnPosition ? this.data.spawnPosition : this.el.object3D.position
     );
