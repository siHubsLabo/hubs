--- conflicted
+++ resolved
@@ -741,7 +741,6 @@
     projection: { type: "string", default: "flat" },
     contentType: { type: "string" },
     batch: { default: false }
-<<<<<<< HEAD
   },
   init(){
     this.chestImage = this.chestImage.bind(this);
@@ -759,19 +758,13 @@
       .querySelector("#player-rig")
       .querySelector(".image")
       .setAttribute("media-loader", { src: this.data.src });
-=======
->>>>>>> 06de1700
   },
 
   remove() {
     if (this.data.batch && this.mesh) {
       this.el.sceneEl.systems["hubs-systems"].batchManagerSystem.removeObject(this.mesh);
     }
-<<<<<<< HEAD
-    if (this._hasRetainedTexture) {
-=======
     if (this.currentSrcIsRetained) {
->>>>>>> 06de1700
       textureCache.release(this.data.src);
       this.currentSrcIsRetained = false;
     }
@@ -798,15 +791,11 @@
 
       let cacheItem;
       if (textureCache.has(src)) {
-<<<<<<< HEAD
-        cacheItem = textureCache.retain(src);
-=======
         if (this.currentSrcIsRetained) {
           cacheItem = textureCache.get(src);
         } else {
           cacheItem = textureCache.retain(src);
         }
->>>>>>> 06de1700
       } else {
         if (src === "error") {
           cacheItem = errorCacheItem;
