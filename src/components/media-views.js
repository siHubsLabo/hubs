--- conflicted
+++ resolved
@@ -507,16 +507,12 @@
 
     let texture, audioSourceEl;
     try {
-<<<<<<< HEAD
       if (linkedVideoTexture) {
         texture = linkedVideoTexture;
         audioSource = linkedAudioSource;
       } else {
-        ({ texture, audioSource } = await this.createVideoTextureAndAudioSource());
-      }
-=======
-      ({ texture, audioSourceEl } = await this.createVideoTextureAudioSourceEl());
->>>>>>> 003ddf8c
+        ({ texture, audioSourceEl } = await this.createVideoTextureAudioSourceEl());
+      }
 
       // No way to cancel promises, so if src has changed while we were creating the texture just throw it away.
       if (this.data.src !== src) {
@@ -530,14 +526,10 @@
         // iOS video audio is broken, see: https://github.com/mozilla/hubs/issues/1797
         if (!isIOS) {
           // TODO FF error here if binding mediastream: The captured HTMLMediaElement is playing a MediaStream. Applying volume or mute status is not currently supported -- not an issue since we have no audio atm in shared video.
-<<<<<<< HEAD
           const mediaElementAudioSource =
             linkedMediaElementAudioSource ||
-            this.el.sceneEl.audioListener.context.createMediaElementSource(audioSource);
-=======
-          const mediaAudioSource = this.el.sceneEl.audioListener.context.createMediaElementSource(audioSourceEl);
-
->>>>>>> 003ddf8c
+            this.el.sceneEl.audioListener.context.createMediaElementSource(audioSourceEl);
+
           if (this.data.audioType === "pannernode") {
             this.audio = new THREE.PositionalAudio(this.el.sceneEl.audioListener);
             this.audio.setDistanceModel(this.data.distanceModel);
