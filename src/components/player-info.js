--- conflicted
+++ resolved
@@ -161,15 +161,6 @@
       modelEl.components["gltf-model-plus"].jsonPreprocessor = ensureAvatarNodes;
       modelEl.setAttribute("gltf-model-plus", "src", this.data.avatarSrc);
     }
-<<<<<<< HEAD
-=======
-
-    if (!e || e.target === modelEl) {
-      const uniforms = injectCustomShaderChunks(this.el.object3D);
-      this.el.querySelectorAll("[hover-visuals]").forEach(el => {
-        el.components["hover-visuals"].uniforms = uniforms;
-      });
-    }
 
     const videoTextureTargets = modelEl.querySelectorAll("[video-texture-target]");
 
@@ -184,7 +175,6 @@
         el.setAttribute("emit-scene-event-on-remove", "event:action_end_video_sharing");
       }
     }
->>>>>>> 1d40a9e7
   },
   handleModelError() {
     window.APP.store.resetToRandomDefaultAvatar();
