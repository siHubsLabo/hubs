const { Vector3, Quaternion, Matrix4, Euler } = THREE;

AFRAME.registerComponent("ik-root", {
  schema: {
    camera: { type: "string", default: ".camera" },
    leftController: { type: "string", default: ".left-controller" },
    rightController: { type: "string", default: ".right-controller" }
  },
  update(oldData) {
    if (this.data.camera !== oldData.camera) {
      this.camera = this.el.querySelector(this.data.camera);
    }

    if (this.data.leftController !== oldData.leftController) {
      this.leftController = this.el.querySelector(this.data.leftController);
    }

    if (this.data.rightController !== oldData.rightController) {
      this.rightController = this.el.querySelector(this.data.rightController);
<<<<<<< HEAD
      updated = true;
=======
>>>>>>> 53313ecb
    }
  }
});

function findIKRoot(entity) {
  while (entity && !(entity.components && entity.components["ik-root"])) {
    entity = entity.parentNode;
  }
  return entity && entity.components["ik-root"];
}

AFRAME.registerComponent("ik-controller", {
  schema: {
    leftEye: { type: "string", default: ".LeftEye" },
    rightEye: { type: "string", default: ".RightEye" },
    head: { type: "string", default: ".Head" },
    neck: { type: "string", default: ".Neck" },
    leftHand: { type: "string", default: ".LeftHand" },
    rightHand: { type: "string", default: ".RightHand" },
    chest: { type: "string", default: ".Chest" },
    hips: { type: "string", default: ".Hips" },
    rotationSpeed: { default: 5 }
  },

  init() {
    this.flipY = new Matrix4().makeRotationY(Math.PI);

    this.cameraForward = new Matrix4();
    this.headTransform = new Matrix4();
    this.hipsPosition = new Vector3();

    this.invHipsToHeadVector = new Vector3();

    this.middleEyeMatrix = new Matrix4();
    this.middleEyePosition = new Vector3();
    this.invMiddleEyeToHead = new Matrix4();

    this.cameraYRotation = new Euler();
    this.cameraYQuaternion = new Quaternion();

    this.invHipsQuaternion = new Quaternion();
    this.headQuaternion = new Quaternion();

    this.rootToChest = new Matrix4();
    this.invRootToChest = new Matrix4();

    this.ikRoot = findIKRoot(this.el);

    this.hands = {
      left: {
        lastVisible: true,
        rotation: new Matrix4().makeRotationFromEuler(new Euler(-Math.PI / 2, Math.PI / 2, 0))
      },
      right: {
        lastVisible: true,
        rotation: new Matrix4().makeRotationFromEuler(new Euler(Math.PI / 2, Math.PI / 2, 0))
      }
    };

    this.headLastVisible = true;
  },

  update(oldData) {
    if (this.data.leftEye !== oldData.leftEye) {
      this.leftEye = this.el.querySelector(this.data.leftEye);
    }

    if (this.data.rightEye !== oldData.rightEye) {
      this.rightEye = this.el.querySelector(this.data.rightEye);
    }

    if (this.data.head !== oldData.head) {
      this.head = this.el.querySelector(this.data.head);
    }

    if (this.data.neck !== oldData.neck) {
      this.neck = this.el.querySelector(this.data.neck);
    }

    if (this.data.leftHand !== oldData.leftHand) {
      this.leftHand = this.el.querySelector(this.data.leftHand);
    }

    if (this.data.rightHand !== oldData.rightHand) {
      this.rightHand = this.el.querySelector(this.data.rightHand);
    }

    if (this.data.chest !== oldData.chest) {
      this.chest = this.el.querySelector(this.data.chest);
    }

    if (this.data.hips !== oldData.hips) {
      this.hips = this.el.querySelector(this.data.hips);
    }

    // Set middleEye's position to be right in the middle of the left and right eyes.
    this.middleEyePosition.addVectors(this.leftEye.object3D.position, this.rightEye.object3D.position);
    this.middleEyePosition.divideScalar(2);
    this.middleEyeMatrix.makeTranslation(this.middleEyePosition.x, this.middleEyePosition.y, this.middleEyePosition.z);
    this.invMiddleEyeToHead = this.middleEyeMatrix.getInverse(this.middleEyeMatrix);

    this.invHipsToHeadVector
      .addVectors(this.chest.object3D.position, this.neck.object3D.position)
      .add(this.head.object3D.position)
      .negate();
  },

  tick(time, dt) {
    if (!this.ikRoot) {
      return;
    }

    const { camera, leftController, rightController } = this.ikRoot;
    const {
      hips,
      head,
      chest,
      cameraForward,
      headTransform,
      invMiddleEyeToHead,
      invHipsToHeadVector,
      flipY,
      cameraYRotation,
      cameraYQuaternion,
      invHipsQuaternion,
      headQuaternion,
      leftHand,
      rightHand,
      rootToChest,
      invRootToChest
    } = this;

    // Camera faces the -Z direction. Flip it along the Y axis so that it is +Z.
    camera.object3D.updateMatrix();
    cameraForward.multiplyMatrices(camera.object3D.matrix, flipY);

    // Compute the head position such that the hmd position would be in line with the middleEye
    headTransform.multiplyMatrices(cameraForward, invMiddleEyeToHead);

    // Then position the hips such that the head is aligned with headTransform (which positions middleEye in line with the hmd)
    hips.object3D.position.setFromMatrixPosition(headTransform).add(invHipsToHeadVector);

    // Animate the hip rotation to follow the Y rotation of the camera with some damping.
    cameraYRotation.setFromRotationMatrix(cameraForward, "YXZ");
    cameraYRotation.x = 0;
    cameraYRotation.z = 0;
    cameraYQuaternion.setFromEuler(cameraYRotation);
    Quaternion.slerp(
      hips.object3D.quaternion,
      cameraYQuaternion,
      hips.object3D.quaternion,
      this.data.rotationSpeed * dt / 1000
    );

    // Take the head orientation computed from the hmd, remove the Y rotation already applied to it by the hips, and apply it to the head
    invHipsQuaternion.copy(hips.object3D.quaternion).inverse();
    head.object3D.quaternion.setFromRotationMatrix(headTransform).premultiply(invHipsQuaternion);

    hips.object3D.updateMatrix();
    rootToChest.multiplyMatrices(hips.object3D.matrix, chest.object3D.matrix);
    invRootToChest.getInverse(rootToChest);

    this.updateHand(this.hands.left, leftHand, leftController);
    this.updateHand(this.hands.right, rightHand, rightController);

    if (head.object3D.visible) {
      if (!this.headLastVisible) {
        head.object3D.scale.set(1, 1, 1);
      }
    } else if (this.headLastVisible) {
      head.object3D.scale.set(0.0000001, 0.0000001, 0.0000001);
    }
  },

  updateHand(handState, hand, controller) {
    const handObject3D = hand.object3D;
    const handMatrix = handObject3D.matrix;
    const controllerObject3D = controller.object3D;

    if (controllerObject3D.visible) {
      if (!handState.lastVisible) {
        handObject3D.scale.set(1, 1, 1);
        handState.lastVisible = true;
      }
      handMatrix.multiplyMatrices(this.invRootToChest, controllerObject3D.matrix);

      const handControls = controller.components["hand-controls2"];

      if (handControls) {
        handMatrix.multiply(handControls.getControllerOffset());
      }

      handMatrix.multiply(handState.rotation);

      handObject3D.position.setFromMatrixPosition(handMatrix);
      handObject3D.rotation.setFromRotationMatrix(handMatrix);
    } else {
      if (handState.lastVisible) {
        handObject3D.scale.set(0.0000001, 0.0000001, 0.0000001);
        handState.lastVisible = false;
      }
    }
  }
});<|MERGE_RESOLUTION|>--- conflicted
+++ resolved
@@ -17,10 +17,6 @@
 
     if (this.data.rightController !== oldData.rightController) {
       this.rightController = this.el.querySelector(this.data.rightController);
-<<<<<<< HEAD
-      updated = true;
-=======
->>>>>>> 53313ecb
     }
   }
 });
