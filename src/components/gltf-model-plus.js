--- conflicted
+++ resolved
@@ -228,22 +228,7 @@
   }
 }
 
-<<<<<<< HEAD
-function getFilesFromSketchfabZip(src) {
-  return new Promise((resolve, reject) => {
-    const worker = new SketchfabZipWorker();
-    worker.onmessage = e => {
-      const [success, fileMapOrError] = e.data;
-      (success ? resolve : reject)(fileMapOrError);
-    };
-    worker.postMessage(src);
-  });
-}
-
 export async function loadGLTF(src, contentType, preferredTechnique, onProgress) {
-=======
-async function loadGLTF(src, contentType, preferredTechnique, onProgress) {
->>>>>>> 656dd4c8
   let gltfUrl = src;
   let fileMap;
 
