<!DOCTYPE html>
<html>

<head>
    <!-- DO NOT REMOVE/EDIT THIS COMMENT - META_TAGS -->

    <meta charset="utf-8">
    <meta name="viewport" content="width=device-width, initial-scale=1.0, maximum-scale=1.0, user-scalable=no">

    <link rel="shortcut icon" type="image/png" href="/favicon.ico">
    <title>Scene</title>
    <link href="https://fonts.googleapis.com/css?family=Open+Sans:300,300i,400,400i,700" rel="stylesheet">
    <!-- Google Analytics -->
    <!-- NOTE GA tracking is disabled by default. You'll need to set the GA_TRACKING_ID build variable to enable it. -->
    <script>
    if (navigator.doNotTrack !== "1") {
        (function(i,s,o,g,r,a,m){i['GoogleAnalyticsObject']=r;i[r]=i[r]||function(){
        (i[r].q=i[r].q||[]).push(arguments)},i[r].l=1*new Date();a=s.createElement(o),
        m=s.getElementsByTagName(o)[0];a.async=1;a.src=g;m.parentNode.insertBefore(a,m)
        })(window,document,'script','https://www.google-analytics.com/analytics.js','ga');
    }
    </script>
</head>

<body>
    <div id="support-root"></div>

    <a-scene
        loading-screen="enabled: false"
        renderer="
            antialias: true;
            gammaOutput: true;
            sortObjects: true;
            physicallyCorrectLights: true;
            colorManagement: true;
            alpha: false;"
<<<<<<< HEAD
        shadow="type: pcfsoft; autoUpdate: false; enabled: true"
=======
        shadow="type: pcfsoft;autoUpdate: false"
        light="defaultLightsEnabled: false"
>>>>>>> b4435480
        environment-map
    >
        <a-entity
            id="scene-root"
            static-body="shape: none;"
        ></a-entity>

        <a-camera id="camera" fov="80" near="0.05" look-controls="enabled: false" wasd-controls="enabled: false"></a-camera>
    </a-scene>

    <div id="ui-root"></div>
</body>

</html><|MERGE_RESOLUTION|>--- conflicted
+++ resolved
@@ -34,12 +34,8 @@
             physicallyCorrectLights: true;
             colorManagement: true;
             alpha: false;"
-<<<<<<< HEAD
-        shadow="type: pcfsoft; autoUpdate: false; enabled: true"
-=======
         shadow="type: pcfsoft;autoUpdate: false"
         light="defaultLightsEnabled: false"
->>>>>>> b4435480
         environment-map
     >
         <a-entity
