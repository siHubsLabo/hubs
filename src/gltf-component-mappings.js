--- conflicted
+++ resolved
@@ -131,17 +131,13 @@
 });
 
 function mediaInflator(el, componentName, componentData, components) {
-  const showControls = componentData.controls || componentName === "link";
-
   if (components.networked) {
-    const isControlled = componentData.controls || isHubsDestinationUrl(componentData.src);
+    // TODO: When non-hubs links can be traversed, make all link components controlled so you can open them.
+    const isControlled =
+      componentData.controls || isHubsDestinationUrl(componentData.src) || isHubsDestinationUrl(componentData.href);
 
     el.setAttribute("networked", {
-<<<<<<< HEAD
-      template: showControls ? "#static-controlled-media" : "#static-media",
-=======
       template: isControlled ? "#static-controlled-media" : "#static-media",
->>>>>>> fe03d8cc
       owner: "scene",
       persistent: true,
       networkId: components.networked.id
