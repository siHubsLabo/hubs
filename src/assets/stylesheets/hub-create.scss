--- conflicted
+++ resolved
@@ -111,97 +111,7 @@
       pointer-events: none;
 
       @media (max-width: 768px) , (max-height: 715px) {
-<<<<<<< HEAD
         width: 100%;
-=======
-	width: 100%;
-      }
-
-      &__picker {
-	width: 100%;
-	height: 340px;
-	border-bottom: 2px solid white;
-	overflow: hidden;
-	position: relative;
-
-	@media (max-width: 768px) , (max-height: 715px) {
-	  height: 280px;
-	}
-
-	@media (max-width: 520px) {
-	  height: 165px;
-	}
-
-	&__image {
-	  width: 106%;
-	  position: absolute;
-	  top: -3%;
-	  left: -3%;
-	}
-
-	&__labels {
-	  position: absolute;
-	  width: 100%;
-	  height: 100%;
-	  top: 0;
-	  left: 0;
-	  background: rgb(2,0,36);
-	  background: linear-gradient(0deg, rgba(0,0,0,0.324) 0%, rgba(1,0,11,0.1189076314119398) 60%, rgba(0,0,0,0.3242297602634804) 100%); 
-
-	  &__custom_button {
-	    @extend %default-font;
-	    cursor: pointer;
-	    position: absolute;
-	    bottom: 14px;
-	    left: 12px;
-	    font-size: 1.3em;
-	    text-shadow: 0px 0px 6px #202020;
-	    color: $light-text;
-	    appearance: none;
-	    text-decoration: underline;
-	    -moz-appearance: none;
-	    -webkit-appearance: none;
-	    background: transparent;
-	    border: none;
-	    pointer-events: auto;
-	  }
-
-	  &__header {
-	    position: absolute;
-	    top: 14px;
-	    left: 18px;
-	    display: flex;
-	    flex-direction: column;
-	    text-shadow: 0px 0px 3px #404040;
-
-	    &__title {
-	      font-size: 1.6em;
-	      font-weight: bold;
-	      color: white;
-	    }
-
-	    &__author {
-	      color: $light-text;
-	      font-size: 1.4em;
-
-	      @media (max-width: 520px) {
-		      display: none;
-	      }
-	}
-
-	    &__org {
-	      color: $light-text;
-	      font-size: 1.0em;
-	      display: inline;
-
-	      @media (max-width: 520px) {
-		      display: none;
-	      }
-	}
-
-      a {
-        pointer-events: all;
->>>>>>> ab967024
       }
 
       :local(.picker) {
@@ -233,15 +143,24 @@
           top: 0;
           left: 0;
           background: rgb(2,0,36);
-          background: linear-gradient(0deg, rgba(2,0,36,0) 0%, rgba(1,0,11,0.2189076314119398) 60%, rgba(0,0,0,0.5242297602634804) 100%); 
-
-          :local(.footer) {
+          background: linear-gradient(0deg, rgba(2,0,36,0.324) 0%, rgba(1,0,11,0.1189076314119398) 60%, rgba(0,0,0,0.3242297602634804) 100%); 
+
+          :local(.customButton) {
+            @extend %default-font;
+            cursor: pointer;
             position: absolute;
             bottom: 14px;
             left: 12px;
-            font-size: 1.2em;
+            font-size: 1.3em;
             text-shadow: 0px 0px 6px #202020;
             color: $light-text;
+            appearance: none;
+            text-decoration: underline;
+            -moz-appearance: none;
+            -webkit-appearance: none;
+            background: transparent;
+            border: none;
+            pointer-events: auto;
           }
 
           :local(.header) {
