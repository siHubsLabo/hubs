// Certain locales are duplicates such as "zh-cn" and "zh" or "en-us" and "en".
// For non "en" (since it's the default), use this mapping to define a fallback,
// which will only be used if the specified locale file doesn't exist.

export const AVAILABLE_LOCALES = {
  en: "English",
  zh: "简体中文",
<<<<<<< HEAD
  "pt-br": "Portugês (Brasil)"
=======
  jp: "日本語"
>>>>>>> b117be78
};

export const FALLBACK_LOCALES = {
  "zh-cn": "zh",
  "zh-hans": "zh",
  "zh-hans-cn": "zh",
<<<<<<< HEAD
  pt: "pt-br"
=======
  ja: "jp"
>>>>>>> b117be78
};<|MERGE_RESOLUTION|>--- conflicted
+++ resolved
@@ -5,20 +5,14 @@
 export const AVAILABLE_LOCALES = {
   en: "English",
   zh: "简体中文",
-<<<<<<< HEAD
-  "pt-br": "Portugês (Brasil)"
-=======
+  "pt-br": "Portugês (Brasil)",
   jp: "日本語"
->>>>>>> b117be78
 };
 
 export const FALLBACK_LOCALES = {
   "zh-cn": "zh",
   "zh-hans": "zh",
   "zh-hans-cn": "zh",
-<<<<<<< HEAD
-  pt: "pt-br"
-=======
+  pt: "pt-br",
   ja: "jp"
->>>>>>> b117be78
 };