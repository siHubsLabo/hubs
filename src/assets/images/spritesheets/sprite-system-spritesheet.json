--- conflicted
+++ resolved
@@ -5,17 +5,17 @@
 		"scale": "1"
 	},
 	"frames": {
-		"create_object.png":
-		{
-			"frame": {"x":156,"y":8,"w":132,"h":132},
+		"create_object-hover.png":
+		{
+			"frame": {"x":8,"y":8,"w":132,"h":132},
 			"rotated": false,
 			"trimmed": false,
 			"spriteSourceSize": {"x":0,"y":0,"w":132,"h":132},
 			"sourceSize": {"w":132,"h":132}
 		},
-		"create_object-hover.png":
-		{
-			"frame": {"x":8,"y":8,"w":132,"h":132},
+		"create_object.png":
+		{
+			"frame": {"x":156,"y":8,"w":132,"h":132},
 			"rotated": false,
 			"trimmed": false,
 			"spriteSourceSize": {"x":0,"y":0,"w":132,"h":132},
@@ -53,7 +53,7 @@
 			"spriteSourceSize": {"x":0,"y":0,"w":132,"h":132},
 			"sourceSize": {"w":132,"h":132}
 		},
-		"spawn-disabled.png":
+		"mod-badge.png":
 		{
 			"frame": {"x":8,"y":304,"w":128,"h":128},
 			"rotated": false,
@@ -61,7 +61,7 @@
 			"spriteSourceSize": {"x":0,"y":0,"w":128,"h":128},
 			"sourceSize": {"w":128,"h":128}
 		},
-		"spawn-hover.png":
+		"recording-badge.png":
 		{
 			"frame": {"x":152,"y":304,"w":128,"h":128},
 			"rotated": false,
@@ -69,8 +69,7 @@
 			"spriteSourceSize": {"x":0,"y":0,"w":128,"h":128},
 			"sourceSize": {"w":128,"h":128}
 		},
-<<<<<<< HEAD
-		"spawn.png":
+		"spawn-disabled.png":
 		{
 			"frame": {"x":296,"y":304,"w":128,"h":128},
 			"rotated": false,
@@ -78,48 +77,25 @@
 			"spriteSourceSize": {"x":0,"y":0,"w":128,"h":128},
 			"sourceSize": {"w":128,"h":128}
 		},
-		"Background.png":
-		{
-			"frame": {"x":452,"y":8,"w":128,"h":48},
-=======
-		"recording-badge.png":
-		{
-			"frame": {"x":296,"y":304,"w":128,"h":128},
->>>>>>> bda737bc
+		"spawn-hover.png":
+		{
+			"frame": {"x":452,"y":8,"w":128,"h":128},
 			"rotated": false,
 			"trimmed": false,
 			"spriteSourceSize": {"x":0,"y":0,"w":128,"h":128},
 			"sourceSize": {"w":128,"h":128}
 		},
-		"mod-badge.png":
-		{
-<<<<<<< HEAD
-			"frame": {"x":452,"y":72,"w":124,"h":124},
-=======
-			"frame": {"x":452,"y":8,"w":128,"h":128},
->>>>>>> bda737bc
+		"spawn.png":
+		{
+			"frame": {"x":452,"y":152,"w":128,"h":128},
 			"rotated": false,
 			"trimmed": false,
 			"spriteSourceSize": {"x":0,"y":0,"w":128,"h":128},
 			"sourceSize": {"w":128,"h":128}
 		},
-<<<<<<< HEAD
-		"camera_off-disabled.png":
-		{
-			"frame": {"x":452,"y":212,"w":68,"h":68},
-			"rotated": false,
-			"trimmed": false,
-			"spriteSourceSize": {"x":0,"y":0,"w":68,"h":68},
-			"sourceSize": {"w":68,"h":68}
-		},
-		"camera_off-hover.png":
-		{
-			"frame": {"x":452,"y":296,"w":68,"h":68},
-=======
 		"Background.png":
 		{
-			"frame": {"x":452,"y":152,"w":128,"h":48},
->>>>>>> bda737bc
+			"frame": {"x":452,"y":296,"w":128,"h":48},
 			"rotated": false,
 			"trimmed": false,
 			"spriteSourceSize": {"x":0,"y":0,"w":128,"h":48},
@@ -127,135 +103,127 @@
 		},
 		"Oval Copy.png":
 		{
-<<<<<<< HEAD
-			"frame": {"x":8,"y":448,"w":68,"h":68},
-=======
-			"frame": {"x":452,"y":216,"w":124,"h":124},
->>>>>>> bda737bc
+			"frame": {"x":8,"y":448,"w":124,"h":124},
 			"rotated": false,
 			"trimmed": false,
 			"spriteSourceSize": {"x":0,"y":0,"w":124,"h":124},
 			"sourceSize": {"w":124,"h":124}
 		},
+		"camera_off-disabled.png":
+		{
+			"frame": {"x":452,"y":360,"w":68,"h":68},
+			"rotated": false,
+			"trimmed": false,
+			"spriteSourceSize": {"x":0,"y":0,"w":68,"h":68},
+			"sourceSize": {"w":68,"h":68}
+		},
+		"camera_off-hover.png":
+		{
+			"frame": {"x":148,"y":448,"w":68,"h":68},
+			"rotated": false,
+			"trimmed": false,
+			"spriteSourceSize": {"x":0,"y":0,"w":68,"h":68},
+			"sourceSize": {"w":68,"h":68}
+		},
+		"camera_off.png":
+		{
+			"frame": {"x":232,"y":448,"w":68,"h":68},
+			"rotated": false,
+			"trimmed": false,
+			"spriteSourceSize": {"x":0,"y":0,"w":68,"h":68},
+			"sourceSize": {"w":68,"h":68}
+		},
+		"camera_on-hover.png":
+		{
+			"frame": {"x":316,"y":448,"w":68,"h":68},
+			"rotated": false,
+			"trimmed": false,
+			"spriteSourceSize": {"x":0,"y":0,"w":68,"h":68},
+			"sourceSize": {"w":68,"h":68}
+		},
+		"camera_on.png":
+		{
+			"frame": {"x":400,"y":448,"w":68,"h":68},
+			"rotated": false,
+			"trimmed": false,
+			"spriteSourceSize": {"x":0,"y":0,"w":68,"h":68},
+			"sourceSize": {"w":68,"h":68}
+		},
+		"mute_off-hover.png":
+		{
+			"frame": {"x":484,"y":448,"w":68,"h":68},
+			"rotated": false,
+			"trimmed": false,
+			"spriteSourceSize": {"x":0,"y":0,"w":68,"h":68},
+			"sourceSize": {"w":68,"h":68}
+		},
+		"mute_off.png":
+		{
+			"frame": {"x":596,"y":8,"w":68,"h":68},
+			"rotated": false,
+			"trimmed": false,
+			"spriteSourceSize": {"x":0,"y":0,"w":68,"h":68},
+			"sourceSize": {"w":68,"h":68}
+		},
+		"mute_on-hover.png":
+		{
+			"frame": {"x":596,"y":92,"w":68,"h":68},
+			"rotated": false,
+			"trimmed": false,
+			"spriteSourceSize": {"x":0,"y":0,"w":68,"h":68},
+			"sourceSize": {"w":68,"h":68}
+		},
+		"mute_on.png":
+		{
+			"frame": {"x":596,"y":176,"w":68,"h":68},
+			"rotated": false,
+			"trimmed": false,
+			"spriteSourceSize": {"x":0,"y":0,"w":68,"h":68},
+			"sourceSize": {"w":68,"h":68}
+		},
+		"pen_off-disabled.png":
+		{
+			"frame": {"x":596,"y":260,"w":68,"h":68},
+			"rotated": false,
+			"trimmed": false,
+			"spriteSourceSize": {"x":0,"y":0,"w":68,"h":68},
+			"sourceSize": {"w":68,"h":68}
+		},
+		"pen_off-hover.png":
+		{
+			"frame": {"x":596,"y":344,"w":68,"h":68},
+			"rotated": false,
+			"trimmed": false,
+			"spriteSourceSize": {"x":0,"y":0,"w":68,"h":68},
+			"sourceSize": {"w":68,"h":68}
+		},
+		"pen_off.png":
+		{
+			"frame": {"x":596,"y":428,"w":68,"h":68},
+			"rotated": false,
+			"trimmed": false,
+			"spriteSourceSize": {"x":0,"y":0,"w":68,"h":68},
+			"sourceSize": {"w":68,"h":68}
+		},
+		"pen_on-hover.png":
+		{
+			"frame": {"x":8,"y":588,"w":68,"h":68},
+			"rotated": false,
+			"trimmed": false,
+			"spriteSourceSize": {"x":0,"y":0,"w":68,"h":68},
+			"sourceSize": {"w":68,"h":68}
+		},
+		"pen_on.png":
+		{
+			"frame": {"x":92,"y":588,"w":68,"h":68},
+			"rotated": false,
+			"trimmed": false,
+			"spriteSourceSize": {"x":0,"y":0,"w":68,"h":68},
+			"sourceSize": {"w":68,"h":68}
+		},
 		"share_camera_off-hover.png":
 		{
-<<<<<<< HEAD
-			"frame": {"x":92,"y":448,"w":68,"h":68},
-=======
-			"frame": {"x":452,"y":356,"w":68,"h":68},
->>>>>>> bda737bc
-			"rotated": false,
-			"trimmed": false,
-			"spriteSourceSize": {"x":0,"y":0,"w":68,"h":68},
-			"sourceSize": {"w":68,"h":68}
-		},
-		"mute_off.png":
-		{
-			"frame": {"x":176,"y":448,"w":68,"h":68},
-			"rotated": false,
-			"trimmed": false,
-			"spriteSourceSize": {"x":0,"y":0,"w":68,"h":68},
-			"sourceSize": {"w":68,"h":68}
-		},
-		"mute_on-hover.png":
-		{
-			"frame": {"x":260,"y":448,"w":68,"h":68},
-			"rotated": false,
-			"trimmed": false,
-			"spriteSourceSize": {"x":0,"y":0,"w":68,"h":68},
-			"sourceSize": {"w":68,"h":68}
-		},
-		"mute_on.png":
-		{
-			"frame": {"x":344,"y":448,"w":68,"h":68},
-			"rotated": false,
-			"trimmed": false,
-			"spriteSourceSize": {"x":0,"y":0,"w":68,"h":68},
-			"sourceSize": {"w":68,"h":68}
-		},
-		"pen_off-hover.png":
-		{
-			"frame": {"x":428,"y":448,"w":68,"h":68},
-			"rotated": false,
-			"trimmed": false,
-			"spriteSourceSize": {"x":0,"y":0,"w":68,"h":68},
-			"sourceSize": {"w":68,"h":68}
-		},
-		"camera_off-hover.png":
-		{
-			"frame": {"x":512,"y":448,"w":68,"h":68},
-			"rotated": false,
-			"trimmed": false,
-			"spriteSourceSize": {"x":0,"y":0,"w":68,"h":68},
-			"sourceSize": {"w":68,"h":68}
-		},
-		"pen_off-disabled.png":
-		{
-			"frame": {"x":596,"y":8,"w":68,"h":68},
-			"rotated": false,
-			"trimmed": false,
-			"spriteSourceSize": {"x":0,"y":0,"w":68,"h":68},
-			"sourceSize": {"w":68,"h":68}
-		},
-		"pen_on-hover.png":
-		{
-			"frame": {"x":596,"y":92,"w":68,"h":68},
-			"rotated": false,
-			"trimmed": false,
-			"spriteSourceSize": {"x":0,"y":0,"w":68,"h":68},
-			"sourceSize": {"w":68,"h":68}
-		},
-		"pen_on.png":
-		{
-<<<<<<< HEAD
-			"frame": {"x":596,"y":176,"w":68,"h":68},
-=======
-			"frame": {"x":512,"y":448,"w":68,"h":68},
->>>>>>> bda737bc
-			"rotated": false,
-			"trimmed": false,
-			"spriteSourceSize": {"x":0,"y":0,"w":68,"h":68},
-			"sourceSize": {"w":68,"h":68}
-		},
-		"camera_on-hover.png":
-		{
-<<<<<<< HEAD
-			"frame": {"x":596,"y":260,"w":68,"h":68},
-=======
-			"frame": {"x":596,"y":8,"w":68,"h":68},
->>>>>>> bda737bc
-			"rotated": false,
-			"trimmed": false,
-			"spriteSourceSize": {"x":0,"y":0,"w":68,"h":68},
-			"sourceSize": {"w":68,"h":68}
-		},
-		"camera_on.png":
-		{
-<<<<<<< HEAD
-			"frame": {"x":596,"y":344,"w":68,"h":68},
-=======
-			"frame": {"x":596,"y":92,"w":68,"h":68},
->>>>>>> bda737bc
-			"rotated": false,
-			"trimmed": false,
-			"spriteSourceSize": {"x":0,"y":0,"w":68,"h":68},
-			"sourceSize": {"w":68,"h":68}
-		},
-		"camera_off.png":
-		{
-<<<<<<< HEAD
-			"frame": {"x":596,"y":428,"w":68,"h":68},
-=======
-			"frame": {"x":596,"y":176,"w":68,"h":68},
-			"rotated": false,
-			"trimmed": false,
-			"spriteSourceSize": {"x":0,"y":0,"w":68,"h":68},
-			"sourceSize": {"w":68,"h":68}
-		},
-		"mute_off-hover.png":
-		{
-			"frame": {"x":596,"y":260,"w":68,"h":68},
->>>>>>> bda737bc
+			"frame": {"x":176,"y":588,"w":68,"h":68},
 			"rotated": false,
 			"trimmed": false,
 			"spriteSourceSize": {"x":0,"y":0,"w":68,"h":68},
@@ -263,11 +231,7 @@
 		},
 		"share_camera_off.png":
 		{
-<<<<<<< HEAD
-			"frame": {"x":8,"y":532,"w":68,"h":68},
-=======
-			"frame": {"x":596,"y":344,"w":68,"h":68},
->>>>>>> bda737bc
+			"frame": {"x":260,"y":588,"w":68,"h":68},
 			"rotated": false,
 			"trimmed": false,
 			"spriteSourceSize": {"x":0,"y":0,"w":68,"h":68},
@@ -275,11 +239,7 @@
 		},
 		"share_camera_on-hover.png":
 		{
-<<<<<<< HEAD
-			"frame": {"x":92,"y":532,"w":68,"h":68},
-=======
-			"frame": {"x":596,"y":428,"w":68,"h":68},
->>>>>>> bda737bc
+			"frame": {"x":344,"y":588,"w":68,"h":68},
 			"rotated": false,
 			"trimmed": false,
 			"spriteSourceSize": {"x":0,"y":0,"w":68,"h":68},
@@ -287,7 +247,7 @@
 		},
 		"share_camera_on.png":
 		{
-			"frame": {"x":176,"y":532,"w":68,"h":68},
+			"frame": {"x":428,"y":588,"w":68,"h":68},
 			"rotated": false,
 			"trimmed": false,
 			"spriteSourceSize": {"x":0,"y":0,"w":68,"h":68},
@@ -295,7 +255,7 @@
 		},
 		"share_screen_off.png":
 		{
-			"frame": {"x":260,"y":532,"w":68,"h":68},
+			"frame": {"x":512,"y":588,"w":68,"h":68},
 			"rotated": false,
 			"trimmed": false,
 			"spriteSourceSize": {"x":0,"y":0,"w":68,"h":68},
@@ -303,7 +263,7 @@
 		},
 		"share_screen_on-hover.png":
 		{
-			"frame": {"x":344,"y":532,"w":68,"h":68},
+			"frame": {"x":596,"y":588,"w":68,"h":68},
 			"rotated": false,
 			"trimmed": false,
 			"spriteSourceSize": {"x":0,"y":0,"w":68,"h":68},
@@ -311,7 +271,7 @@
 		},
 		"share_screen_on.png":
 		{
-			"frame": {"x":428,"y":532,"w":68,"h":68},
+			"frame": {"x":680,"y":8,"w":68,"h":68},
 			"rotated": false,
 			"trimmed": false,
 			"spriteSourceSize": {"x":0,"y":0,"w":68,"h":68},
@@ -319,350 +279,259 @@
 		},
 		"share_window_off-hover.png":
 		{
-			"frame": {"x":512,"y":532,"w":68,"h":68},
-			"rotated": false,
-			"trimmed": false,
-			"spriteSourceSize": {"x":0,"y":0,"w":68,"h":68},
-			"sourceSize": {"w":68,"h":68}
+			"frame": {"x":680,"y":92,"w":68,"h":68},
+			"rotated": false,
+			"trimmed": false,
+			"spriteSourceSize": {"x":0,"y":0,"w":68,"h":68},
+			"sourceSize": {"w":68,"h":68}
+		},
+		"share_window_off.png":
+		{
+			"frame": {"x":680,"y":176,"w":68,"h":68},
+			"rotated": false,
+			"trimmed": false,
+			"spriteSourceSize": {"x":0,"y":0,"w":68,"h":68},
+			"sourceSize": {"w":68,"h":68}
+		},
+		"share_window_on-hover.png":
+		{
+			"frame": {"x":680,"y":260,"w":68,"h":68},
+			"rotated": false,
+			"trimmed": false,
+			"spriteSourceSize": {"x":0,"y":0,"w":68,"h":68},
+			"sourceSize": {"w":68,"h":68}
+		},
+		"share_window_on.png":
+		{
+			"frame": {"x":680,"y":344,"w":68,"h":68},
+			"rotated": false,
+			"trimmed": false,
+			"spriteSourceSize": {"x":0,"y":0,"w":68,"h":68},
+			"sourceSize": {"w":68,"h":68}
+		},
+		"camera-action.png":
+		{
+			"frame": {"x":680,"y":428,"w":64,"h":64},
+			"rotated": false,
+			"trimmed": false,
+			"spriteSourceSize": {"x":0,"y":0,"w":64,"h":64},
+			"sourceSize": {"w":64,"h":64}
+		},
+		"close-white.png":
+		{
+			"frame": {"x":680,"y":508,"w":64,"h":64},
+			"rotated": false,
+			"trimmed": false,
+			"spriteSourceSize": {"x":0,"y":0,"w":64,"h":64},
+			"sourceSize": {"w":64,"h":64}
+		},
+		"drop-action.png":
+		{
+			"frame": {"x":680,"y":588,"w":64,"h":64},
+			"rotated": false,
+			"trimmed": false,
+			"spriteSourceSize": {"x":0,"y":0,"w":64,"h":64},
+			"sourceSize": {"w":64,"h":64}
+		},
+		"pause-hover.png":
+		{
+			"frame": {"x":8,"y":672,"w":64,"h":64},
+			"rotated": false,
+			"trimmed": false,
+			"spriteSourceSize": {"x":0,"y":0,"w":64,"h":64},
+			"sourceSize": {"w":64,"h":64}
+		},
+		"pause.png":
+		{
+			"frame": {"x":88,"y":672,"w":64,"h":64},
+			"rotated": false,
+			"trimmed": false,
+			"spriteSourceSize": {"x":0,"y":0,"w":64,"h":64},
+			"sourceSize": {"w":64,"h":64}
+		},
+		"pin-action.png":
+		{
+			"frame": {"x":168,"y":672,"w":64,"h":64},
+			"rotated": false,
+			"trimmed": false,
+			"spriteSourceSize": {"x":0,"y":0,"w":64,"h":64},
+			"sourceSize": {"w":64,"h":64}
+		},
+		"play-hover.png":
+		{
+			"frame": {"x":248,"y":672,"w":64,"h":64},
+			"rotated": false,
+			"trimmed": false,
+			"spriteSourceSize": {"x":0,"y":0,"w":64,"h":64},
+			"sourceSize": {"w":64,"h":64}
+		},
+		"play.png":
+		{
+			"frame": {"x":328,"y":672,"w":64,"h":64},
+			"rotated": false,
+			"trimmed": false,
+			"spriteSourceSize": {"x":0,"y":0,"w":64,"h":64},
+			"sourceSize": {"w":64,"h":64}
+		},
+		"recenter-action.png":
+		{
+			"frame": {"x":408,"y":672,"w":64,"h":64},
+			"rotated": false,
+			"trimmed": false,
+			"spriteSourceSize": {"x":0,"y":0,"w":64,"h":64},
+			"sourceSize": {"w":64,"h":64}
+		},
+		"remote-action.png":
+		{
+			"frame": {"x":488,"y":672,"w":64,"h":64},
+			"rotated": false,
+			"trimmed": false,
+			"spriteSourceSize": {"x":0,"y":0,"w":64,"h":64},
+			"sourceSize": {"w":64,"h":64}
+		},
+		"remove-action.png":
+		{
+			"frame": {"x":568,"y":672,"w":64,"h":64},
+			"rotated": false,
+			"trimmed": false,
+			"spriteSourceSize": {"x":0,"y":0,"w":64,"h":64},
+			"sourceSize": {"w":64,"h":64}
+		},
+		"rotate-action.png":
+		{
+			"frame": {"x":648,"y":672,"w":64,"h":64},
+			"rotated": false,
+			"trimmed": false,
+			"spriteSourceSize": {"x":0,"y":0,"w":64,"h":64},
+			"sourceSize": {"w":64,"h":64}
+		},
+		"rotate-cursor.png":
+		{
+			"frame": {"x":764,"y":8,"w":64,"h":64},
+			"rotated": false,
+			"trimmed": false,
+			"spriteSourceSize": {"x":0,"y":0,"w":64,"h":64},
+			"sourceSize": {"w":64,"h":64}
+		},
+		"scale-action.png":
+		{
+			"frame": {"x":764,"y":88,"w":64,"h":64},
+			"rotated": false,
+			"trimmed": false,
+			"spriteSourceSize": {"x":0,"y":0,"w":64,"h":64},
+			"sourceSize": {"w":64,"h":64}
+		},
+		"snap_camera.png":
+		{
+			"frame": {"x":764,"y":168,"w":64,"h":64},
+			"rotated": false,
+			"trimmed": false,
+			"spriteSourceSize": {"x":0,"y":0,"w":64,"h":64},
+			"sourceSize": {"w":64,"h":64}
+		},
+		"spawn_message.png":
+		{
+			"frame": {"x":764,"y":248,"w":64,"h":64},
+			"rotated": false,
+			"trimmed": false,
+			"spriteSourceSize": {"x":0,"y":0,"w":64,"h":64},
+			"sourceSize": {"w":64,"h":64}
+		},
+		"spawn_message_dark-hover.png":
+		{
+			"frame": {"x":764,"y":328,"w":64,"h":64},
+			"rotated": false,
+			"trimmed": false,
+			"spriteSourceSize": {"x":0,"y":0,"w":64,"h":64},
+			"sourceSize": {"w":64,"h":64}
+		},
+		"spawn_message_dark.png":
+		{
+			"frame": {"x":764,"y":408,"w":64,"h":64},
+			"rotated": false,
+			"trimmed": false,
+			"spriteSourceSize": {"x":0,"y":0,"w":64,"h":64},
+			"sourceSize": {"w":64,"h":64}
+		},
+		"seek_back-hover.png":
+		{
+			"frame": {"x":764,"y":488,"w":32,"h":32},
+			"rotated": false,
+			"trimmed": false,
+			"spriteSourceSize": {"x":0,"y":0,"w":32,"h":32},
+			"sourceSize": {"w":32,"h":32}
+		},
+		"seek_back.png":
+		{
+			"frame": {"x":764,"y":536,"w":32,"h":32},
+			"rotated": false,
+			"trimmed": false,
+			"spriteSourceSize": {"x":0,"y":0,"w":32,"h":32},
+			"sourceSize": {"w":32,"h":32}
+		},
+		"seek_fwd-hover.png":
+		{
+			"frame": {"x":764,"y":584,"w":32,"h":32},
+			"rotated": false,
+			"trimmed": false,
+			"spriteSourceSize": {"x":0,"y":0,"w":32,"h":32},
+			"sourceSize": {"w":32,"h":32}
+		},
+		"seek_fwd.png":
+		{
+			"frame": {"x":764,"y":632,"w":32,"h":32},
+			"rotated": false,
+			"trimmed": false,
+			"spriteSourceSize": {"x":0,"y":0,"w":32,"h":32},
+			"sourceSize": {"w":32,"h":32}
+		},
+		"snap-hover.png":
+		{
+			"frame": {"x":764,"y":680,"w":32,"h":32},
+			"rotated": false,
+			"trimmed": false,
+			"spriteSourceSize": {"x":0,"y":0,"w":32,"h":32},
+			"sourceSize": {"w":32,"h":32}
+		},
+		"snap.png":
+		{
+			"frame": {"x":596,"y":512,"w":32,"h":32},
+			"rotated": false,
+			"trimmed": false,
+			"spriteSourceSize": {"x":0,"y":0,"w":32,"h":32},
+			"sourceSize": {"w":32,"h":32}
+		},
+		"volume_down-hover.png":
+		{
+			"frame": {"x":536,"y":360,"w":32,"h":32},
+			"rotated": false,
+			"trimmed": false,
+			"spriteSourceSize": {"x":0,"y":0,"w":32,"h":32},
+			"sourceSize": {"w":32,"h":32}
+		},
+		"volume_down.png":
+		{
+			"frame": {"x":148,"y":532,"w":32,"h":32},
+			"rotated": false,
+			"trimmed": false,
+			"spriteSourceSize": {"x":0,"y":0,"w":32,"h":32},
+			"sourceSize": {"w":32,"h":32}
+		},
+		"volume_up-hover.png":
+		{
+			"frame": {"x":196,"y":532,"w":32,"h":32},
+			"rotated": false,
+			"trimmed": false,
+			"spriteSourceSize": {"x":0,"y":0,"w":32,"h":32},
+			"sourceSize": {"w":32,"h":32}
 		},
 		"volume_up.png":
 		{
-<<<<<<< HEAD
-			"frame": {"x":596,"y":532,"w":68,"h":68},
-=======
-			"frame": {"x":536,"y":356,"w":32,"h":32},
->>>>>>> bda737bc
-			"rotated": false,
-			"trimmed": false,
-			"spriteSourceSize": {"x":0,"y":0,"w":32,"h":32},
-			"sourceSize": {"w":32,"h":32}
-		},
-		"share_window_on-hover.png":
-		{
-			"frame": {"x":680,"y":8,"w":68,"h":68},
-			"rotated": false,
-			"trimmed": false,
-			"spriteSourceSize": {"x":0,"y":0,"w":68,"h":68},
-			"sourceSize": {"w":68,"h":68}
-		},
-		"share_window_on.png":
-		{
-<<<<<<< HEAD
-			"frame": {"x":680,"y":92,"w":68,"h":68},
-=======
-			"frame": {"x":596,"y":532,"w":68,"h":68},
->>>>>>> bda737bc
-			"rotated": false,
-			"trimmed": false,
-			"spriteSourceSize": {"x":0,"y":0,"w":68,"h":68},
-			"sourceSize": {"w":68,"h":68}
-		},
-		"pen_off.png":
-		{
-			"frame": {"x":680,"y":8,"w":68,"h":68},
-			"rotated": false,
-			"trimmed": false,
-			"spriteSourceSize": {"x":0,"y":0,"w":68,"h":68},
-			"sourceSize": {"w":68,"h":68}
-		},
-		"scale-action.png":
-		{
-<<<<<<< HEAD
-			"frame": {"x":680,"y":176,"w":64,"h":64},
-=======
-			"frame": {"x":680,"y":92,"w":64,"h":64},
->>>>>>> bda737bc
-			"rotated": false,
-			"trimmed": false,
-			"spriteSourceSize": {"x":0,"y":0,"w":64,"h":64},
-			"sourceSize": {"w":64,"h":64}
-		},
-		"spawn_message_dark.png":
-		{
-<<<<<<< HEAD
-			"frame": {"x":680,"y":256,"w":64,"h":64},
-=======
-			"frame": {"x":680,"y":172,"w":64,"h":64},
->>>>>>> bda737bc
-			"rotated": false,
-			"trimmed": false,
-			"spriteSourceSize": {"x":0,"y":0,"w":64,"h":64},
-			"sourceSize": {"w":64,"h":64}
-		},
-		"spawn_message_dark-hover.png":
-		{
-<<<<<<< HEAD
-			"frame": {"x":680,"y":336,"w":64,"h":64},
-=======
-			"frame": {"x":680,"y":252,"w":64,"h":64},
->>>>>>> bda737bc
-			"rotated": false,
-			"trimmed": false,
-			"spriteSourceSize": {"x":0,"y":0,"w":64,"h":64},
-			"sourceSize": {"w":64,"h":64}
-		},
-		"spawn_message.png":
-		{
-<<<<<<< HEAD
-			"frame": {"x":680,"y":416,"w":64,"h":64},
-=======
-			"frame": {"x":680,"y":332,"w":64,"h":64},
->>>>>>> bda737bc
-			"rotated": false,
-			"trimmed": false,
-			"spriteSourceSize": {"x":0,"y":0,"w":64,"h":64},
-			"sourceSize": {"w":64,"h":64}
-		},
-		"remote-action.png":
-		{
-<<<<<<< HEAD
-			"frame": {"x":680,"y":496,"w":64,"h":64},
-=======
-			"frame": {"x":680,"y":412,"w":64,"h":64},
->>>>>>> bda737bc
-			"rotated": false,
-			"trimmed": false,
-			"spriteSourceSize": {"x":0,"y":0,"w":64,"h":64},
-			"sourceSize": {"w":64,"h":64}
-		},
-		"camera-action.png":
-		{
-<<<<<<< HEAD
-			"frame": {"x":8,"y":616,"w":64,"h":64},
-=======
-			"frame": {"x":680,"y":492,"w":64,"h":64},
->>>>>>> bda737bc
-			"rotated": false,
-			"trimmed": false,
-			"spriteSourceSize": {"x":0,"y":0,"w":64,"h":64},
-			"sourceSize": {"w":64,"h":64}
-		},
-		"drop-action.png":
-		{
-<<<<<<< HEAD
-			"frame": {"x":88,"y":616,"w":64,"h":64},
-=======
-			"frame": {"x":8,"y":616,"w":64,"h":64},
->>>>>>> bda737bc
-			"rotated": false,
-			"trimmed": false,
-			"spriteSourceSize": {"x":0,"y":0,"w":64,"h":64},
-			"sourceSize": {"w":64,"h":64}
-		},
-		"close-white.png":
-		{
-<<<<<<< HEAD
-			"frame": {"x":168,"y":616,"w":64,"h":64},
-=======
-			"frame": {"x":88,"y":616,"w":64,"h":64},
->>>>>>> bda737bc
-			"rotated": false,
-			"trimmed": false,
-			"spriteSourceSize": {"x":0,"y":0,"w":64,"h":64},
-			"sourceSize": {"w":64,"h":64}
-		},
-		"pin-action.png":
-		{
-<<<<<<< HEAD
-			"frame": {"x":248,"y":616,"w":64,"h":64},
-=======
-			"frame": {"x":168,"y":616,"w":64,"h":64},
->>>>>>> bda737bc
-			"rotated": false,
-			"trimmed": false,
-			"spriteSourceSize": {"x":0,"y":0,"w":64,"h":64},
-			"sourceSize": {"w":64,"h":64}
-		},
-		"play-hover.png":
-		{
-<<<<<<< HEAD
-			"frame": {"x":328,"y":616,"w":64,"h":64},
-=======
-			"frame": {"x":248,"y":616,"w":64,"h":64},
->>>>>>> bda737bc
-			"rotated": false,
-			"trimmed": false,
-			"spriteSourceSize": {"x":0,"y":0,"w":64,"h":64},
-			"sourceSize": {"w":64,"h":64}
-		},
-		"play.png":
-		{
-<<<<<<< HEAD
-			"frame": {"x":408,"y":616,"w":64,"h":64},
-=======
-			"frame": {"x":328,"y":616,"w":64,"h":64},
->>>>>>> bda737bc
-			"rotated": false,
-			"trimmed": false,
-			"spriteSourceSize": {"x":0,"y":0,"w":64,"h":64},
-			"sourceSize": {"w":64,"h":64}
-		},
-		"recenter-action.png":
-		{
-<<<<<<< HEAD
-			"frame": {"x":488,"y":616,"w":64,"h":64},
-=======
-			"frame": {"x":408,"y":616,"w":64,"h":64},
->>>>>>> bda737bc
-			"rotated": false,
-			"trimmed": false,
-			"spriteSourceSize": {"x":0,"y":0,"w":64,"h":64},
-			"sourceSize": {"w":64,"h":64}
-		},
-		"pause-hover.png":
-		{
-<<<<<<< HEAD
-			"frame": {"x":568,"y":616,"w":64,"h":64},
-=======
-			"frame": {"x":488,"y":616,"w":64,"h":64},
->>>>>>> bda737bc
-			"rotated": false,
-			"trimmed": false,
-			"spriteSourceSize": {"x":0,"y":0,"w":64,"h":64},
-			"sourceSize": {"w":64,"h":64}
-		},
-		"pause.png":
-		{
-<<<<<<< HEAD
-			"frame": {"x":648,"y":616,"w":64,"h":64},
-=======
-			"frame": {"x":568,"y":616,"w":64,"h":64},
->>>>>>> bda737bc
-			"rotated": false,
-			"trimmed": false,
-			"spriteSourceSize": {"x":0,"y":0,"w":64,"h":64},
-			"sourceSize": {"w":64,"h":64}
-		},
-		"remove-action.png":
-		{
-<<<<<<< HEAD
-			"frame": {"x":764,"y":8,"w":64,"h":64},
-=======
-			"frame": {"x":648,"y":616,"w":64,"h":64},
->>>>>>> bda737bc
-			"rotated": false,
-			"trimmed": false,
-			"spriteSourceSize": {"x":0,"y":0,"w":64,"h":64},
-			"sourceSize": {"w":64,"h":64}
-		},
-		"rotate-action.png":
-		{
-<<<<<<< HEAD
-			"frame": {"x":764,"y":88,"w":64,"h":64},
-=======
-			"frame": {"x":764,"y":8,"w":64,"h":64},
->>>>>>> bda737bc
-			"rotated": false,
-			"trimmed": false,
-			"spriteSourceSize": {"x":0,"y":0,"w":64,"h":64},
-			"sourceSize": {"w":64,"h":64}
-		},
-		"rotate-cursor.png":
-		{
-<<<<<<< HEAD
-			"frame": {"x":764,"y":168,"w":64,"h":64},
-=======
-			"frame": {"x":764,"y":88,"w":64,"h":64},
->>>>>>> bda737bc
-			"rotated": false,
-			"trimmed": false,
-			"spriteSourceSize": {"x":0,"y":0,"w":64,"h":64},
-			"sourceSize": {"w":64,"h":64}
-		},
-		"snap_camera.png":
-		{
-<<<<<<< HEAD
-=======
-			"frame": {"x":764,"y":168,"w":64,"h":64},
-			"rotated": false,
-			"trimmed": false,
-			"spriteSourceSize": {"x":0,"y":0,"w":64,"h":64},
-			"sourceSize": {"w":64,"h":64}
-		},
-		"snap.png":
-		{
->>>>>>> bda737bc
-			"frame": {"x":764,"y":248,"w":32,"h":32},
-			"rotated": false,
-			"trimmed": false,
-			"spriteSourceSize": {"x":0,"y":0,"w":32,"h":32},
-			"sourceSize": {"w":32,"h":32}
-		},
-		"snap-hover.png":
-		{
-			"frame": {"x":764,"y":296,"w":32,"h":32},
-			"rotated": false,
-			"trimmed": false,
-			"spriteSourceSize": {"x":0,"y":0,"w":32,"h":32},
-			"sourceSize": {"w":32,"h":32}
-		},
-		"seek_fwd.png":
-		{
-			"frame": {"x":764,"y":344,"w":32,"h":32},
-			"rotated": false,
-			"trimmed": false,
-			"spriteSourceSize": {"x":0,"y":0,"w":32,"h":32},
-			"sourceSize": {"w":32,"h":32}
-		},
-		"seek_fwd-hover.png":
-		{
-			"frame": {"x":764,"y":392,"w":32,"h":32},
-			"rotated": false,
-			"trimmed": false,
-			"spriteSourceSize": {"x":0,"y":0,"w":32,"h":32},
-			"sourceSize": {"w":32,"h":32}
-		},
-		"seek_back.png":
-		{
-			"frame": {"x":764,"y":440,"w":32,"h":32},
-			"rotated": false,
-			"trimmed": false,
-			"spriteSourceSize": {"x":0,"y":0,"w":32,"h":32},
-			"sourceSize": {"w":32,"h":32}
-		},
-		"seek_back-hover.png":
-		{
-			"frame": {"x":764,"y":488,"w":32,"h":32},
-			"rotated": false,
-			"trimmed": false,
-			"spriteSourceSize": {"x":0,"y":0,"w":32,"h":32},
-			"sourceSize": {"w":32,"h":32}
-		},
-		"volume_down-hover.png":
-		{
-			"frame": {"x":764,"y":536,"w":32,"h":32},
-			"rotated": false,
-			"trimmed": false,
-			"spriteSourceSize": {"x":0,"y":0,"w":32,"h":32},
-			"sourceSize": {"w":32,"h":32}
-		},
-		"volume_down.png":
-		{
-			"frame": {"x":764,"y":584,"w":32,"h":32},
-			"rotated": false,
-			"trimmed": false,
-			"spriteSourceSize": {"x":0,"y":0,"w":32,"h":32},
-			"sourceSize": {"w":32,"h":32}
-		},
-		"volume_up-hover.png":
-		{
-			"frame": {"x":764,"y":632,"w":32,"h":32},
-			"rotated": false,
-			"trimmed": false,
-			"spriteSourceSize": {"x":0,"y":0,"w":32,"h":32},
-			"sourceSize": {"w":32,"h":32}
-		},
-		"share_window_off.png":
-		{
-<<<<<<< HEAD
-			"frame": {"x":536,"y":212,"w":32,"h":32},
-=======
-			"frame": {"x":428,"y":532,"w":68,"h":68},
->>>>>>> bda737bc
-			"rotated": false,
-			"trimmed": false,
-			"spriteSourceSize": {"x":0,"y":0,"w":68,"h":68},
-			"sourceSize": {"w":68,"h":68}
+			"frame": {"x":244,"y":532,"w":32,"h":32},
+			"rotated": false,
+			"trimmed": false,
+			"spriteSourceSize": {"x":0,"y":0,"w":32,"h":32},
+			"sourceSize": {"w":32,"h":32}
 		}
 	}
 }