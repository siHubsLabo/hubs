--- conflicted
+++ resolved
@@ -5,7 +5,7 @@
 		"scale": "1"
 	},
 	"frames": {
-		"create_object.png":
+		"create_object-hover.png":
 		{
 			"frame": {"x":156,"y":8,"w":132,"h":132},
 			"rotated": false,
@@ -13,7 +13,7 @@
 			"spriteSourceSize": {"x":0,"y":0,"w":132,"h":132},
 			"sourceSize": {"w":132,"h":132}
 		},
-		"create_object-hover.png":
+		"freeze_off.png":
 		{
 			"frame": {"x":8,"y":8,"w":132,"h":132},
 			"rotated": false,
@@ -21,7 +21,7 @@
 			"spriteSourceSize": {"x":0,"y":0,"w":132,"h":132},
 			"sourceSize": {"w":132,"h":132}
 		},
-		"freeze_off-hover.png":
+		"create_object.png":
 		{
 			"frame": {"x":8,"y":156,"w":132,"h":132},
 			"rotated": false,
@@ -29,7 +29,7 @@
 			"spriteSourceSize": {"x":0,"y":0,"w":132,"h":132},
 			"sourceSize": {"w":132,"h":132}
 		},
-		"freeze_off.png":
+		"freeze_off-hover.png":
 		{
 			"frame": {"x":156,"y":156,"w":132,"h":132},
 			"rotated": false,
@@ -53,17 +53,65 @@
 			"spriteSourceSize": {"x":0,"y":0,"w":132,"h":132},
 			"sourceSize": {"w":132,"h":132}
 		},
+		"sad-off.png":
+		{
+			"frame": {"x":8,"y":304,"w":130,"h":130},
+			"rotated": false,
+			"trimmed": false,
+			"spriteSourceSize": {"x":0,"y":0,"w":130,"h":130},
+			"sourceSize": {"w":130,"h":130}
+		},
+		"angry-on.png":
+		{
+			"frame": {"x":154,"y":304,"w":130,"h":130},
+			"rotated": false,
+			"trimmed": false,
+			"spriteSourceSize": {"x":0,"y":0,"w":130,"h":130},
+			"sourceSize": {"w":130,"h":130}
+		},
+		"disgust-off.png":
+		{
+			"frame": {"x":300,"y":304,"w":130,"h":130},
+			"rotated": false,
+			"trimmed": false,
+			"spriteSourceSize": {"x":0,"y":0,"w":130,"h":130},
+			"sourceSize": {"w":130,"h":130}
+		},
+		"disgust-on-hover.png":
+		{
+			"frame": {"x":452,"y":8,"w":130,"h":130},
+			"rotated": false,
+			"trimmed": false,
+			"spriteSourceSize": {"x":0,"y":0,"w":130,"h":130},
+			"sourceSize": {"w":130,"h":130}
+		},
+		"disgust-on.png":
+		{
+			"frame": {"x":452,"y":154,"w":130,"h":130},
+			"rotated": false,
+			"trimmed": false,
+			"spriteSourceSize": {"x":0,"y":0,"w":130,"h":130},
+			"sourceSize": {"w":130,"h":130}
+		},
+		"eww-off.png":
+		{
+			"frame": {"x":452,"y":300,"w":130,"h":130},
+			"rotated": false,
+			"trimmed": false,
+			"spriteSourceSize": {"x":0,"y":0,"w":130,"h":130},
+			"sourceSize": {"w":130,"h":130}
+		},
+		"eww-on-hover.png":
+		{
+			"frame": {"x":8,"y":450,"w":130,"h":130},
+			"rotated": false,
+			"trimmed": false,
+			"spriteSourceSize": {"x":0,"y":0,"w":130,"h":130},
+			"sourceSize": {"w":130,"h":130}
+		},
 		"eww-on.png":
 		{
-			"frame": {"x":8,"y":304,"w":130,"h":130},
-			"rotated": false,
-			"trimmed": false,
-			"spriteSourceSize": {"x":0,"y":0,"w":130,"h":130},
-			"sourceSize": {"w":130,"h":130}
-		},
-		"sad-off.png":
-		{
-			"frame": {"x":154,"y":304,"w":130,"h":130},
+			"frame": {"x":154,"y":450,"w":130,"h":130},
 			"rotated": false,
 			"trimmed": false,
 			"spriteSourceSize": {"x":0,"y":0,"w":130,"h":130},
@@ -71,31 +119,103 @@
 		},
 		"surprise-off.png":
 		{
-			"frame": {"x":300,"y":304,"w":130,"h":130},
-			"rotated": false,
-			"trimmed": false,
-			"spriteSourceSize": {"x":0,"y":0,"w":130,"h":130},
-			"sourceSize": {"w":130,"h":130}
-		},
-		"disgust-off.png":
-		{
-			"frame": {"x":452,"y":8,"w":130,"h":130},
-			"rotated": false,
-			"trimmed": false,
-			"spriteSourceSize": {"x":0,"y":0,"w":130,"h":130},
-			"sourceSize": {"w":130,"h":130}
-		},
-		"disgust-on-hover.png":
-		{
-			"frame": {"x":452,"y":154,"w":130,"h":130},
-			"rotated": false,
-			"trimmed": false,
-			"spriteSourceSize": {"x":0,"y":0,"w":130,"h":130},
-			"sourceSize": {"w":130,"h":130}
-		},
-		"disgust-on.png":
-		{
-			"frame": {"x":452,"y":300,"w":130,"h":130},
+			"frame": {"x":300,"y":450,"w":130,"h":130},
+			"rotated": false,
+			"trimmed": false,
+			"spriteSourceSize": {"x":0,"y":0,"w":130,"h":130},
+			"sourceSize": {"w":130,"h":130}
+		},
+		"angry-on-hover.png":
+		{
+			"frame": {"x":446,"y":450,"w":130,"h":130},
+			"rotated": false,
+			"trimmed": false,
+			"spriteSourceSize": {"x":0,"y":0,"w":130,"h":130},
+			"sourceSize": {"w":130,"h":130}
+		},
+		"smile-on.png":
+		{
+			"frame": {"x":598,"y":8,"w":130,"h":130},
+			"rotated": false,
+			"trimmed": false,
+			"spriteSourceSize": {"x":0,"y":0,"w":130,"h":130},
+			"sourceSize": {"w":130,"h":130}
+		},
+		"smile-on-hover.png":
+		{
+			"frame": {"x":598,"y":154,"w":130,"h":130},
+			"rotated": false,
+			"trimmed": false,
+			"spriteSourceSize": {"x":0,"y":0,"w":130,"h":130},
+			"sourceSize": {"w":130,"h":130}
+		},
+		"happy-off.png":
+		{
+			"frame": {"x":598,"y":300,"w":130,"h":130},
+			"rotated": false,
+			"trimmed": false,
+			"spriteSourceSize": {"x":0,"y":0,"w":130,"h":130},
+			"sourceSize": {"w":130,"h":130}
+		},
+		"happy-on-hover.png":
+		{
+			"frame": {"x":598,"y":446,"w":130,"h":130},
+			"rotated": false,
+			"trimmed": false,
+			"spriteSourceSize": {"x":0,"y":0,"w":130,"h":130},
+			"sourceSize": {"w":130,"h":130}
+		},
+		"happy-on.png":
+		{
+			"frame": {"x":8,"y":596,"w":130,"h":130},
+			"rotated": false,
+			"trimmed": false,
+			"spriteSourceSize": {"x":0,"y":0,"w":130,"h":130},
+			"sourceSize": {"w":130,"h":130}
+		},
+		"hearts-off.png":
+		{
+			"frame": {"x":154,"y":596,"w":130,"h":130},
+			"rotated": false,
+			"trimmed": false,
+			"spriteSourceSize": {"x":0,"y":0,"w":130,"h":130},
+			"sourceSize": {"w":130,"h":130}
+		},
+		"hearts-on-hover.png":
+		{
+			"frame": {"x":300,"y":596,"w":130,"h":130},
+			"rotated": false,
+			"trimmed": false,
+			"spriteSourceSize": {"x":0,"y":0,"w":130,"h":130},
+			"sourceSize": {"w":130,"h":130}
+		},
+		"hearts-on.png":
+		{
+			"frame": {"x":446,"y":596,"w":130,"h":130},
+			"rotated": false,
+			"trimmed": false,
+			"spriteSourceSize": {"x":0,"y":0,"w":130,"h":130},
+			"sourceSize": {"w":130,"h":130}
+		},
+		"angry-off.png":
+		{
+			"frame": {"x":592,"y":596,"w":130,"h":130},
+			"rotated": false,
+			"trimmed": false,
+			"spriteSourceSize": {"x":0,"y":0,"w":130,"h":130},
+			"sourceSize": {"w":130,"h":130}
+		},
+		"smile-off.png":
+		{
+			"frame": {"x":744,"y":8,"w":130,"h":130},
+			"rotated": false,
+			"trimmed": false,
+			"spriteSourceSize": {"x":0,"y":0,"w":130,"h":130},
+			"sourceSize": {"w":130,"h":130}
+		},
+		"surprise-on-hover.png":
+		{
+			"frame": {"x":744,"y":154,"w":130,"h":130},
 			"rotated": false,
 			"trimmed": false,
 			"spriteSourceSize": {"x":0,"y":0,"w":130,"h":130},
@@ -103,126 +223,6 @@
 		},
 		"surprise-on.png":
 		{
-			"frame": {"x":8,"y":450,"w":130,"h":130},
-			"rotated": false,
-			"trimmed": false,
-			"spriteSourceSize": {"x":0,"y":0,"w":130,"h":130},
-			"sourceSize": {"w":130,"h":130}
-		},
-		"eww-off.png":
-		{
-			"frame": {"x":154,"y":450,"w":130,"h":130},
-			"rotated": false,
-			"trimmed": false,
-			"spriteSourceSize": {"x":0,"y":0,"w":130,"h":130},
-			"sourceSize": {"w":130,"h":130}
-		},
-		"eww-on-hover.png":
-		{
-			"frame": {"x":300,"y":450,"w":130,"h":130},
-			"rotated": false,
-			"trimmed": false,
-			"spriteSourceSize": {"x":0,"y":0,"w":130,"h":130},
-			"sourceSize": {"w":130,"h":130}
-		},
-		"angry-on.png":
-		{
-			"frame": {"x":446,"y":450,"w":130,"h":130},
-			"rotated": false,
-			"trimmed": false,
-			"spriteSourceSize": {"x":0,"y":0,"w":130,"h":130},
-			"sourceSize": {"w":130,"h":130}
-		},
-		"smile-on.png":
-		{
-			"frame": {"x":598,"y":8,"w":130,"h":130},
-			"rotated": false,
-			"trimmed": false,
-			"spriteSourceSize": {"x":0,"y":0,"w":130,"h":130},
-			"sourceSize": {"w":130,"h":130}
-		},
-		"smile-on-hover.png":
-		{
-			"frame": {"x":598,"y":154,"w":130,"h":130},
-			"rotated": false,
-			"trimmed": false,
-			"spriteSourceSize": {"x":0,"y":0,"w":130,"h":130},
-			"sourceSize": {"w":130,"h":130}
-		},
-		"smile-off.png":
-		{
-			"frame": {"x":598,"y":300,"w":130,"h":130},
-			"rotated": false,
-			"trimmed": false,
-			"spriteSourceSize": {"x":0,"y":0,"w":130,"h":130},
-			"sourceSize": {"w":130,"h":130}
-		},
-		"surprise-on-hover.png":
-		{
-			"frame": {"x":598,"y":446,"w":130,"h":130},
-			"rotated": false,
-			"trimmed": false,
-			"spriteSourceSize": {"x":0,"y":0,"w":130,"h":130},
-			"sourceSize": {"w":130,"h":130}
-		},
-		"happy-off.png":
-		{
-			"frame": {"x":8,"y":596,"w":130,"h":130},
-			"rotated": false,
-			"trimmed": false,
-			"spriteSourceSize": {"x":0,"y":0,"w":130,"h":130},
-			"sourceSize": {"w":130,"h":130}
-		},
-		"happy-on-hover.png":
-		{
-			"frame": {"x":154,"y":596,"w":130,"h":130},
-			"rotated": false,
-			"trimmed": false,
-			"spriteSourceSize": {"x":0,"y":0,"w":130,"h":130},
-			"sourceSize": {"w":130,"h":130}
-		},
-		"happy-on.png":
-		{
-			"frame": {"x":300,"y":596,"w":130,"h":130},
-			"rotated": false,
-			"trimmed": false,
-			"spriteSourceSize": {"x":0,"y":0,"w":130,"h":130},
-			"sourceSize": {"w":130,"h":130}
-		},
-		"hearts-off.png":
-		{
-			"frame": {"x":446,"y":596,"w":130,"h":130},
-			"rotated": false,
-			"trimmed": false,
-			"spriteSourceSize": {"x":0,"y":0,"w":130,"h":130},
-			"sourceSize": {"w":130,"h":130}
-		},
-		"hearts-on-hover.png":
-		{
-			"frame": {"x":592,"y":596,"w":130,"h":130},
-			"rotated": false,
-			"trimmed": false,
-			"spriteSourceSize": {"x":0,"y":0,"w":130,"h":130},
-			"sourceSize": {"w":130,"h":130}
-		},
-		"hearts-on.png":
-		{
-			"frame": {"x":744,"y":8,"w":130,"h":130},
-			"rotated": false,
-			"trimmed": false,
-			"spriteSourceSize": {"x":0,"y":0,"w":130,"h":130},
-			"sourceSize": {"w":130,"h":130}
-		},
-		"angry-on-hover.png":
-		{
-			"frame": {"x":744,"y":154,"w":130,"h":130},
-			"rotated": false,
-			"trimmed": false,
-			"spriteSourceSize": {"x":0,"y":0,"w":130,"h":130},
-			"sourceSize": {"w":130,"h":130}
-		},
-		"angry-off.png":
-		{
 			"frame": {"x":744,"y":300,"w":130,"h":130},
 			"rotated": false,
 			"trimmed": false,
@@ -247,25 +247,29 @@
 		},
 		"volume_up-hover.png":
 		{
-<<<<<<< HEAD
-			"frame": {"x":1208,"y":1258,"w":32,"h":32},
-=======
-			"frame": {"x":152,"y":742,"w":128,"h":128},
->>>>>>> b8dc7b28
+			"frame": {"x":1256,"y":1258,"w":32,"h":32},
 			"rotated": false,
 			"trimmed": false,
 			"spriteSourceSize": {"x":0,"y":0,"w":32,"h":32},
 			"sourceSize": {"w":32,"h":32}
 		},
+		"mic-2.png":
+		{
+			"frame": {"x":152,"y":742,"w":128,"h":128},
+			"rotated": false,
+			"trimmed": false,
+			"spriteSourceSize": {"x":0,"y":0,"w":128,"h":128},
+			"sourceSize": {"w":128,"h":128}
+		},
 		"volume_down.png":
 		{
-			"frame": {"x":1160,"y":1258,"w":32,"h":32},
+			"frame": {"x":1208,"y":1258,"w":32,"h":32},
 			"rotated": false,
 			"trimmed": false,
 			"spriteSourceSize": {"x":0,"y":0,"w":32,"h":32},
 			"sourceSize": {"w":32,"h":32}
 		},
-		"mic-1.png":
+		"mic-3.png":
 		{
 			"frame": {"x":440,"y":742,"w":128,"h":128},
 			"rotated": false,
@@ -273,33 +277,17 @@
 			"spriteSourceSize": {"x":0,"y":0,"w":128,"h":128},
 			"sourceSize": {"w":128,"h":128}
 		},
-		"mic-off-6.png":
-		{
-			"frame": {"x":440,"y":742,"w":128,"h":128},
-			"rotated": false,
-			"trimmed": false,
-			"spriteSourceSize": {"x":0,"y":0,"w":128,"h":128},
-			"sourceSize": {"w":128,"h":128}
-		},
-		"mic-2.png":
-		{
-			"frame": {"x":728,"y":742,"w":128,"h":128},
-			"rotated": false,
-			"trimmed": false,
-			"spriteSourceSize": {"x":0,"y":0,"w":128,"h":128},
-			"sourceSize": {"w":128,"h":128}
-		},
 		"volume_down-hover.png":
 		{
-			"frame": {"x":1112,"y":1258,"w":32,"h":32},
+			"frame": {"x":1268,"y":1174,"w":32,"h":32},
 			"rotated": false,
 			"trimmed": false,
 			"spriteSourceSize": {"x":0,"y":0,"w":32,"h":32},
 			"sourceSize": {"w":32,"h":32}
 		},
-		"mic-3.png":
-		{
-			"frame": {"x":890,"y":152,"w":128,"h":128},
+		"mic-4.png":
+		{
+			"frame": {"x":728,"y":742,"w":128,"h":128},
 			"rotated": false,
 			"trimmed": false,
 			"spriteSourceSize": {"x":0,"y":0,"w":128,"h":128},
@@ -307,15 +295,15 @@
 		},
 		"seek_back-hover.png":
 		{
-			"frame": {"x":1268,"y":1174,"w":32,"h":32},
+			"frame": {"x":1262,"y":1064,"w":32,"h":32},
 			"rotated": false,
 			"trimmed": false,
 			"spriteSourceSize": {"x":0,"y":0,"w":32,"h":32},
 			"sourceSize": {"w":32,"h":32}
 		},
-		"mic-4.png":
-		{
-			"frame": {"x":890,"y":440,"w":128,"h":128},
+		"mic-5.png":
+		{
+			"frame": {"x":890,"y":152,"w":128,"h":128},
 			"rotated": false,
 			"trimmed": false,
 			"spriteSourceSize": {"x":0,"y":0,"w":128,"h":128},
@@ -323,15 +311,15 @@
 		},
 		"seek_back.png":
 		{
-			"frame": {"x":1262,"y":1064,"w":32,"h":32},
+			"frame": {"x":1262,"y":980,"w":32,"h":32},
 			"rotated": false,
 			"trimmed": false,
 			"spriteSourceSize": {"x":0,"y":0,"w":32,"h":32},
 			"sourceSize": {"w":32,"h":32}
 		},
-		"mic-5.png":
-		{
-			"frame": {"x":890,"y":728,"w":128,"h":128},
+		"mic-6.png":
+		{
+			"frame": {"x":890,"y":440,"w":128,"h":128},
 			"rotated": false,
 			"trimmed": false,
 			"spriteSourceSize": {"x":0,"y":0,"w":128,"h":128},
@@ -339,15 +327,15 @@
 		},
 		"seek_fwd-hover.png":
 		{
-			"frame": {"x":1262,"y":980,"w":32,"h":32},
+			"frame": {"x":1262,"y":896,"w":32,"h":32},
 			"rotated": false,
 			"trimmed": false,
 			"spriteSourceSize": {"x":0,"y":0,"w":32,"h":32},
 			"sourceSize": {"w":32,"h":32}
 		},
-		"mic-6.png":
-		{
-			"frame": {"x":152,"y":886,"w":128,"h":128},
+		"mic-7.png":
+		{
+			"frame": {"x":890,"y":728,"w":128,"h":128},
 			"rotated": false,
 			"trimmed": false,
 			"spriteSourceSize": {"x":0,"y":0,"w":128,"h":128},
@@ -355,15 +343,15 @@
 		},
 		"seek_fwd.png":
 		{
-			"frame": {"x":1262,"y":896,"w":32,"h":32},
+			"frame": {"x":1262,"y":812,"w":32,"h":32},
 			"rotated": false,
 			"trimmed": false,
 			"spriteSourceSize": {"x":0,"y":0,"w":32,"h":32},
 			"sourceSize": {"w":32,"h":32}
 		},
-		"mic-7.png":
-		{
-			"frame": {"x":440,"y":886,"w":128,"h":128},
+		"mic-off-0.png":
+		{
+			"frame": {"x":152,"y":886,"w":128,"h":128},
 			"rotated": false,
 			"trimmed": false,
 			"spriteSourceSize": {"x":0,"y":0,"w":128,"h":128},
@@ -371,13 +359,29 @@
 		},
 		"snap-hover.png":
 		{
-			"frame": {"x":1262,"y":812,"w":32,"h":32},
+			"frame": {"x":1262,"y":728,"w":32,"h":32},
 			"rotated": false,
 			"trimmed": false,
 			"spriteSourceSize": {"x":0,"y":0,"w":32,"h":32},
 			"sourceSize": {"w":32,"h":32}
 		},
-		"mic-off-0.png":
+		"mic-off-1.png":
+		{
+			"frame": {"x":440,"y":886,"w":128,"h":128},
+			"rotated": false,
+			"trimmed": false,
+			"spriteSourceSize": {"x":0,"y":0,"w":128,"h":128},
+			"sourceSize": {"w":128,"h":128}
+		},
+		"spawn.png":
+		{
+			"frame": {"x":584,"y":886,"w":128,"h":128},
+			"rotated": false,
+			"trimmed": false,
+			"spriteSourceSize": {"x":0,"y":0,"w":128,"h":128},
+			"sourceSize": {"w":128,"h":128}
+		},
+		"mic-off-2.png":
 		{
 			"frame": {"x":728,"y":886,"w":128,"h":128},
 			"rotated": false,
@@ -387,13 +391,13 @@
 		},
 		"snap.png":
 		{
-			"frame": {"x":1262,"y":728,"w":32,"h":32},
+			"frame": {"x":1262,"y":644,"w":32,"h":32},
 			"rotated": false,
 			"trimmed": false,
 			"spriteSourceSize": {"x":0,"y":0,"w":32,"h":32},
 			"sourceSize": {"w":32,"h":32}
 		},
-		"mic-off-1.png":
+		"mic-off-3.png":
 		{
 			"frame": {"x":1034,"y":8,"w":128,"h":128},
 			"rotated": false,
@@ -401,15 +405,15 @@
 			"spriteSourceSize": {"x":0,"y":0,"w":128,"h":128},
 			"sourceSize": {"w":128,"h":128}
 		},
-		"mute-action.png":
-		{
-			"frame": {"x":1262,"y":644,"w":26,"h":46},
-			"rotated": false,
-			"trimmed": false,
-			"spriteSourceSize": {"x":0,"y":0,"w":26,"h":46},
-			"sourceSize": {"w":26,"h":46}
-		},
-		"mic-off-2.png":
+		"spawn_message_dark.png":
+		{
+			"frame": {"x":1128,"y":1258,"w":64,"h":64},
+			"rotated": false,
+			"trimmed": false,
+			"spriteSourceSize": {"x":0,"y":0,"w":64,"h":64},
+			"sourceSize": {"w":64,"h":64}
+		},
+		"mic-off-4.png":
 		{
 			"frame": {"x":1034,"y":296,"w":128,"h":128},
 			"rotated": false,
@@ -417,15 +421,15 @@
 			"spriteSourceSize": {"x":0,"y":0,"w":128,"h":128},
 			"sourceSize": {"w":128,"h":128}
 		},
-		"unmute-action.png":
-		{
-			"frame": {"x":1048,"y":1258,"w":48,"h":48},
-			"rotated": false,
-			"trimmed": false,
-			"spriteSourceSize": {"x":0,"y":0,"w":48,"h":48},
-			"sourceSize": {"w":48,"h":48}
-		},
-		"mic-off-3.png":
+		"spawn_message_dark-hover.png":
+		{
+			"frame": {"x":1048,"y":1258,"w":64,"h":64},
+			"rotated": false,
+			"trimmed": false,
+			"spriteSourceSize": {"x":0,"y":0,"w":64,"h":64},
+			"sourceSize": {"w":64,"h":64}
+		},
+		"mic-off-5.png":
 		{
 			"frame": {"x":1034,"y":584,"w":128,"h":128},
 			"rotated": false,
@@ -433,7 +437,7 @@
 			"spriteSourceSize": {"x":0,"y":0,"w":128,"h":128},
 			"sourceSize": {"w":128,"h":128}
 		},
-		"spawn_message_dark.png":
+		"spawn_message.png":
 		{
 			"frame": {"x":968,"y":1258,"w":64,"h":64},
 			"rotated": false,
@@ -441,7 +445,7 @@
 			"spriteSourceSize": {"x":0,"y":0,"w":64,"h":64},
 			"sourceSize": {"w":64,"h":64}
 		},
-		"mic-off-4.png":
+		"mic-off-6.png":
 		{
 			"frame": {"x":1034,"y":872,"w":128,"h":128},
 			"rotated": false,
@@ -449,7 +453,7 @@
 			"spriteSourceSize": {"x":0,"y":0,"w":128,"h":128},
 			"sourceSize": {"w":128,"h":128}
 		},
-		"spawn_message.png":
+		"scale-action.png":
 		{
 			"frame": {"x":888,"y":1258,"w":64,"h":64},
 			"rotated": false,
@@ -457,7 +461,7 @@
 			"spriteSourceSize": {"x":0,"y":0,"w":64,"h":64},
 			"sourceSize": {"w":64,"h":64}
 		},
-		"mic-off-5.png":
+		"mic-off-7.png":
 		{
 			"frame": {"x":152,"y":1030,"w":128,"h":128},
 			"rotated": false,
@@ -465,7 +469,7 @@
 			"spriteSourceSize": {"x":0,"y":0,"w":128,"h":128},
 			"sourceSize": {"w":128,"h":128}
 		},
-		"camera-action.png":
+		"pause.png":
 		{
 			"frame": {"x":808,"y":1258,"w":64,"h":64},
 			"rotated": false,
@@ -473,7 +477,7 @@
 			"spriteSourceSize": {"x":0,"y":0,"w":64,"h":64},
 			"sourceSize": {"w":64,"h":64}
 		},
-		"spawn.png":
+		"mod-badge.png":
 		{
 			"frame": {"x":440,"y":1030,"w":128,"h":128},
 			"rotated": false,
@@ -481,7 +485,31 @@
 			"spriteSourceSize": {"x":0,"y":0,"w":128,"h":128},
 			"sourceSize": {"w":128,"h":128}
 		},
-		"next.png":
+		"spawn-hover.png":
+		{
+			"frame": {"x":584,"y":1030,"w":128,"h":128},
+			"rotated": false,
+			"trimmed": false,
+			"spriteSourceSize": {"x":0,"y":0,"w":128,"h":128},
+			"sourceSize": {"w":128,"h":128}
+		},
+		"spawn-disabled.png":
+		{
+			"frame": {"x":728,"y":1030,"w":128,"h":128},
+			"rotated": false,
+			"trimmed": false,
+			"spriteSourceSize": {"x":0,"y":0,"w":128,"h":128},
+			"sourceSize": {"w":128,"h":128}
+		},
+		"mic-0.png":
+		{
+			"frame": {"x":872,"y":1030,"w":128,"h":128},
+			"rotated": false,
+			"trimmed": false,
+			"spriteSourceSize": {"x":0,"y":0,"w":128,"h":128},
+			"sourceSize": {"w":128,"h":128}
+		},
+		"pause-hover.png":
 		{
 			"frame": {"x":728,"y":1258,"w":64,"h":64},
 			"rotated": false,
@@ -489,39 +517,7 @@
 			"spriteSourceSize": {"x":0,"y":0,"w":64,"h":64},
 			"sourceSize": {"w":64,"h":64}
 		},
-		"mic-off-7.png":
-		{
-			"frame": {"x":728,"y":1030,"w":128,"h":128},
-			"rotated": false,
-			"trimmed": false,
-			"spriteSourceSize": {"x":0,"y":0,"w":128,"h":128},
-			"sourceSize": {"w":128,"h":128}
-		},
-		"spawn_message_dark-hover.png":
-		{
-			"frame": {"x":648,"y":1258,"w":64,"h":64},
-			"rotated": false,
-			"trimmed": false,
-			"spriteSourceSize": {"x":0,"y":0,"w":64,"h":64},
-			"sourceSize": {"w":64,"h":64}
-		},
-		"mod-badge.png":
-		{
-			"frame": {"x":872,"y":1030,"w":128,"h":128},
-			"rotated": false,
-			"trimmed": false,
-			"spriteSourceSize": {"x":0,"y":0,"w":128,"h":128},
-			"sourceSize": {"w":128,"h":128}
-		},
-		"spawn-hover.png":
-		{
-			"frame": {"x":1016,"y":1030,"w":128,"h":128},
-			"rotated": false,
-			"trimmed": false,
-			"spriteSourceSize": {"x":0,"y":0,"w":128,"h":128},
-			"sourceSize": {"w":128,"h":128}
-		},
-		"spawn-disabled.png":
+		"mic-1.png":
 		{
 			"frame": {"x":1178,"y":8,"w":128,"h":128},
 			"rotated": false,
@@ -531,7 +527,7 @@
 		},
 		"volume_up.png":
 		{
-			"frame": {"x":1256,"y":1258,"w":32,"h":32},
+			"frame": {"x":1304,"y":1258,"w":32,"h":32},
 			"rotated": false,
 			"trimmed": false,
 			"spriteSourceSize": {"x":0,"y":0,"w":32,"h":32},
@@ -561,25 +557,137 @@
 			"spriteSourceSize": {"x":0,"y":0,"w":124,"h":124},
 			"sourceSize": {"w":124,"h":124}
 		},
+		"pen_off.png":
+		{
+			"frame": {"x":1178,"y":644,"w":68,"h":68},
+			"rotated": false,
+			"trimmed": false,
+			"spriteSourceSize": {"x":0,"y":0,"w":68,"h":68},
+			"sourceSize": {"w":68,"h":68}
+		},
+		"pen_off-hover.png":
+		{
+			"frame": {"x":1178,"y":728,"w":68,"h":68},
+			"rotated": false,
+			"trimmed": false,
+			"spriteSourceSize": {"x":0,"y":0,"w":68,"h":68},
+			"sourceSize": {"w":68,"h":68}
+		},
+		"pen_off-disabled.png":
+		{
+			"frame": {"x":1178,"y":812,"w":68,"h":68},
+			"rotated": false,
+			"trimmed": false,
+			"spriteSourceSize": {"x":0,"y":0,"w":68,"h":68},
+			"sourceSize": {"w":68,"h":68}
+		},
+		"camera_off-disabled.png":
+		{
+			"frame": {"x":1178,"y":896,"w":68,"h":68},
+			"rotated": false,
+			"trimmed": false,
+			"spriteSourceSize": {"x":0,"y":0,"w":68,"h":68},
+			"sourceSize": {"w":68,"h":68}
+		},
+		"mute_off.png":
+		{
+			"frame": {"x":1178,"y":980,"w":68,"h":68},
+			"rotated": false,
+			"trimmed": false,
+			"spriteSourceSize": {"x":0,"y":0,"w":68,"h":68},
+			"sourceSize": {"w":68,"h":68}
+		},
+		"mute_off-hover.png":
+		{
+			"frame": {"x":1178,"y":1064,"w":68,"h":68},
+			"rotated": false,
+			"trimmed": false,
+			"spriteSourceSize": {"x":0,"y":0,"w":68,"h":68},
+			"sourceSize": {"w":68,"h":68}
+		},
+		"share_camera_off-hover.png":
+		{
+			"frame": {"x":8,"y":1174,"w":68,"h":68},
+			"rotated": false,
+			"trimmed": false,
+			"spriteSourceSize": {"x":0,"y":0,"w":68,"h":68},
+			"sourceSize": {"w":68,"h":68}
+		},
+		"share_camera_off.png":
+		{
+			"frame": {"x":92,"y":1174,"w":68,"h":68},
+			"rotated": false,
+			"trimmed": false,
+			"spriteSourceSize": {"x":0,"y":0,"w":68,"h":68},
+			"sourceSize": {"w":68,"h":68}
+		},
+		"share_camera_on-hover.png":
+		{
+			"frame": {"x":176,"y":1174,"w":68,"h":68},
+			"rotated": false,
+			"trimmed": false,
+			"spriteSourceSize": {"x":0,"y":0,"w":68,"h":68},
+			"sourceSize": {"w":68,"h":68}
+		},
 		"share_camera_on.png":
 		{
-			"frame": {"x":1178,"y":644,"w":68,"h":68},
-			"rotated": false,
-			"trimmed": false,
-			"spriteSourceSize": {"x":0,"y":0,"w":68,"h":68},
-			"sourceSize": {"w":68,"h":68}
-		},
-		"pen_off-hover.png":
-		{
-			"frame": {"x":1178,"y":728,"w":68,"h":68},
-			"rotated": false,
-			"trimmed": false,
-			"spriteSourceSize": {"x":0,"y":0,"w":68,"h":68},
-			"sourceSize": {"w":68,"h":68}
-		},
-		"pen_off.png":
-		{
-			"frame": {"x":1178,"y":812,"w":68,"h":68},
+			"frame": {"x":260,"y":1174,"w":68,"h":68},
+			"rotated": false,
+			"trimmed": false,
+			"spriteSourceSize": {"x":0,"y":0,"w":68,"h":68},
+			"sourceSize": {"w":68,"h":68}
+		},
+		"share_screen_off.png":
+		{
+			"frame": {"x":344,"y":1174,"w":68,"h":68},
+			"rotated": false,
+			"trimmed": false,
+			"spriteSourceSize": {"x":0,"y":0,"w":68,"h":68},
+			"sourceSize": {"w":68,"h":68}
+		},
+		"pen_on.png":
+		{
+			"frame": {"x":428,"y":1174,"w":68,"h":68},
+			"rotated": false,
+			"trimmed": false,
+			"spriteSourceSize": {"x":0,"y":0,"w":68,"h":68},
+			"sourceSize": {"w":68,"h":68}
+		},
+		"share_screen_on.png":
+		{
+			"frame": {"x":512,"y":1174,"w":68,"h":68},
+			"rotated": false,
+			"trimmed": false,
+			"spriteSourceSize": {"x":0,"y":0,"w":68,"h":68},
+			"sourceSize": {"w":68,"h":68}
+		},
+		"share_window_off-hover.png":
+		{
+			"frame": {"x":596,"y":1174,"w":68,"h":68},
+			"rotated": false,
+			"trimmed": false,
+			"spriteSourceSize": {"x":0,"y":0,"w":68,"h":68},
+			"sourceSize": {"w":68,"h":68}
+		},
+		"share_window_off.png":
+		{
+			"frame": {"x":680,"y":1174,"w":68,"h":68},
+			"rotated": false,
+			"trimmed": false,
+			"spriteSourceSize": {"x":0,"y":0,"w":68,"h":68},
+			"sourceSize": {"w":68,"h":68}
+		},
+		"share_window_on-hover.png":
+		{
+			"frame": {"x":764,"y":1174,"w":68,"h":68},
+			"rotated": false,
+			"trimmed": false,
+			"spriteSourceSize": {"x":0,"y":0,"w":68,"h":68},
+			"sourceSize": {"w":68,"h":68}
+		},
+		"share_window_on.png":
+		{
+			"frame": {"x":848,"y":1174,"w":68,"h":68},
 			"rotated": false,
 			"trimmed": false,
 			"spriteSourceSize": {"x":0,"y":0,"w":68,"h":68},
@@ -587,15 +695,31 @@
 		},
 		"pen_on-hover.png":
 		{
-			"frame": {"x":1178,"y":896,"w":68,"h":68},
-			"rotated": false,
-			"trimmed": false,
-			"spriteSourceSize": {"x":0,"y":0,"w":68,"h":68},
-			"sourceSize": {"w":68,"h":68}
-		},
-		"pen_on.png":
-		{
-			"frame": {"x":1178,"y":980,"w":68,"h":68},
+			"frame": {"x":932,"y":1174,"w":68,"h":68},
+			"rotated": false,
+			"trimmed": false,
+			"spriteSourceSize": {"x":0,"y":0,"w":68,"h":68},
+			"sourceSize": {"w":68,"h":68}
+		},
+		"camera_on.png":
+		{
+			"frame": {"x":1016,"y":1174,"w":68,"h":68},
+			"rotated": false,
+			"trimmed": false,
+			"spriteSourceSize": {"x":0,"y":0,"w":68,"h":68},
+			"sourceSize": {"w":68,"h":68}
+		},
+		"camera_on-hover.png":
+		{
+			"frame": {"x":1100,"y":1174,"w":68,"h":68},
+			"rotated": false,
+			"trimmed": false,
+			"spriteSourceSize": {"x":0,"y":0,"w":68,"h":68},
+			"sourceSize": {"w":68,"h":68}
+		},
+		"camera_off.png":
+		{
+			"frame": {"x":1184,"y":1174,"w":68,"h":68},
 			"rotated": false,
 			"trimmed": false,
 			"spriteSourceSize": {"x":0,"y":0,"w":68,"h":68},
@@ -603,141 +727,13 @@
 		},
 		"camera_off-hover.png":
 		{
-			"frame": {"x":1178,"y":1064,"w":68,"h":68},
-			"rotated": false,
-			"trimmed": false,
-			"spriteSourceSize": {"x":0,"y":0,"w":68,"h":68},
-			"sourceSize": {"w":68,"h":68}
-		},
-		"mute_off.png":
-		{
-			"frame": {"x":8,"y":1174,"w":68,"h":68},
-			"rotated": false,
-			"trimmed": false,
-			"spriteSourceSize": {"x":0,"y":0,"w":68,"h":68},
-			"sourceSize": {"w":68,"h":68}
-		},
-		"mute_off-hover.png":
-		{
-			"frame": {"x":92,"y":1174,"w":68,"h":68},
-			"rotated": false,
-			"trimmed": false,
-			"spriteSourceSize": {"x":0,"y":0,"w":68,"h":68},
-			"sourceSize": {"w":68,"h":68}
-		},
-		"camera_off-disabled.png":
-		{
-			"frame": {"x":176,"y":1174,"w":68,"h":68},
-			"rotated": false,
-			"trimmed": false,
-			"spriteSourceSize": {"x":0,"y":0,"w":68,"h":68},
-			"sourceSize": {"w":68,"h":68}
-		},
-		"share_camera_off-hover.png":
-		{
-			"frame": {"x":260,"y":1174,"w":68,"h":68},
-			"rotated": false,
-			"trimmed": false,
-			"spriteSourceSize": {"x":0,"y":0,"w":68,"h":68},
-			"sourceSize": {"w":68,"h":68}
-		},
-		"share_camera_off.png":
-		{
-			"frame": {"x":344,"y":1174,"w":68,"h":68},
-			"rotated": false,
-			"trimmed": false,
-			"spriteSourceSize": {"x":0,"y":0,"w":68,"h":68},
-			"sourceSize": {"w":68,"h":68}
-		},
-		"share_camera_on-hover.png":
-		{
-			"frame": {"x":428,"y":1174,"w":68,"h":68},
-			"rotated": false,
-			"trimmed": false,
-			"spriteSourceSize": {"x":0,"y":0,"w":68,"h":68},
-			"sourceSize": {"w":68,"h":68}
-		},
-		"pen_off-disabled.png":
-		{
-			"frame": {"x":512,"y":1174,"w":68,"h":68},
-			"rotated": false,
-			"trimmed": false,
-			"spriteSourceSize": {"x":0,"y":0,"w":68,"h":68},
-			"sourceSize": {"w":68,"h":68}
-		},
-		"share_screen_off.png":
-		{
-			"frame": {"x":596,"y":1174,"w":68,"h":68},
+			"frame": {"x":1322,"y":8,"w":68,"h":68},
 			"rotated": false,
 			"trimmed": false,
 			"spriteSourceSize": {"x":0,"y":0,"w":68,"h":68},
 			"sourceSize": {"w":68,"h":68}
 		},
 		"share_screen_on-hover.png":
-		{
-			"frame": {"x":680,"y":1174,"w":68,"h":68},
-			"rotated": false,
-			"trimmed": false,
-			"spriteSourceSize": {"x":0,"y":0,"w":68,"h":68},
-			"sourceSize": {"w":68,"h":68}
-		},
-		"share_screen_on.png":
-		{
-			"frame": {"x":764,"y":1174,"w":68,"h":68},
-			"rotated": false,
-			"trimmed": false,
-			"spriteSourceSize": {"x":0,"y":0,"w":68,"h":68},
-			"sourceSize": {"w":68,"h":68}
-		},
-		"share_window_off-hover.png":
-		{
-			"frame": {"x":848,"y":1174,"w":68,"h":68},
-			"rotated": false,
-			"trimmed": false,
-			"spriteSourceSize": {"x":0,"y":0,"w":68,"h":68},
-			"sourceSize": {"w":68,"h":68}
-		},
-		"share_window_off.png":
-		{
-			"frame": {"x":932,"y":1174,"w":68,"h":68},
-			"rotated": false,
-			"trimmed": false,
-			"spriteSourceSize": {"x":0,"y":0,"w":68,"h":68},
-			"sourceSize": {"w":68,"h":68}
-		},
-		"share_window_on-hover.png":
-		{
-			"frame": {"x":1016,"y":1174,"w":68,"h":68},
-			"rotated": false,
-			"trimmed": false,
-			"spriteSourceSize": {"x":0,"y":0,"w":68,"h":68},
-			"sourceSize": {"w":68,"h":68}
-		},
-		"share_window_on.png":
-		{
-			"frame": {"x":1100,"y":1174,"w":68,"h":68},
-			"rotated": false,
-			"trimmed": false,
-			"spriteSourceSize": {"x":0,"y":0,"w":68,"h":68},
-			"sourceSize": {"w":68,"h":68}
-		},
-		"camera_on.png":
-		{
-			"frame": {"x":1184,"y":1174,"w":68,"h":68},
-			"rotated": false,
-			"trimmed": false,
-			"spriteSourceSize": {"x":0,"y":0,"w":68,"h":68},
-			"sourceSize": {"w":68,"h":68}
-		},
-		"camera_on-hover.png":
-		{
-			"frame": {"x":1322,"y":8,"w":68,"h":68},
-			"rotated": false,
-			"trimmed": false,
-			"spriteSourceSize": {"x":0,"y":0,"w":68,"h":68},
-			"sourceSize": {"w":68,"h":68}
-		},
-		"camera_off.png":
 		{
 			"frame": {"x":1322,"y":92,"w":68,"h":68},
 			"rotated": false,
@@ -753,9 +749,49 @@
 			"spriteSourceSize": {"x":0,"y":0,"w":66,"h":64},
 			"sourceSize": {"w":66,"h":64}
 		},
+		"unmute-action.png":
+		{
+			"frame": {"x":1322,"y":256,"w":64,"h":64},
+			"rotated": false,
+			"trimmed": false,
+			"spriteSourceSize": {"x":0,"y":0,"w":64,"h":64},
+			"sourceSize": {"w":64,"h":64}
+		},
 		"undo-action.png":
 		{
-			"frame": {"x":1322,"y":256,"w":64,"h":64},
+			"frame": {"x":1322,"y":336,"w":64,"h":64},
+			"rotated": false,
+			"trimmed": false,
+			"spriteSourceSize": {"x":0,"y":0,"w":64,"h":64},
+			"sourceSize": {"w":64,"h":64}
+		},
+		"mute-action.png":
+		{
+			"frame": {"x":1322,"y":416,"w":64,"h":64},
+			"rotated": false,
+			"trimmed": false,
+			"spriteSourceSize": {"x":0,"y":0,"w":64,"h":64},
+			"sourceSize": {"w":64,"h":64}
+		},
+		"close-action.png":
+		{
+			"frame": {"x":1322,"y":496,"w":64,"h":64},
+			"rotated": false,
+			"trimmed": false,
+			"spriteSourceSize": {"x":0,"y":0,"w":64,"h":64},
+			"sourceSize": {"w":64,"h":64}
+		},
+		"close-white.png":
+		{
+			"frame": {"x":1322,"y":576,"w":64,"h":64},
+			"rotated": false,
+			"trimmed": false,
+			"spriteSourceSize": {"x":0,"y":0,"w":64,"h":64},
+			"sourceSize": {"w":64,"h":64}
+		},
+		"camera-action.png":
+		{
+			"frame": {"x":1322,"y":656,"w":64,"h":64},
 			"rotated": false,
 			"trimmed": false,
 			"spriteSourceSize": {"x":0,"y":0,"w":64,"h":64},
@@ -763,15 +799,15 @@
 		},
 		"drop-action.png":
 		{
-			"frame": {"x":1322,"y":336,"w":64,"h":64},
-			"rotated": false,
-			"trimmed": false,
-			"spriteSourceSize": {"x":0,"y":0,"w":64,"h":64},
-			"sourceSize": {"w":64,"h":64}
-		},
-		"close-white.png":
-		{
-			"frame": {"x":1322,"y":416,"w":64,"h":64},
+			"frame": {"x":1322,"y":736,"w":64,"h":64},
+			"rotated": false,
+			"trimmed": false,
+			"spriteSourceSize": {"x":0,"y":0,"w":64,"h":64},
+			"sourceSize": {"w":64,"h":64}
+		},
+		"pin-action.png":
+		{
+			"frame": {"x":1322,"y":816,"w":64,"h":64},
 			"rotated": false,
 			"trimmed": false,
 			"spriteSourceSize": {"x":0,"y":0,"w":64,"h":64},
@@ -779,193 +815,93 @@
 		},
 		"play-hover.png":
 		{
-			"frame": {"x":1322,"y":496,"w":64,"h":64},
-			"rotated": false,
-			"trimmed": false,
-			"spriteSourceSize": {"x":0,"y":0,"w":64,"h":64},
-			"sourceSize": {"w":64,"h":64}
-		},
-<<<<<<< HEAD
+			"frame": {"x":1322,"y":896,"w":64,"h":64},
+			"rotated": false,
+			"trimmed": false,
+			"spriteSourceSize": {"x":0,"y":0,"w":64,"h":64},
+			"sourceSize": {"w":64,"h":64}
+		},
 		"play.png":
-=======
-		"mute-action.png":
->>>>>>> b8dc7b28
-		{
-			"frame": {"x":1322,"y":576,"w":64,"h":64},
-			"rotated": false,
-			"trimmed": false,
-			"spriteSourceSize": {"x":0,"y":0,"w":64,"h":64},
-			"sourceSize": {"w":64,"h":64}
-		},
-<<<<<<< HEAD
+		{
+			"frame": {"x":1322,"y":976,"w":64,"h":64},
+			"rotated": false,
+			"trimmed": false,
+			"spriteSourceSize": {"x":0,"y":0,"w":64,"h":64},
+			"sourceSize": {"w":64,"h":64}
+		},
 		"prev.png":
-=======
+		{
+			"frame": {"x":1322,"y":1056,"w":64,"h":64},
+			"rotated": false,
+			"trimmed": false,
+			"spriteSourceSize": {"x":0,"y":0,"w":64,"h":64},
+			"sourceSize": {"w":64,"h":64}
+		},
+		"recenter-action.png":
+		{
+			"frame": {"x":1322,"y":1136,"w":64,"h":64},
+			"rotated": false,
+			"trimmed": false,
+			"spriteSourceSize": {"x":0,"y":0,"w":64,"h":64},
+			"sourceSize": {"w":64,"h":64}
+		},
+		"record-action-alpha.png":
+		{
+			"frame": {"x":8,"y":1258,"w":64,"h":64},
+			"rotated": false,
+			"trimmed": false,
+			"spriteSourceSize": {"x":0,"y":0,"w":64,"h":64},
+			"sourceSize": {"w":64,"h":64}
+		},
+		"record-action.png":
+		{
+			"frame": {"x":88,"y":1258,"w":64,"h":64},
+			"rotated": false,
+			"trimmed": false,
+			"spriteSourceSize": {"x":0,"y":0,"w":64,"h":64},
+			"sourceSize": {"w":64,"h":64}
+		},
 		"mute_on.png":
->>>>>>> b8dc7b28
-		{
-			"frame": {"x":1322,"y":656,"w":64,"h":64},
-			"rotated": false,
-			"trimmed": false,
-			"spriteSourceSize": {"x":0,"y":0,"w":64,"h":64},
-			"sourceSize": {"w":64,"h":64}
-		},
-<<<<<<< HEAD
-		"recenter-action.png":
-=======
+		{
+			"frame": {"x":168,"y":1258,"w":64,"h":64},
+			"rotated": false,
+			"trimmed": false,
+			"spriteSourceSize": {"x":0,"y":0,"w":64,"h":64},
+			"sourceSize": {"w":64,"h":64}
+		},
+		"remove-action.png":
+		{
+			"frame": {"x":248,"y":1258,"w":64,"h":64},
+			"rotated": false,
+			"trimmed": false,
+			"spriteSourceSize": {"x":0,"y":0,"w":64,"h":64},
+			"sourceSize": {"w":64,"h":64}
+		},
+		"rotate-action.png":
+		{
+			"frame": {"x":328,"y":1258,"w":64,"h":64},
+			"rotated": false,
+			"trimmed": false,
+			"spriteSourceSize": {"x":0,"y":0,"w":64,"h":64},
+			"sourceSize": {"w":64,"h":64}
+		},
+		"rotate-cursor.png":
+		{
+			"frame": {"x":408,"y":1258,"w":64,"h":64},
+			"rotated": false,
+			"trimmed": false,
+			"spriteSourceSize": {"x":0,"y":0,"w":64,"h":64},
+			"sourceSize": {"w":64,"h":64}
+		},
 		"next.png":
->>>>>>> b8dc7b28
-		{
-			"frame": {"x":1322,"y":736,"w":64,"h":64},
-			"rotated": false,
-			"trimmed": false,
-			"spriteSourceSize": {"x":0,"y":0,"w":64,"h":64},
-			"sourceSize": {"w":64,"h":64}
-		},
-<<<<<<< HEAD
-		"record-action-alpha.png":
-=======
-		"pause-hover.png":
->>>>>>> b8dc7b28
-		{
-			"frame": {"x":1322,"y":816,"w":64,"h":64},
-			"rotated": false,
-			"trimmed": false,
-			"spriteSourceSize": {"x":0,"y":0,"w":64,"h":64},
-			"sourceSize": {"w":64,"h":64}
-		},
-<<<<<<< HEAD
-		"record-action.png":
-=======
-		"pause.png":
->>>>>>> b8dc7b28
-		{
-			"frame": {"x":1322,"y":896,"w":64,"h":64},
-			"rotated": false,
-			"trimmed": false,
-			"spriteSourceSize": {"x":0,"y":0,"w":64,"h":64},
-			"sourceSize": {"w":64,"h":64}
-		},
-<<<<<<< HEAD
-		"pause.png":
-=======
-		"pin-action.png":
->>>>>>> b8dc7b28
-		{
-			"frame": {"x":1322,"y":976,"w":64,"h":64},
-			"rotated": false,
-			"trimmed": false,
-			"spriteSourceSize": {"x":0,"y":0,"w":64,"h":64},
-			"sourceSize": {"w":64,"h":64}
-		},
-<<<<<<< HEAD
-		"remove-action.png":
-=======
-		"play-hover.png":
->>>>>>> b8dc7b28
-		{
-			"frame": {"x":1322,"y":1056,"w":64,"h":64},
-			"rotated": false,
-			"trimmed": false,
-			"spriteSourceSize": {"x":0,"y":0,"w":64,"h":64},
-			"sourceSize": {"w":64,"h":64}
-		},
-<<<<<<< HEAD
-		"rotate-action.png":
-=======
-		"play.png":
->>>>>>> b8dc7b28
-		{
-			"frame": {"x":1322,"y":1136,"w":64,"h":64},
-			"rotated": false,
-			"trimmed": false,
-			"spriteSourceSize": {"x":0,"y":0,"w":64,"h":64},
-			"sourceSize": {"w":64,"h":64}
-		},
-<<<<<<< HEAD
-		"rotate-cursor.png":
-=======
-		"prev.png":
->>>>>>> b8dc7b28
-		{
-			"frame": {"x":8,"y":1258,"w":64,"h":64},
-			"rotated": false,
-			"trimmed": false,
-			"spriteSourceSize": {"x":0,"y":0,"w":64,"h":64},
-			"sourceSize": {"w":64,"h":64}
-		},
-<<<<<<< HEAD
-		"mute_on.png":
-=======
-		"recenter-action.png":
->>>>>>> b8dc7b28
-		{
-			"frame": {"x":88,"y":1258,"w":64,"h":64},
-			"rotated": false,
-			"trimmed": false,
-			"spriteSourceSize": {"x":0,"y":0,"w":64,"h":64},
-			"sourceSize": {"w":64,"h":64}
-		},
-<<<<<<< HEAD
-		"close-action.png":
-=======
-		"record-action-alpha.png":
->>>>>>> b8dc7b28
-		{
-			"frame": {"x":168,"y":1258,"w":64,"h":64},
-			"rotated": false,
-			"trimmed": false,
-			"spriteSourceSize": {"x":0,"y":0,"w":64,"h":64},
-			"sourceSize": {"w":64,"h":64}
-		},
-<<<<<<< HEAD
-		"pause-hover.png":
-=======
-		"record-action.png":
->>>>>>> b8dc7b28
-		{
-			"frame": {"x":248,"y":1258,"w":64,"h":64},
-			"rotated": false,
-			"trimmed": false,
-			"spriteSourceSize": {"x":0,"y":0,"w":64,"h":64},
-			"sourceSize": {"w":64,"h":64}
-		},
-<<<<<<< HEAD
-		"pin-action.png":
-=======
-		"remove-action.png":
->>>>>>> b8dc7b28
-		{
-			"frame": {"x":328,"y":1258,"w":64,"h":64},
-			"rotated": false,
-			"trimmed": false,
-			"spriteSourceSize": {"x":0,"y":0,"w":64,"h":64},
-			"sourceSize": {"w":64,"h":64}
-		},
-<<<<<<< HEAD
-		"scale-action.png":
-=======
-		"rotate-action.png":
->>>>>>> b8dc7b28
-		{
-			"frame": {"x":408,"y":1258,"w":64,"h":64},
-			"rotated": false,
-			"trimmed": false,
-			"spriteSourceSize": {"x":0,"y":0,"w":64,"h":64},
-			"sourceSize": {"w":64,"h":64}
-		},
-<<<<<<< HEAD
+		{
+			"frame": {"x":488,"y":1258,"w":64,"h":64},
+			"rotated": false,
+			"trimmed": false,
+			"spriteSourceSize": {"x":0,"y":0,"w":64,"h":64},
+			"sourceSize": {"w":64,"h":64}
+		},
 		"stop-action.png":
-=======
-		"rotate-cursor.png":
->>>>>>> b8dc7b28
-		{
-			"frame": {"x":488,"y":1258,"w":64,"h":64},
-			"rotated": false,
-			"trimmed": false,
-			"spriteSourceSize": {"x":0,"y":0,"w":64,"h":64},
-			"sourceSize": {"w":64,"h":64}
-		},
-		"scale-action.png":
 		{
 			"frame": {"x":568,"y":1258,"w":64,"h":64},
 			"rotated": false,
@@ -973,327 +909,137 @@
 			"spriteSourceSize": {"x":0,"y":0,"w":64,"h":64},
 			"sourceSize": {"w":64,"h":64}
 		},
-<<<<<<< HEAD
-		"mic-0.png":
+		"snap_camera.png":
+		{
+			"frame": {"x":648,"y":1258,"w":64,"h":64},
+			"rotated": false,
+			"trimmed": false,
+			"spriteSourceSize": {"x":0,"y":0,"w":64,"h":64},
+			"sourceSize": {"w":64,"h":64}
+		},
+		"mic-7_hover.png":
+		{
+			"frame": {"x":8,"y":886,"w":128,"h":128},
+			"rotated": false,
+			"trimmed": false,
+			"spriteSourceSize": {"x":0,"y":0,"w":128,"h":128},
+			"sourceSize": {"w":128,"h":128}
+		},
+		"mic-0_hover.png":
+		{
+			"frame": {"x":1016,"y":1030,"w":128,"h":128},
+			"rotated": false,
+			"trimmed": false,
+			"spriteSourceSize": {"x":0,"y":0,"w":128,"h":128},
+			"sourceSize": {"w":128,"h":128}
+		},
+		"mic-off-6_hover.png":
+		{
+			"frame": {"x":8,"y":1030,"w":128,"h":128},
+			"rotated": false,
+			"trimmed": false,
+			"spriteSourceSize": {"x":0,"y":0,"w":128,"h":128},
+			"sourceSize": {"w":128,"h":128}
+		},
+		"mic-off-5_hover.png":
+		{
+			"frame": {"x":1034,"y":728,"w":128,"h":128},
+			"rotated": false,
+			"trimmed": false,
+			"spriteSourceSize": {"x":0,"y":0,"w":128,"h":128},
+			"sourceSize": {"w":128,"h":128}
+		},
+		"mic-off-4_hover.png":
+		{
+			"frame": {"x":1034,"y":440,"w":128,"h":128},
+			"rotated": false,
+			"trimmed": false,
+			"spriteSourceSize": {"x":0,"y":0,"w":128,"h":128},
+			"sourceSize": {"w":128,"h":128}
+		},
+		"mic-off-3_hover.png":
+		{
+			"frame": {"x":1034,"y":152,"w":128,"h":128},
+			"rotated": false,
+			"trimmed": false,
+			"spriteSourceSize": {"x":0,"y":0,"w":128,"h":128},
+			"sourceSize": {"w":128,"h":128}
+		},
+		"mic-off-2_hover.png":
+		{
+			"frame": {"x":872,"y":886,"w":128,"h":128},
+			"rotated": false,
+			"trimmed": false,
+			"spriteSourceSize": {"x":0,"y":0,"w":128,"h":128},
+			"sourceSize": {"w":128,"h":128}
+		},
+		"mic-off-0_hover.png":
+		{
+			"frame": {"x":296,"y":886,"w":128,"h":128},
+			"rotated": false,
+			"trimmed": false,
+			"spriteSourceSize": {"x":0,"y":0,"w":128,"h":128},
+			"sourceSize": {"w":128,"h":128}
+		},
+		"mic-off-7_hover.png":
+		{
+			"frame": {"x":296,"y":1030,"w":128,"h":128},
+			"rotated": false,
+			"trimmed": false,
+			"spriteSourceSize": {"x":0,"y":0,"w":128,"h":128},
+			"sourceSize": {"w":128,"h":128}
+		},
+		"mic-6_hover.png":
+		{
+			"frame": {"x":890,"y":584,"w":128,"h":128},
+			"rotated": false,
+			"trimmed": false,
+			"spriteSourceSize": {"x":0,"y":0,"w":128,"h":128},
+			"sourceSize": {"w":128,"h":128}
+		},
+		"mic-5_hover.png":
+		{
+			"frame": {"x":890,"y":296,"w":128,"h":128},
+			"rotated": false,
+			"trimmed": false,
+			"spriteSourceSize": {"x":0,"y":0,"w":128,"h":128},
+			"sourceSize": {"w":128,"h":128}
+		},
+		"mic-4_hover.png":
+		{
+			"frame": {"x":890,"y":8,"w":128,"h":128},
+			"rotated": false,
+			"trimmed": false,
+			"spriteSourceSize": {"x":0,"y":0,"w":128,"h":128},
+			"sourceSize": {"w":128,"h":128}
+		},
+		"mic-3_hover.png":
+		{
+			"frame": {"x":584,"y":742,"w":128,"h":128},
+			"rotated": false,
+			"trimmed": false,
+			"spriteSourceSize": {"x":0,"y":0,"w":128,"h":128},
+			"sourceSize": {"w":128,"h":128}
+		},
+		"mic-2_hover.png":
+		{
+			"frame": {"x":296,"y":742,"w":128,"h":128},
+			"rotated": false,
+			"trimmed": false,
+			"spriteSourceSize": {"x":0,"y":0,"w":128,"h":128},
+			"sourceSize": {"w":128,"h":128}
+		},
+		"mic-off-1_hover.png":
+		{
+			"frame": {"x":8,"y":742,"w":128,"h":128},
+			"rotated": false,
+			"trimmed": false,
+			"spriteSourceSize": {"x":0,"y":0,"w":128,"h":128},
+			"sourceSize": {"w":128,"h":128}
+		},
+		"mic-1_hover.png":
 		{
 			"frame": {"x":1178,"y":152,"w":128,"h":128},
-=======
-		"snap_camera.png":
-		{
-			"frame": {"x":648,"y":1258,"w":64,"h":64},
-			"rotated": false,
-			"trimmed": false,
-			"spriteSourceSize": {"x":0,"y":0,"w":64,"h":64},
-			"sourceSize": {"w":64,"h":64}
-		},
-		"spawn_message_dark-hover.png":
-		{
-			"frame": {"x":728,"y":1258,"w":64,"h":64},
-			"rotated": false,
-			"trimmed": false,
-			"spriteSourceSize": {"x":0,"y":0,"w":64,"h":64},
-			"sourceSize": {"w":64,"h":64}
-		},
-		"spawn_message_dark.png":
-		{
-			"frame": {"x":808,"y":1258,"w":64,"h":64},
-			"rotated": false,
-			"trimmed": false,
-			"spriteSourceSize": {"x":0,"y":0,"w":64,"h":64},
-			"sourceSize": {"w":64,"h":64}
-		},
-		"spawn_message.png":
-		{
-			"frame": {"x":888,"y":1258,"w":64,"h":64},
-			"rotated": false,
-			"trimmed": false,
-			"spriteSourceSize": {"x":0,"y":0,"w":64,"h":64},
-			"sourceSize": {"w":64,"h":64}
-		},
-		"stop-action.png":
-		{
-			"frame": {"x":968,"y":1258,"w":64,"h":64},
-			"rotated": false,
-			"trimmed": false,
-			"spriteSourceSize": {"x":0,"y":0,"w":64,"h":64},
-			"sourceSize": {"w":64,"h":64}
-		},
-		"unmute-action.png":
-		{
-			"frame": {"x":1048,"y":1258,"w":64,"h":64},
-			"rotated": false,
-			"trimmed": false,
-			"spriteSourceSize": {"x":0,"y":0,"w":64,"h":64},
-			"sourceSize": {"w":64,"h":64}
-		},
-		"seek_back-hover.png":
-		{
-			"frame": {"x":1262,"y":644,"w":32,"h":32},
-			"rotated": false,
-			"trimmed": false,
-			"spriteSourceSize": {"x":0,"y":0,"w":32,"h":32},
-			"sourceSize": {"w":32,"h":32}
-		},
-		"seek_back.png":
-		{
-			"frame": {"x":1262,"y":728,"w":32,"h":32},
-			"rotated": false,
-			"trimmed": false,
-			"spriteSourceSize": {"x":0,"y":0,"w":32,"h":32},
-			"sourceSize": {"w":32,"h":32}
-		},
-		"seek_fwd-hover.png":
-		{
-			"frame": {"x":1262,"y":812,"w":32,"h":32},
-			"rotated": false,
-			"trimmed": false,
-			"spriteSourceSize": {"x":0,"y":0,"w":32,"h":32},
-			"sourceSize": {"w":32,"h":32}
-		},
-		"seek_fwd.png":
-		{
-			"frame": {"x":1262,"y":896,"w":32,"h":32},
-			"rotated": false,
-			"trimmed": false,
-			"spriteSourceSize": {"x":0,"y":0,"w":32,"h":32},
-			"sourceSize": {"w":32,"h":32}
-		},
-		"snap-hover.png":
-		{
-			"frame": {"x":1262,"y":980,"w":32,"h":32},
-			"rotated": false,
-			"trimmed": false,
-			"spriteSourceSize": {"x":0,"y":0,"w":32,"h":32},
-			"sourceSize": {"w":32,"h":32}
-		},
-		"snap.png":
-		{
-			"frame": {"x":1262,"y":1064,"w":32,"h":32},
-			"rotated": false,
-			"trimmed": false,
-			"spriteSourceSize": {"x":0,"y":0,"w":32,"h":32},
-			"sourceSize": {"w":32,"h":32}
-		},
-		"volume_down-hover.png":
-		{
-			"frame": {"x":1268,"y":1174,"w":32,"h":32},
-			"rotated": false,
-			"trimmed": false,
-			"spriteSourceSize": {"x":0,"y":0,"w":32,"h":32},
-			"sourceSize": {"w":32,"h":32}
-		},
-		"volume_down.png":
-		{
-			"frame": {"x":1128,"y":1258,"w":32,"h":32},
-			"rotated": false,
-			"trimmed": false,
-			"spriteSourceSize": {"x":0,"y":0,"w":32,"h":32},
-			"sourceSize": {"w":32,"h":32}
-		},
-		"volume_up-hover.png":
-		{
-			"frame": {"x":1176,"y":1258,"w":32,"h":32},
-			"rotated": false,
-			"trimmed": false,
-			"spriteSourceSize": {"x":0,"y":0,"w":32,"h":32},
-			"sourceSize": {"w":32,"h":32}
-		},
-		"volume_up.png":
-		{
-			"frame": {"x":1224,"y":1258,"w":32,"h":32},
->>>>>>> b8dc7b28
-			"rotated": false,
-			"trimmed": false,
-			"spriteSourceSize": {"x":0,"y":0,"w":128,"h":128},
-			"sourceSize": {"w":128,"h":128}
-		},
-		"mic-off-7_hover.png":
-		{
-<<<<<<< HEAD
-			"frame": {"x":728,"y":1030,"w":128,"h":128},
-=======
-			"frame": {"x":8,"y":742,"w":128,"h":128},
->>>>>>> b8dc7b28
-			"rotated": false,
-			"trimmed": false,
-			"spriteSourceSize": {"x":0,"y":0,"w":128,"h":128},
-			"sourceSize": {"w":128,"h":128}
-		},
-		"mic-off-5_hover.png":
-		{
-<<<<<<< HEAD
-			"frame": {"x":152,"y":1030,"w":128,"h":128},
-=======
-			"frame": {"x":296,"y":742,"w":128,"h":128},
->>>>>>> b8dc7b28
-			"rotated": false,
-			"trimmed": false,
-			"spriteSourceSize": {"x":0,"y":0,"w":128,"h":128},
-			"sourceSize": {"w":128,"h":128}
-		},
-		"mic-off-4_hover.png":
-		{
-<<<<<<< HEAD
-			"frame": {"x":1034,"y":872,"w":128,"h":128},
-=======
-			"frame": {"x":584,"y":742,"w":128,"h":128},
->>>>>>> b8dc7b28
-			"rotated": false,
-			"trimmed": false,
-			"spriteSourceSize": {"x":0,"y":0,"w":128,"h":128},
-			"sourceSize": {"w":128,"h":128}
-		},
-		"mic-off-3_hover.png":
-		{
-<<<<<<< HEAD
-			"frame": {"x":1034,"y":584,"w":128,"h":128},
-=======
-			"frame": {"x":890,"y":8,"w":128,"h":128},
->>>>>>> b8dc7b28
-			"rotated": false,
-			"trimmed": false,
-			"spriteSourceSize": {"x":0,"y":0,"w":128,"h":128},
-			"sourceSize": {"w":128,"h":128}
-		},
-		"mic-off-2_hover.png":
-		{
-<<<<<<< HEAD
-			"frame": {"x":1034,"y":296,"w":128,"h":128},
-=======
-			"frame": {"x":890,"y":296,"w":128,"h":128},
->>>>>>> b8dc7b28
-			"rotated": false,
-			"trimmed": false,
-			"spriteSourceSize": {"x":0,"y":0,"w":128,"h":128},
-			"sourceSize": {"w":128,"h":128}
-		},
-		"mic-off-1_hover.png":
-		{
-<<<<<<< HEAD
-			"frame": {"x":1034,"y":8,"w":128,"h":128},
-=======
-			"frame": {"x":890,"y":584,"w":128,"h":128},
->>>>>>> b8dc7b28
-			"rotated": false,
-			"trimmed": false,
-			"spriteSourceSize": {"x":0,"y":0,"w":128,"h":128},
-			"sourceSize": {"w":128,"h":128}
-		},
-		"mic-off-0_hover.png":
-		{
-<<<<<<< HEAD
-			"frame": {"x":728,"y":886,"w":128,"h":128},
-=======
-			"frame": {"x":8,"y":886,"w":128,"h":128},
->>>>>>> b8dc7b28
-			"rotated": false,
-			"trimmed": false,
-			"spriteSourceSize": {"x":0,"y":0,"w":128,"h":128},
-			"sourceSize": {"w":128,"h":128}
-		},
-		"mic-off-6_hover.png":
-		{
-<<<<<<< HEAD
-			"frame": {"x":440,"y":1030,"w":128,"h":128},
-=======
-			"frame": {"x":296,"y":886,"w":128,"h":128},
->>>>>>> b8dc7b28
-			"rotated": false,
-			"trimmed": false,
-			"spriteSourceSize": {"x":0,"y":0,"w":128,"h":128},
-			"sourceSize": {"w":128,"h":128}
-		},
-		"mic-6_hover.png":
-		{
-<<<<<<< HEAD
-			"frame": {"x":152,"y":886,"w":128,"h":128},
-=======
-			"frame": {"x":584,"y":886,"w":128,"h":128},
->>>>>>> b8dc7b28
-			"rotated": false,
-			"trimmed": false,
-			"spriteSourceSize": {"x":0,"y":0,"w":128,"h":128},
-			"sourceSize": {"w":128,"h":128}
-		},
-		"mic-5_hover.png":
-		{
-<<<<<<< HEAD
-			"frame": {"x":890,"y":728,"w":128,"h":128},
-=======
-			"frame": {"x":872,"y":886,"w":128,"h":128},
->>>>>>> b8dc7b28
-			"rotated": false,
-			"trimmed": false,
-			"spriteSourceSize": {"x":0,"y":0,"w":128,"h":128},
-			"sourceSize": {"w":128,"h":128}
-		},
-		"mic-4_hover.png":
-		{
-<<<<<<< HEAD
-			"frame": {"x":890,"y":440,"w":128,"h":128},
-=======
-			"frame": {"x":1034,"y":152,"w":128,"h":128},
->>>>>>> b8dc7b28
-			"rotated": false,
-			"trimmed": false,
-			"spriteSourceSize": {"x":0,"y":0,"w":128,"h":128},
-			"sourceSize": {"w":128,"h":128}
-		},
-		"mic-3_hover.png":
-		{
-<<<<<<< HEAD
-			"frame": {"x":890,"y":152,"w":128,"h":128},
-=======
-			"frame": {"x":1034,"y":440,"w":128,"h":128},
->>>>>>> b8dc7b28
-			"rotated": false,
-			"trimmed": false,
-			"spriteSourceSize": {"x":0,"y":0,"w":128,"h":128},
-			"sourceSize": {"w":128,"h":128}
-		},
-		"mic-2_hover.png":
-		{
-<<<<<<< HEAD
-			"frame": {"x":728,"y":742,"w":128,"h":128},
-=======
-			"frame": {"x":1034,"y":728,"w":128,"h":128},
->>>>>>> b8dc7b28
-			"rotated": false,
-			"trimmed": false,
-			"spriteSourceSize": {"x":0,"y":0,"w":128,"h":128},
-			"sourceSize": {"w":128,"h":128}
-		},
-		"mic-0_hover.png":
-		{
-<<<<<<< HEAD
-			"frame": {"x":152,"y":742,"w":128,"h":128},
-=======
-			"frame": {"x":8,"y":1030,"w":128,"h":128},
->>>>>>> b8dc7b28
-			"rotated": false,
-			"trimmed": false,
-			"spriteSourceSize": {"x":0,"y":0,"w":128,"h":128},
-			"sourceSize": {"w":128,"h":128}
-		},
-		"mic-1_hover.png":
-		{
-<<<<<<< HEAD
-			"frame": {"x":8,"y":742,"w":128,"h":128},
-=======
-			"frame": {"x":296,"y":1030,"w":128,"h":128},
->>>>>>> b8dc7b28
-			"rotated": false,
-			"trimmed": false,
-			"spriteSourceSize": {"x":0,"y":0,"w":128,"h":128},
-			"sourceSize": {"w":128,"h":128}
-		},
-		"mic-7_hover.png":
-		{
-<<<<<<< HEAD
-			"frame": {"x":440,"y":886,"w":128,"h":128},
-=======
-			"frame": {"x":584,"y":1030,"w":128,"h":128},
->>>>>>> b8dc7b28
 			"rotated": false,
 			"trimmed": false,
 			"spriteSourceSize": {"x":0,"y":0,"w":128,"h":128},
