--- conflicted
+++ resolved
@@ -32,14 +32,10 @@
     "audio.granted-title": "Mic permissions granted",
     "audio.granted-subtitle": "You can still mute yourself in-game",
     "audio.granted-next": "NEXT",
-<<<<<<< HEAD
-    "exit.subtitle": "Your session has ended. Refresh your browser to start a new one.",
-=======
-    "exit.subtitle.exited": "Your session has ended.",
+    "exit.subtitle.exited": "Your session has ended. Refresh your browser to start a new one.",
     "exit.subtitle.closed": "This room is no longer available.",
     "exit.subtitle.full": "This room is full, please try again later.",
     "exit.subtitle.connect_error": "Unable to connect to this room, please try again later.",
->>>>>>> e0061ce2
     "autoexit.title": "Auto-ending session in ",
     "autoexit.title_units": " seconds",
     "autoexit.subtitle": "You have started another session.",
