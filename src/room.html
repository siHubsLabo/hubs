<!DOCTYPE html>
<html>

<head>
    <meta charset="utf-8">
    <title>Mozilla Mixed Reality Social Client</title>

    <meta http-equiv="origin-trial" data-feature="WebVR (For Chrome M62+)" data-expires="<%= ORIGIN_TRIAL_EXPIRES %>" content="<%= ORIGIN_TRIAL_TOKEN %>">
    <% if(NODE_ENV === "production") { %>
        <script src="https://cdn.rawgit.com/brianpeiris/aframe/845825ae694449524c185c44a314d361eead4680/dist/aframe-master.min.js"></script>
    <% } else { %>
        <script src="https://cdn.rawgit.com/brianpeiris/aframe/845825ae694449524c185c44a314d361eead4680/dist/aframe-master.js"></script>
    <% } %>
</head>

<body>
    <audio id="test-tone" src="./assets/sfx/tone.ogg"></audio>

    <a-scene
        physics
        mute-mic="eventSrc: a-scene; toggleEvents: action_mute"
        2d-hud

        app-mode-input-mappings="modes: default, hud; actionSets: default, hud;"
        vr-mode-toggle-playing__2d-hud="invert: true;"
        >

        <a-assets>
            <img id="unmuted"  src="./assets/hud/unmuted.png" >
            <img id="muted"  src="./assets/hud/muted.png" >
            <img id="avatar"  src="./assets/hud/avatar.jpg" >

            <a-progressive-asset
                id="bot-skinned-mesh"
                response-type="arraybuffer"
                src="./assets/avatars/BotDefault_Avatar_Unlit.glb"
                high-src="./assets/avatars/BotDefault_Avatar.glb"
                low-src="./assets/avatars/BotDefault_Avatar_Unlit.glb"
            ></a-progressive-asset>

            <a-asset-item id="watch-model" response-type="arraybuffer" src="./assets/hud/watch.glb"></a-asset-item>

            <a-asset-item id="meeting-space1-mesh" response-type="arraybuffer" src="./assets/environments/MeetingSpace1_mesh.glb"></a-asset-item>
            <a-asset-item id="outdoor-facade-mesh" response-type="arraybuffer" src="./assets/environments/OutdoorFacade_mesh.glb"></a-asset-item>
            <a-asset-item id="floor-nav-mesh" response-type="arraybuffer" src="./assets/environments/FloorNav_mesh.glb"></a-asset-item>
            <a-asset-item id="cliff-vista-mesh" response-type="arraybuffer" src="./assets/environments/CliffVista_mesh.glb"></a-asset-item>
            <a-asset-item id="interactable-duck" response-type="arraybuffer" src="./assets/interactables/duck/DuckyMesh.glb"></a-asset-item>

            <img id="water-normal-map" src="./assets/waternormals.jpg"></a-asset-item>

            <!-- Templates -->

            <template id="video-template">
                <a-entity class="video" geometry="primitive: plane;" material="side: double" networked-video-player></a-entity>
            </template>

            <template id="remote-avatar-template">
                <a-entity ik-root>
                    <a-entity class="camera"></a-entity>

                    <a-entity class="left-controller"></a-entity>

                    <a-entity class="right-controller"></a-entity>

                    <a-gltf-entity src="#bot-skinned-mesh" inflate="true" ik-controller >
                        <template data-selector=".RootScene">
                            <a-entity animation-mixer ></a-entity>
                        </template>

                        <template data-selector=".Neck">
                             <a-entity>
                                 <a-entity
                                    class="nametag"
                                    billboard
                                    text="side: double; align: center; color: #ddd"
                                    position="0 1 0"
                                    scale="6 6 6"
                                ></a-entity>
                             </a-entity>
                        </template>

                        <template data-selector=".Head">
                            <a-entity
                                networked-audio-source
                                networked-audio-analyser
                                personal-space-invader
                            >
                            </a-entity>
                        </template>

                        <template selector=".LeftHand">
                            <a-entity personal-space-invader ></a-entity>
                        </template>

                        <template data-selector=".RightHand">
                            <a-entity personal-space-invader ></a-entity>
                        </template>
                    </a-gltf-entity>
                </a-entity>
            </template>

            <template id="interactable-template">
                <a-entity
                    gltf-model="#interactable-duck"
                    scale="2 2 2"
                    class="interactable" 
                    super-networked-interactable="counter: #counter; mass: 5;"
                    body="type: dynamic; mass: 5; shape: box;"
                    grabbable
                    stretchable="useWorldPosition: true;"
                ></a-entity>
            </template>

            <a-mixin id="super-hands"
                super-hands="colliderEvent: collisions; colliderEventProperty: els;
                    colliderEndEvent: collisions; colliderEndEventProperty: clearedEls;
                    grabStartButtons: action_grab; grabEndButtons: action_release;
                    stretchStartButtons: action_grab; stretchEndButtons: action_release;
                    dragDropStartButtons: action_grab; dragDropEndButtons: action_release;
                    "
                collision-filter="collisionForces: false"
                physics-collider
            ></a-mixin>
        </a-assets>

        <!-- Interactables -->
        <a-entity id="counter" networked-counter="max: 3; ttl: 120"></a-entity>

        <a-entity 
            gltf-model="#interactable-duck"
            scale="2 2 2"
            class="interactable" 
            super-spawner="template: #interactable-template;" 
            position="2.5 1.2 0" 
            body="mass: 0; type: static; shape: box;"
        ></a-entity>

        <a-entity
            id="super-cursor"
            super-cursor="cursor: #3d-cursor; camera: #player-camera;"
            raycaster="objects: .collidable, .interactable; far: 10;"
        >
            <a-sphere
                id="3d-cursor"
                radius=0.02
                static-body="shape: sphere;"
                mixin="super-hands"
            ></a-sphere>  
        </a-entity>

        <!-- Player Rig -->
        <a-entity
            id="player-rig"
            networked="template: #remote-avatar-template; attachLocalTemplate: false;"
            spawn-controller="radius: 4;"
            wasd-to-analog2d
            character-controller="pivot: #player-camera"
            ik-root
            app-mode-toggle-playing__character-controller="mode: hud; invert: true;"
            app-mode-toggle-playing__wasd-to-analog2d="mode: hud; invert: true;"
        >

            <a-entity
                id="player-hud"
                hud-controller="head: #player-camera;"
                vr-mode-toggle-visibility
                vr-mode-toggle-playing__hud-controller
            >
                <a-entity in-world-hud="haptic:#player-right-controller;raycaster:#player-right-controller;" rotation="-39 0 0">
                    <a-box geometry="height:0.13;width:0.6;depth:0.001" material="depthTest:false; color:#000000;opacity:0.35" class="hud bg"></a-box>
                    <a-image src="#unmuted" scale="-0.1 0.1 0.1" position="-0.2 0 0.001" class="hud mic" material="alphaTest:0.1;depthTest:false;" geometry=""></a-image>
                    <a-text scale="0.3 0.3 0.3" position="-0.12 0 0.001" class="hud nametag" text="width:6;alphaTest:0.1"></a-text>
                    <a-image src="#avatar" scale="0.1 0.1 0.1" position="0.2 0 0.001" class="hud avatar" material="depthTest:false;" geometry=""></a-image>
                </a-entity>
            </a-entity>

            <a-entity
                id="player-camera"
                class="camera"
                camera
                position="0 1.6 0"
                personal-space-bubble
<<<<<<< HEAD
            >
                <a-entity
                    id="super-cursor"
                    super-cursor="cursor: #3d-cursor"
                    position="0 0 0"
                    raycaster="objects: .collidable; direction: 0 0 -1;"
                    app-mode-toggle-playing__raycaster="mode: hud; invert: true;"
                    app-mode-toggle-playing__super-cursor="mode: hud; invert: true;"
                ></a-entity>
            </a-entity>
=======
                look-controls
            ></a-entity>
>>>>>>> 02c84575

            <a-entity
                id="player-left-controller"
                class="left-controller"
                hand-controls2="left"
                tracked-controls
                teleport-controls="cameraRig: #player-rig; teleportOrigin: #player-camera; button: action_teleport_"
                app-mode-toggle-playing__teleport-controls="mode: hud; invert: true;"
                haptic-feedback
            ></a-entity>



            <a-entity
                id="player-right-controller"
                class="right-controller"
                hand-controls2="right"
                tracked-controls
                teleport-controls="cameraRig: #player-rig; teleportOrigin: #player-camera; button: action_teleport_"
                haptic-feedback
                raycaster="objects:.hud; showLine: true;"
                cursor="fuse: false; downEvents: action_ui_select_down; upEvents: action_ui_select_up;"

                app-mode-toggle-playing__teleport-controls="mode: hud; invert: true;"
                app-mode-toggle-playing__raycaster="mode: hud;"
                app-mode-toggle-playing__cursor="mode: hud;"
                app-mode-toggle-attribute__line="mode: hud; property: visible;"
            ></a-entity>

            <a-gltf-entity src="#bot-skinned-mesh" inflate="true" ik-controller >
                <template data-selector=".RootScene">
                    <a-entity animation-mixer animated-robot-hands ></a-entity>
                </template>

                <template data-selector=".Neck">
                    <a-entity>
                        <a-entity class="nametag" visible="false" text ></a-entity>
                    </a-entity>
                </template>

                <template data-selector=".Head">
                    <a-entity visible="false"></a-entity>
                </template>

                <template data-selector=".LeftHand">
                    <a-entity>
                        <a-gltf-entity
                            id="watch"
                            src="#watch-model"
                            bone-mute-state-indicator
                            scale="1.5 1.5 1.5"
                            rotation="0 -90 90"
                            position="0 -0.04 0"
                        ></a-gltf-entity>
                        <a-entity
                            event-repeater="events: action_grab, action_release; eventSource: #player-left-controller"
                            static-body="shape: sphere; sphereRadius: 0.02"
                            mixin="super-hands"
                            position="0 0.05 0"
                        ></a-entity>
                    </a-entity>
                </template>

                <template data-selector=".RightHand">
                    <a-entity>
                        <a-entity
                            event-repeater="events: action_grab, action_release; eventSource: #player-right-controller"
                            static-body="shape: sphere; sphereRadius: 0.02"
                            mixin="super-hands"
                            position="0 -0.05 0"
                        ></a-entity>
                    </a-entity>
                </template>

            </a-gltf-entity>
        </a-entity>

        <!-- Lights -->
        <a-entity
            hide-when-quality="low"
            light="type: directional; color: #F9FFCE; intensity: 0.6"
            position="0.002 5.231 -15.3"
        ></a-entity>

        <!-- Environment -->
        <a-gltf-entity
            id="meeting-space"
            src="#meeting-space1-mesh"
            position="0 0 0"
        ></a-gltf-entity>

        <a-gltf-entity
            id="outdoor-facade"
            src="#outdoor-facade-mesh"
            position="0 0 0"
            xr="ar: false"
        ></a-gltf-entity>

        <a-gltf-entity
            id="floor-nav"
            src="#floor-nav-mesh"
            visible="false"
            position="0 0 0"
            xr="ar: false"
        ></a-gltf-entity>

        <a-gltf-entity
            id="cliff-vista"
            src="#cliff-vista-mesh"
            layers="reflection:true"
            position="0 0 0"
            xr="ar: false"
        ></a-gltf-entity>

        <a-entity id="skybox"
            id="skybox"
            scale="8000 8000 8000"
            skybox="azimuth:0.280; inclination:0.440"
            light="type: ambient; color: #FFF"
            layers="reflection:true"
            xr="ar: false"
        ></a-entity>

        <a-entity
            id="water"
            water="forceMobile: true; normalMap:#water-normal-map"
            rotation="-90 0 0"
            position="0 -88.358 -332.424"
            xr="ar: false"
        ></a-entity>

        <a-cylinder 
            position="0 0.45 0" 
            material="visible: false" 
            height="1" radius="3.1" 
            segments-radial="12" 
            static-body 
            class="collidable"
        ></a-cylinder>

        <a-plane 
            material="visible: false" 
            rotation="-90 0 0" 
            height="35" 
            width="35" 
            static-body 
            class="collidable"
        ></a-plane> 
    </a-scene>

    <div id="ui-root" class="ui"></div>
</body>

</html><|MERGE_RESOLUTION|>--- conflicted
+++ resolved
@@ -180,21 +180,8 @@
                 camera
                 position="0 1.6 0"
                 personal-space-bubble
-<<<<<<< HEAD
-            >
-                <a-entity
-                    id="super-cursor"
-                    super-cursor="cursor: #3d-cursor"
-                    position="0 0 0"
-                    raycaster="objects: .collidable; direction: 0 0 -1;"
-                    app-mode-toggle-playing__raycaster="mode: hud; invert: true;"
-                    app-mode-toggle-playing__super-cursor="mode: hud; invert: true;"
-                ></a-entity>
-            </a-entity>
-=======
                 look-controls
             ></a-entity>
->>>>>>> 02c84575
 
             <a-entity
                 id="player-left-controller"
