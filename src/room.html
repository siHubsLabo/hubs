--- conflicted
+++ resolved
@@ -111,18 +111,16 @@
             app-mode-toggle-playing__character-controller="mode: hud; invert: true;"
             app-mode-toggle-playing__wasd-to-analog2d="mode: hud; invert: true;"
         >
-<<<<<<< HEAD
-=======
+
             <a-entity id="player-hud" vr-mode-toggle-visibility>
-                <a-entity in-world-hud rotation="-39.01000608674482 0 0">
+                <a-entity in-world-hud="haptic:#player-right-controller;raycaster:#player-right-controller;" rotation="-39.01000608674482 0 0">
                     <a-box geometry="height:0.13;width:0.6;depth:0.001" material="depthTest:false; color:#000000;opacity:0.35" class="hud bg"></a-box>
                     <a-image src="#unmuted" scale="-0.1 0.1 0.1" position="-0.2 0 0.001" class="hud mic" material="alphaTest:0.1;depthTest:false;" geometry=""></a-image>
-                    <a-text scale="0.3 0.3 0.3" position="-0.12 0 0.001" class="hud nametag" text="width:6;"></a-text>
+                    <a-text scale="0.3 0.3 0.3" position="-0.12 0 0.001" class="hud nametag" text="width:6;alphaTest:0.1"></a-text>
                     <a-image src="#avatar" scale="0.1 0.1 0.1" position="0.2 0 0.001" class="hud avatar" material="depthTest:false;" geometry=""></a-image>
                 </a-entity>
             </a-entity>
 
->>>>>>> 3894b76f
             <a-entity
                 id="player-camera"
                 class="camera"
@@ -132,10 +130,9 @@
                 look-controls
                 hud-detector="hud: #player-hud;"
                 raycaster="objects: .hud; interval: 100; showLine: false; direction: 0 0 -1; origin: 0 -0.05 0;"
-                
                 vr-mode-toggle-playing__hud-detector
             ></a-entity>
-            
+
             <a-entity
                 id="player-left-controller"
                 class="left-controller"
@@ -147,14 +144,6 @@
             ></a-entity>
 
 
-            <a-entity id="player-hud">
-                <a-entity in-world-hud="haptic:#player-right-controller;raycaster:#player-right-controller;" rotation="-39.01000608674482 0 0">
-                    <a-box geometry="height:0.13;width:0.6;depth:0.001" material="depthTest:false; color:#000000;opacity:0.35" class="hud bg"></a-box>
-                    <a-image src="#unmuted" scale="-0.1 0.1 0.1" position="-0.2 0 0.001" class="hud mic" material="alphaTest:0.1;depthTest:false;" geometry=""></a-image>
-                    <a-text scale="0.3 0.3 0.3" position="-0.12 0 0.001" class="hud nametag" text="width:6;alphaTest:0.1"></a-text>
-                    <a-image src="#avatar" scale="0.1 0.1 0.1" position="0.2 0 0.001" class="hud avatar" material="depthTest:false;" geometry=""></a-image>
-                </a-entity>
-            </a-entity>
 
             <a-entity
                 id="player-right-controller"
