--- conflicted
+++ resolved
@@ -154,7 +154,6 @@
                 camera
                 position="0 1.6 0"
                 personal-space-bubble
-<<<<<<< HEAD
                 look-controls="pointerLockEnabled: true;"
             >
                 <a-entity
@@ -164,10 +163,6 @@
                     raycaster="objects: .collidable; direction: 0 0 -1;"
                 ></a-entity>
             </a-entity>
-=======
-                look-controls
-            ></a-entity>
->>>>>>> 42fb4e9f
 
             <a-entity
                 id="player-left-controller"
