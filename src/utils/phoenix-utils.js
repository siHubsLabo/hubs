import { Socket } from "phoenix";
import { generateHubName } from "../utils/name-generation";
import configs from "../utils/configs";
import { sleep } from "../utils/async-utils";

import Store from "../storage/store";

export function hasReticulumServer() {
  return !!configs.RETICULUM_SERVER;
}

export function isLocalClient() {
  return hasReticulumServer() && document.location.host !== configs.RETICULUM_SERVER;
}

export function hubUrl(hubId, extraParams, slug) {
  if (!hubId) {
    if (isLocalClient()) {
      hubId = new URLSearchParams(location.search).get("hub_id");
    } else {
      hubId = location.pathname.split("/")[1];
    }
  }

  let url;
  if (isLocalClient()) {
    url = new URL(`/hub.html`, location.href);
    url.searchParams.set("hub_id", hubId);
  } else {
    const maybeSlug = slug ? `/${slug}` : "";
    url = new URL(`/${hubId}${maybeSlug}`, location.href);
  }

  for (const key in extraParams) {
    if (extraParams.hasOwnProperty(key)) {
      url.searchParams.set(key, extraParams[key]);
    }
  }

  return url;
}

const resolverLink = document.createElement("a");
let reticulumMeta = null;
let invalidatedReticulumMetaThisSession = false;

export function getReticulumFetchUrl(path, absolute = false, host = null, port = null) {
  console.log(configs);

  if (host || hasReticulumServer()) {
    return `https://${host || configs.RETICULUM_SERVER}${port ? `:${port}` : ""}${path}`;
  } else if (absolute) {
    resolverLink.href = path;
    return resolverLink.href;
  } else {
    return path;
  }
}

<<<<<<< HEAD
export function getAssetsFetchUrl(path, absolute = false, host = null, port = null) {
  if (configs.UPLOADS_HOST || host || hasReticulumServer()) {
    return `https://${configs.UPLOADS_HOST || host}${port ? `:${port}` : ""}${path}`;
=======
export function getAssetFetchUrl(path, absolute = false, host = null, port = null) {
  if (host || hasReticulumServer()) {
    return `https://${host || configs.BASE_ASSETS_PATH}${port ? `:${port}` : ""}${path}`;
>>>>>>> aa5c60ae
  } else if (absolute) {
    resolverLink.href = path;
    return resolverLink.href;
  } else {
    return path;
  }
}

export async function getReticulumMeta() {
  if (!reticulumMeta) {
    // Initially look up version based upon page, avoiding round-trip, otherwise fetch.
    if (!invalidatedReticulumMetaThisSession && document.querySelector("meta[name='ret:version']")) {
      reticulumMeta = {
        version: document.querySelector("meta[name='ret:version']").getAttribute("value"),
        pool: document.querySelector("meta[name='ret:pool']").getAttribute("value"),
        phx_host: document.querySelector("meta[name='ret:phx_host']").getAttribute("value")
      };
    } else {
      await fetch(getReticulumFetchUrl("/api/v1/meta")).then(async res => {
        reticulumMeta = await res.json();
      });
    }
  }

  const qs = new URLSearchParams(location.search);
  const phxHostOverride = qs.get("phx_host");

  if (phxHostOverride) {
    reticulumMeta.phx_host = phxHostOverride;
  }

  return reticulumMeta;
}

let directReticulumHostAndPort;

async function refreshDirectReticulumHostAndPort() {
  const qs = new URLSearchParams(location.search);
  let host = qs.get("phx_host");
  const reticulumMeta = await getReticulumMeta();
  host = host || configs.RETICULUM_SOCKET_SERVER || reticulumMeta.phx_host;
  const port =
    qs.get("phx_port") ||
    (hasReticulumServer() ? new URL(`${document.location.protocol}//${configs.RETICULUM_SERVER}`).port : "443");
  directReticulumHostAndPort = { host, port };
}

export function getDirectReticulumFetchUrl(path, absolute = false) {
  if (!directReticulumHostAndPort) {
    console.warn("Cannot call getDirectReticulumFetchUrl before connectToReticulum. Returning non-direct url.");
    return getReticulumFetchUrl(path, absolute);
  }

  const { host, port } = directReticulumHostAndPort;
  return getReticulumFetchUrl(path, absolute, host, port);
}

export async function invalidateReticulumMeta() {
  invalidatedReticulumMetaThisSession = true;
  reticulumMeta = null;
}

export async function connectToReticulum(debug = false, params = null, socketClass = Socket) {
  const qs = new URLSearchParams(location.search);

  const getNewSocketUrl = async () => {
    await refreshDirectReticulumHostAndPort();
    const { host, port } = directReticulumHostAndPort;
    const protocol =
      qs.get("phx_protocol") ||
      configs.RETICULUM_SOCKET_PROTOCOL ||
      (document.location.protocol === "https:" ? "wss:" : "ws:");

    return `${protocol}//${host}${port ? `:${port}` : ""}`;
  };

  const socketUrl = await getNewSocketUrl();
  console.log(`Phoenix Socket URL: ${socketUrl}`);

  const socketSettings = {};

  if (debug) {
    socketSettings.logger = (kind, msg, data) => {
      console.log(`${kind}: ${msg}`, data);
    };
  }

  if (params) {
    socketSettings.params = params;
  }

  const socket = new socketClass(`${socketUrl}/socket`, socketSettings);
  socket.connect();
  socket.onError(async () => {
    // On error, underlying reticulum node may have died, so rebalance by
    // fetching a new healthy node to connect to.
    invalidateReticulumMeta();

    const endPointPath = new URL(socket.endPoint).pathname;
    const newSocketUrl = await getNewSocketUrl();
    const newEndPoint = `${newSocketUrl}${endPointPath}`;
    console.log(`Socket error, changed endpoint to ${newEndPoint}`);
    socket.endPoint = newEndPoint;
  });

  return socket;
}

export function getLandingPageForPhoto(photoUrl) {
  const parsedUrl = new URL(photoUrl);
  return getReticulumFetchUrl(parsedUrl.pathname.replace(".png", ".html") + parsedUrl.search, true);
}

export function fetchReticulumAuthenticated(url, method = "GET", payload) {
  const { token } = window.APP.store.state.credentials;
  const retUrl = getReticulumFetchUrl(url);
  const params = {
    headers: { "content-type": "application/json" },
    method
  };
  if (token) {
    params.headers.authorization = `bearer ${token}`;
  }
  if (payload) {
    params.body = JSON.stringify(payload);
  }
  return fetch(retUrl, params).then(async r => {
    const result = await r.text();
    try {
      return JSON.parse(result);
    } catch (e) {
      // Some reticulum responses, particularly DELETE requests, don't return json.
      return result;
    }
  });
}

export async function createAndRedirectToNewHub(name, sceneId, replace) {
  const createUrl = getReticulumFetchUrl("/api/v1/hubs");
  const payload = { hub: { name: name || generateHubName() } };

  if (sceneId) {
    payload.hub.scene_id = sceneId;
  }

  const headers = { "content-type": "application/json" };
  const store = new Store();
  if (store.state && store.state.credentials.token) {
    headers.authorization = `bearer ${store.state.credentials.token}`;
  }

  let res = await fetch(createUrl, {
    body: JSON.stringify(payload),
    headers,
    method: "POST"
  }).then(r => r.json());

  if (res.error === "invalid_token") {
    // Clear the invalid token from store.
    store.update({ credentials: { token: null, email: null } });

    // Create hub anonymously
    delete headers.authorization;
    res = await fetch(createUrl, {
      body: JSON.stringify(payload),
      headers,
      method: "POST"
    }).then(r => r.json());
  }

  const hub = res;
  let url = hub.url;

  const creatorAssignmentToken = hub.creator_assignment_token;
  if (creatorAssignmentToken) {
    store.update({ creatorAssignmentTokens: [{ hubId: hub.hub_id, creatorAssignmentToken: creatorAssignmentToken }] });

    // Don't need to store the embed token if there's no creator assignment token, since that means
    // we are the owner and will get the embed token on page load.
    const embedToken = hub.embed_token;

    if (embedToken) {
      store.update({ embedTokens: [{ hubId: hub.hub_id, embedToken: embedToken }] });
    }
  }

  if (isLocalClient()) {
    url = `/hub.html?hub_id=${hub.hub_id}`;
  }

  if (replace) {
    document.location.replace(url);
  } else {
    document.location = url;
  }
}

export function getPresenceEntryForSession(presences, sessionId) {
  const entry = Object.entries(presences || {}).find(([k]) => k === sessionId) || [];
  const presence = entry[1];
  return (presence && presence.metas && presence.metas[0]) || {};
}

export function getPresenceContextForSession(presences, sessionId) {
  return (getPresenceEntryForSession(presences, sessionId) || {}).context || {};
}

export function getPresenceProfileForSession(presences, sessionId) {
  return (getPresenceEntryForSession(presences, sessionId) || {}).profile || {};
}

function migrateBindings(oldChannel, newChannel) {
  const doNotDuplicate = ["phx_close", "phx_error", "phx_reply", "presence_state", "presence_diff"];
  const shouldDuplicate = event => {
    return !event.startsWith("chan_reply_") && !doNotDuplicate.includes(event);
  };
  for (let i = 0, l = oldChannel.bindings.length; i < l; i++) {
    const item = oldChannel.bindings[i];
    if (shouldDuplicate(item.event)) {
      newChannel.bindings.push(item);
    }
  }
  newChannel.bindingRef = oldChannel.bindingRef;
}

// Takes the given channel, and creates a new channel with the same bindings
// with the given socket, joins it, and leaves the old channel after joining.
//
// NOTE: This function relies upon phoenix channel object internals, so this
// function will need to be reviewed if/when we ever update phoenix.js
export function migrateChannelToSocket(oldChannel, socket, params) {
  const channel = socket.channel(oldChannel.topic, params || oldChannel.params);

  migrateBindings(oldChannel, channel);

  for (let i = 0, l = oldChannel.pushBuffer.length; i < l; i++) {
    const item = oldChannel.pushBuffer[i];
    channel.push(item.event, item.payload, item.timeout);
  }

  const oldJoinPush = oldChannel.joinPush;
  const joinPush = channel.join();

  for (let i = 0, l = oldJoinPush.recHooks.length; i < l; i++) {
    const item = oldJoinPush.recHooks[i];
    joinPush.receive(item.status, item.callback);
  }

  return new Promise(resolve => {
    joinPush.receive("ok", () => {
      // Clear all event handlers first so no duplicate messages come in.
      oldChannel.bindings = [];
      resolve(channel);
    });
  });
}

export function migrateToChannel(oldChannel, newChannel) {
  migrateBindings(oldChannel, newChannel);

  return new Promise((resolve, reject) => {
    newChannel
      .join()
      .receive("ok", data => {
        oldChannel.leave();
        oldChannel.bindings = [];
        resolve(data);
      })
      .receive("error", data => {
        newChannel.leave();
        reject(data);
      });
  });
}

export function discordBridgesForPresences(presences) {
  const channels = [];
  for (const p of Object.values(presences)) {
    for (const m of p.metas) {
      if (m.profile && m.profile.discordBridges) {
        Array.prototype.push.apply(channels, m.profile.discordBridges.map(b => b.channel.name));
      }
    }
  }
  return channels;
}

export function hasEmbedPresences(presences) {
  for (const p of Object.values(presences)) {
    for (const m of p.metas) {
      if (m.context && m.context.embed) {
        return true;
      }
    }
  }

  return false;
}

export function denoisePresence({ onJoin, onLeave, onChange }) {
  return {
    rawOnJoin: (key, beforeJoin, afterJoin) => {
      if (beforeJoin === undefined) {
        onJoin(key, afterJoin.metas[0]);
      }
    },
    rawOnLeave: (key, remaining, removed) => {
      if (remaining.metas.length === 0) {
        onLeave(key, removed.metas[0]);
      } else {
        onChange(key, removed.metas[removed.metas.length - 1], remaining.metas[remaining.metas.length - 1]);
      }
    }
  };
}

export function presenceEventsForHub(events) {
  const onJoin = (key, meta) => {
    events.trigger(`hub:join`, { key, meta });
  };
  const onLeave = (key, meta) => {
    events.trigger(`hub:leave`, { key, meta });
  };
  const onChange = (key, previous, current) => {
    events.trigger(`hub:change`, { key, previous, current });
  };
  return {
    onJoin,
    onLeave,
    onChange
  };
}

export const tryGetMatchingMeta = async ({ ret_pool, ret_version }, shouldAbandonMigration) => {
  const backoffMS = 5000;
  const randomMS = 15000;
  const maxAttempts = 10;
  let didMatchMeta = false;
  let attempt = 0;
  while (!didMatchMeta && attempt < maxAttempts && !shouldAbandonMigration()) {
    try {
      // Add randomness to the first request avoid flooding reticulum.
      const delayMS = attempt * backoffMS + (attempt === 0 ? Math.random() * randomMS : 0);
      console.log(
        `[reconnect] Getting reticulum meta in ${Math.ceil(delayMS / 1000)} seconds.${
          attempt ? ` (Attempt ${attempt + 1} of ${maxAttempts})` : ""
        }`
      );
      await sleep(delayMS);
      invalidateReticulumMeta();
      console.log(`[reconnect] Getting reticulum meta.${attempt ? ` (Attempt ${attempt + 1} of ${maxAttempts})` : ""}`);
      const { pool, version } = await getReticulumMeta();
      didMatchMeta = ret_pool === pool && ret_version === version;
    } catch {
      didMatchMeta = false;
    }

    attempt = attempt + 1;
  }
  return didMatchMeta;
};<|MERGE_RESOLUTION|>--- conflicted
+++ resolved
@@ -57,15 +57,9 @@
   }
 }
 
-<<<<<<< HEAD
 export function getAssetsFetchUrl(path, absolute = false, host = null, port = null) {
   if (configs.UPLOADS_HOST || host || hasReticulumServer()) {
     return `https://${configs.UPLOADS_HOST || host}${port ? `:${port}` : ""}${path}`;
-=======
-export function getAssetFetchUrl(path, absolute = false, host = null, port = null) {
-  if (host || hasReticulumServer()) {
-    return `https://${host || configs.BASE_ASSETS_PATH}${port ? `:${port}` : ""}${path}`;
->>>>>>> aa5c60ae
   } else if (absolute) {
     resolverLink.href = path;
     return resolverLink.href;
