--- conflicted
+++ resolved
@@ -56,15 +56,6 @@
   return getReticulumFetchUrl(parsedUrl.pathname.replace(".png", ".html") + parsedUrl.search, true);
 }
 
-<<<<<<< HEAD
-export async function postWithAuth(apiEndpoint, payload) {
-  const headers = { "content-type": "application/json" };
-  const store = new Store();
-  if (store.state && store.state.credentials.token) {
-    headers.authorization = `bearer ${store.state.credentials.token}`;
-  }
-  return fetch(getReticulumFetchUrl(apiEndpoint), { method: "POST", headers, body: JSON.stringify(payload) });
-=======
 export async function createAndRedirectToNewHub(name, sceneId, sceneUrl, replace) {
   const createUrl = getReticulumFetchUrl("/api/v1/hubs");
   const payload = { hub: { name: name || generateHubName() } };
@@ -75,9 +66,15 @@
     payload.hub.default_environment_gltf_bundle_url = sceneUrl;
   }
 
+  const headers = { "content-type": "application/json" };
+  const store = new Store();
+  if (store.state && store.state.credentials.token) {
+    headers.authorization = `bearer ${store.state.credentials.token}`;
+  }
+
   const res = await fetch(createUrl, {
     body: JSON.stringify(payload),
-    headers: { "content-type": "application/json" },
+    headers,
     method: "POST"
   });
 
@@ -93,5 +90,4 @@
   } else {
     document.location = url;
   }
->>>>>>> 7f9bdf30
 }