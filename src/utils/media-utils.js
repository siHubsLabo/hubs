import { objectTypeForOriginAndContentType } from "../object-types";
import { getReticulumFetchUrl } from "./phoenix-utils";
import mediaHighlightFrag from "./media-highlight-frag.glsl";

const nonCorsProxyDomains = (process.env.NON_CORS_PROXY_DOMAINS || "").split(",");
if (process.env.CORS_PROXY_SERVER) {
  nonCorsProxyDomains.push(process.env.CORS_PROXY_SERVER);
}
const mediaAPIEndpoint = getReticulumFetchUrl("/api/v1/media");

const commonKnownContentTypes = {
  gltf: "model/gltf",
  glb: "model/gltf-binary",
  png: "image/png",
  jpg: "image/jpeg",
  jpeg: "image/jpeg",
  pdf: "application/pdf",
  mp4: "video/mp4",
  mp3: "audio/mpeg"
};

// thanks to https://developer.mozilla.org/en-US/docs/Web/API/WindowBase64/Base64_encoding_and_decoding
function b64EncodeUnicode(str) {
  // first we use encodeURIComponent to get percent-encoded UTF-8, then we convert the percent-encodings
  // into raw bytes which can be fed into btoa.
  const CHAR_RE = /%([0-9A-F]{2})/g;
  return btoa(encodeURIComponent(str).replace(CHAR_RE, (_, p1) => String.fromCharCode("0x" + p1)));
}

const farsparkEncodeUrl = url => {
  // farspark doesn't know how to read '=' base64 padding characters
  // translate base64 + to - and / to _ for URL safety
  return b64EncodeUnicode(url)
    .replace(/=+$/g, "")
    .replace(/\+/g, "-")
    .replace(/\//g, "_");
};

export const scaledThumbnailUrlFor = (url, width, height) => {
  if (process.env.RETICULUM_SERVER && process.env.RETICULUM_SERVER.includes("hubs.local")) {
    return url;
  }

  return `https://${process.env.FARSPARK_SERVER}/thumbnail/${farsparkEncodeUrl(url)}?w=${width}&h=${height}`;
};

export const proxiedUrlFor = (url, index) => {
  if (!(url.startsWith("http:") || url.startsWith("https:"))) return url;

  // Skip known domains that do not require CORS proxying.
  try {
    const parsedUrl = new URL(url);
    if (nonCorsProxyDomains.find(domain => parsedUrl.hostname.endsWith(domain))) return url;
  } catch (e) {
    // Ignore
  }

  if (index != null || !process.env.CORS_PROXY_SERVER) {
    const method = index != null ? "extract" : "raw";
    return `https://${process.env.FARSPARK_SERVER}/0/${method}/0/0/0/${index || 0}/${farsparkEncodeUrl(url)}`;
  } else {
    return `https://${process.env.CORS_PROXY_SERVER}/${url}`;
  }
};

const resolveUrlCache = new Map();
export const resolveUrl = async (url, index) => {
  const cacheKey = `${url}|${index}`;
  if (resolveUrlCache.has(cacheKey)) return resolveUrlCache.get(cacheKey);
  const resolved = await fetch(mediaAPIEndpoint, {
    method: "POST",
    headers: { "Content-Type": "application/json" },
    body: JSON.stringify({ media: { url, index } })
  }).then(r => r.json());
  resolveUrlCache.set(cacheKey, resolved);
  return resolved;
};

export const getCustomGLTFParserURLResolver = gltfUrl => (url, path) => {
  if (typeof url !== "string" || url === "") return "";
  if (/^(https?:)?\/\//i.test(url)) return url;
  if (/^data:.*,.*$/i.test(url)) return url;
  if (/^blob:.*$/i.test(url)) return url;

  if (process.env.CORS_PROXY_SERVER) {
    // For absolute paths with a CORS proxied gltf URL, re-write the url properly to be proxied
    const corsProxyPrefix = `https://${process.env.CORS_PROXY_SERVER}/`;

    if (gltfUrl.startsWith(corsProxyPrefix)) {
      const originalUrl = decodeURIComponent(gltfUrl.substring(corsProxyPrefix.length));
      const originalUrlParts = originalUrl.split("/");

      // Drop the .gltf filename
      const assetUrl = originalUrlParts.slice(0, originalUrlParts.length - 1).join("/") + "/" + url;
      return corsProxyPrefix + assetUrl;
    }
  }

  return path + url;
};

export const guessContentType = url => {
  if (url.startsWith("hubs://") && url.endsWith("/video")) return "video/vnd.hubs-webrtc";
  const extension = new URL(url).pathname.split(".").pop();
  return commonKnownContentTypes[extension];
};

export const upload = file => {
  const formData = new FormData();
  formData.append("media", file);
  formData.append("promotion_mode", "with_token");
  return fetch(mediaAPIEndpoint, {
    method: "POST",
    body: formData
  }).then(r => r.json());
};

// https://stackoverflow.com/questions/7584794/accessing-jpeg-exif-rotation-data-in-javascript-on-the-client-side/32490603#32490603
function getOrientation(file, callback) {
  const reader = new FileReader();
  reader.onload = function(e) {
    const view = new DataView(e.target.result);
    if (view.getUint16(0, false) != 0xffd8) {
      return callback(-2);
    }
    const length = view.byteLength;
    let offset = 2;
    while (offset < length) {
      if (view.getUint16(offset + 2, false) <= 8) return callback(-1);
      const marker = view.getUint16(offset, false);
      offset += 2;
      if (marker == 0xffe1) {
        if (view.getUint32((offset += 2), false) != 0x45786966) {
          return callback(-1);
        }

        const little = view.getUint16((offset += 6), false) == 0x4949;
        offset += view.getUint32(offset + 4, little);
        const tags = view.getUint16(offset, little);
        offset += 2;
        for (let i = 0; i < tags; i++) {
          if (view.getUint16(offset + i * 12, little) == 0x0112) {
            return callback(view.getUint16(offset + i * 12 + 8, little));
          }
        }
      } else if ((marker & 0xff00) != 0xff00) {
        break;
      } else {
        offset += view.getUint16(offset, false);
      }
    }
    return callback(-1);
  };
  reader.readAsArrayBuffer(file);
}

let interactableId = 0;
export const addMedia = (src, template, contentOrigin, resolve = false, resize = false) => {
  const scene = AFRAME.scenes[0];

  const entity = document.createElement("a-entity");
  entity.id = "interactable-media-" + interactableId++;
  entity.setAttribute("networked", { template: template });
  const needsToBeUploaded = src instanceof File;
  entity.setAttribute("media-loader", {
    resize,
    resolve,
    src: typeof src === "string" ? src : "",
    fileIsOwned: !needsToBeUploaded
  });
  scene.appendChild(entity);

  const fireLoadingTimeout = setTimeout(() => {
    scene.emit("media-loading", { src: src });
  }, 100);

  ["model-loaded", "video-loaded", "image-loaded"].forEach(eventName => {
    entity.addEventListener(eventName, () => {
      clearTimeout(fireLoadingTimeout);

      if (!entity.classList.contains("pen") && !entity.getAttribute("animation__spawn-start")) {
<<<<<<< HEAD
        entity.matrixNeedsUpdate = true;

        entity.setAttribute("animation__spawn-start", {
          property: "scale",
          delay: 50,
          dur: 200,
          from: { x: 0.5, y: 0.5, z: 0.5 },
=======
        entity.setAttribute("animation__spawn-start", {
          property: "scale",
          delay: 0,
          dur: 200,
          from: { x: entity.object3D.scale.x / 4, y: entity.object3D.scale.y / 4, z: entity.object3D.scale.z / 4 },
>>>>>>> 3d824b0f
          to: { x: entity.object3D.scale.x, y: entity.object3D.scale.y, z: entity.object3D.scale.z },
          easing: "easeInQuad"
        });
      }

      scene.emit("media-loaded", { src: src });
    });
  });

  const orientation = new Promise(function(resolve) {
    if (needsToBeUploaded) {
      getOrientation(src, x => {
        resolve(x);
      });
    } else {
      resolve(1);
    }
  });
  if (needsToBeUploaded) {
    upload(src)
      .then(response => {
        const srcUrl = new URL(response.raw);
        srcUrl.searchParams.set("token", response.meta.access_token);
        entity.setAttribute("media-loader", { resolve: false, src: srcUrl.href, fileId: response.file_id });
        window.APP.store.update({
          uploadPromotionTokens: [{ fileId: response.file_id, promotionToken: response.meta.promotion_token }]
        });
      })
      .catch(e => {
        console.error("Media upload failed", e);
        entity.setAttribute("media-loader", { src: "error" });
      });
  } else if (src instanceof MediaStream) {
    entity.setAttribute("media-loader", { src: `hubs://clients/${NAF.clientId}/video` });
  }

  if (contentOrigin) {
    entity.addEventListener("media_resolved", ({ detail }) => {
      const objectType = objectTypeForOriginAndContentType(contentOrigin, detail.contentType);
      scene.emit("object_spawned", { objectType });
    });
  }

  return { entity, orientation };
};

export function injectCustomShaderChunks(obj) {
  const vertexRegex = /\bskinning_vertex\b/;
  const fragRegex = /\bgl_FragColor\b/;
  const validMaterials = ["MeshStandardMaterial", "MeshBasicMaterial", "MobileStandardMaterial"];

  const shaderUniforms = new Map();

  obj.traverse(object => {
    if (!object.material || !validMaterials.includes(object.material.type)) {
      return;
    }

    // HACK, this routine inadvertently leaves the A-Frame shaders wired to the old, dark
    // material, so maps cannot be updated at runtime. This breaks UI elements who have
    // hover/toggle state, so for now just skip these while we figure out a more correct
    // solution.
    if (object.el.classList.contains("ui")) return;
    if (object.el.classList.contains("hud")) return;
    if (object.el.getAttribute("text-button")) return;

    object.material = object.material.clone();
    object.material.onBeforeCompile = shader => {
      if (!vertexRegex.test(shader.vertexShader)) return;

      shader.uniforms.hubs_EnableSweepingEffect = { value: false };
      shader.uniforms.hubs_SweepParams = { value: [0, 0] };
      shader.uniforms.hubs_InteractorOnePos = { value: [0, 0, 0] };
      shader.uniforms.hubs_InteractorTwoPos = { value: [0, 0, 0] };
      shader.uniforms.hubs_HighlightInteractorOne = { value: false };
      shader.uniforms.hubs_HighlightInteractorTwo = { value: false };
      shader.uniforms.hubs_Time = { value: 0 };

      const vchunk = `
        if (hubs_HighlightInteractorOne || hubs_HighlightInteractorTwo) {
          vec4 wt = modelMatrix * vec4(transformed, 1);

          // Used in the fragment shader below.
          hubs_WorldPosition = wt.xyz;
        }
      `;

      const vlines = shader.vertexShader.split("\n");
      const vindex = vlines.findIndex(line => vertexRegex.test(line));
      vlines.splice(vindex + 1, 0, vchunk);
      vlines.unshift("varying vec3 hubs_WorldPosition;");
      vlines.unshift("uniform bool hubs_HighlightInteractorOne;");
      vlines.unshift("uniform bool hubs_HighlightInteractorTwo;");
      shader.vertexShader = vlines.join("\n");

      const flines = shader.fragmentShader.split("\n");
      const findex = flines.findIndex(line => fragRegex.test(line));
      flines.splice(findex + 1, 0, mediaHighlightFrag);
      flines.unshift("varying vec3 hubs_WorldPosition;");
      flines.unshift("uniform bool hubs_EnableSweepingEffect;");
      flines.unshift("uniform vec2 hubs_SweepParams;");
      flines.unshift("uniform bool hubs_HighlightInteractorOne;");
      flines.unshift("uniform vec3 hubs_InteractorOnePos;");
      flines.unshift("uniform bool hubs_HighlightInteractorTwo;");
      flines.unshift("uniform vec3 hubs_InteractorTwoPos;");
      flines.unshift("uniform float hubs_Time;");
      shader.fragmentShader = flines.join("\n");

      shaderUniforms.set(object.material.uuid, shader.uniforms);
    };
    object.material.needsUpdate = true;
  });

  return shaderUniforms;
}

export function getPromotionTokenForFile(fileId) {
  return window.APP.store.state.uploadPromotionTokens.find(upload => upload.fileId === fileId);
}<|MERGE_RESOLUTION|>--- conflicted
+++ resolved
@@ -179,21 +179,11 @@
       clearTimeout(fireLoadingTimeout);
 
       if (!entity.classList.contains("pen") && !entity.getAttribute("animation__spawn-start")) {
-<<<<<<< HEAD
-        entity.matrixNeedsUpdate = true;
-
-        entity.setAttribute("animation__spawn-start", {
-          property: "scale",
-          delay: 50,
-          dur: 200,
-          from: { x: 0.5, y: 0.5, z: 0.5 },
-=======
         entity.setAttribute("animation__spawn-start", {
           property: "scale",
           delay: 0,
           dur: 200,
           from: { x: entity.object3D.scale.x / 4, y: entity.object3D.scale.y / 4, z: entity.object3D.scale.z / 4 },
->>>>>>> 3d824b0f
           to: { x: entity.object3D.scale.x, y: entity.object3D.scale.y, z: entity.object3D.scale.z },
           easing: "easeInQuad"
         });
