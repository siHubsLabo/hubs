import { objectTypeForOriginAndContentType } from "../object-types";
import { getReticulumFetchUrl } from "./phoenix-utils";
import mediaHighlightFrag from "./media-highlight-frag.glsl";
import { mapMaterials } from "./material-utils";
import HubsTextureLoader from "../loaders/HubsTextureLoader";
import { validMaterials } from "../components/hoverable-visuals";
import { proxiedUrlFor } from "../utils/media-url-utils";

import anime from "animejs";

const mediaAPIEndpoint = getReticulumFetchUrl("/api/v1/media");

// Map<String, Promise<Object>
const resolveUrlCache = new Map();
export const resolveUrl = async (url, index) => {
  const cacheKey = `${url}|${index}`;
  if (resolveUrlCache.has(cacheKey)) return resolveUrlCache.get(cacheKey);

  const resultPromise = fetch(mediaAPIEndpoint, {
    method: "POST",
    headers: { "Content-Type": "application/json" },
    body: JSON.stringify({ media: { url, index } })
  }).then(async response => {
    if (!response.ok) {
      const message = `Error resolving url "${url}":`;
      try {
        const body = await response.text();
        throw new Error(message + " " + body);
      } catch (e) {
        throw new Error(message + " " + response.statusText);
      }
    }
    return response.json();
  });

  resolveUrlCache.set(cacheKey, resultPromise);
  return resultPromise;
};

export const upload = (file, desiredContentType) => {
  const formData = new FormData();
  formData.append("media", file);
  formData.append("promotion_mode", "with_token");

  if (desiredContentType) {
    formData.append("desired_content_type", desiredContentType);
  }

  return fetch(mediaAPIEndpoint, {
    method: "POST",
    body: formData
  }).then(r => r.json());
};

// https://stackoverflow.com/questions/7584794/accessing-jpeg-exif-rotation-data-in-javascript-on-the-client-side/32490603#32490603
function getOrientation(file, callback) {
  const reader = new FileReader();
  reader.onload = function(e) {
    const view = new DataView(e.target.result);
    if (view.getUint16(0, false) != 0xffd8) {
      return callback(-2);
    }
    const length = view.byteLength;
    let offset = 2;
    while (offset < length) {
      if (view.getUint16(offset + 2, false) <= 8) return callback(-1);
      const marker = view.getUint16(offset, false);
      offset += 2;
      if (marker == 0xffe1) {
        if (view.getUint32((offset += 2), false) != 0x45786966) {
          return callback(-1);
        }

        const little = view.getUint16((offset += 6), false) == 0x4949;
        offset += view.getUint32(offset + 4, little);
        const tags = view.getUint16(offset, little);
        offset += 2;
        for (let i = 0; i < tags; i++) {
          if (view.getUint16(offset + i * 12, little) == 0x0112) {
            return callback(view.getUint16(offset + i * 12 + 8, little));
          }
        }
      } else if ((marker & 0xff00) != 0xff00) {
        break;
      } else {
        offset += view.getUint16(offset, false);
      }
    }
    return callback(-1);
  };
  reader.readAsArrayBuffer(file);
}

export const addMedia = (
  src,
  template,
  contentOrigin,
  contentSubtype = null,
  resolve = false,
  fitToBox = false,
  animate = true,
  customMeshScale = { x: 1, y: 1, z: 1 }
) => {
  const scene = AFRAME.scenes[0];

  const entity = document.createElement("a-entity");
  entity.setAttribute("networked", { template: template });
  const needsToBeUploaded = src instanceof File;
  entity.setAttribute("media-loader", {
    fitToBox,
    customMeshScale,
    resolve,
    animate,
    src: typeof src === "string" ? src : "",
    contentSubtype,
    fileIsOwned: !needsToBeUploaded
  });

  entity.object3D.matrixNeedsUpdate = true;

  scene.appendChild(entity);

  const fireLoadingTimeout = setTimeout(() => {
    scene.emit("media-loading", { src: src });
  }, 100);

  const eventNames = ["model-loaded", "video-loaded", "image-loaded", "pdf-loaded"];

  const cb = async () => {
    clearTimeout(fireLoadingTimeout);
<<<<<<< HEAD
    entity.emit("media-loaded", { src: src });
=======
    entity.emit("media-loaded", { src });
>>>>>>> ce97376f
    eventNames.forEach(eventName => {
      entity.removeEventListener(eventName, cb);
    });
  };

  eventNames.forEach(eventName => {
    entity.addEventListener(eventName, cb);
  });

  const orientation = new Promise(function(resolve) {
    if (needsToBeUploaded) {
      getOrientation(src, x => {
        resolve(x);
      });
    } else {
      resolve(1);
    }
  });
  if (needsToBeUploaded) {
    // Video camera videos are converted to mp4 for compatibility
    const desiredContentType = contentSubtype === "video-camera" ? "video/mp4" : null;

    upload(src, desiredContentType)
      .then(response => {
        const srcUrl = new URL(proxiedUrlFor(response.origin));
        srcUrl.searchParams.set("token", response.meta.access_token);
        entity.setAttribute("media-loader", { resolve: false, src: srcUrl.href, fileId: response.file_id });
        window.APP.store.update({
          uploadPromotionTokens: [{ fileId: response.file_id, promotionToken: response.meta.promotion_token }]
        });
      })
      .catch(e => {
        console.error("Media upload failed", e);
        entity.setAttribute("media-loader", { src: "error" });
      });
  } else if (src instanceof MediaStream) {
    entity.setAttribute("media-loader", { src: `hubs://clients/${NAF.clientId}/video` });
  }

  if (contentOrigin) {
    entity.addEventListener("media_resolved", ({ detail }) => {
      const objectType = objectTypeForOriginAndContentType(contentOrigin, detail.contentType, detail.src);
      scene.emit("object_spawned", { objectType });
    });
  }

  return { entity, orientation };
};

export function injectCustomShaderChunks(obj) {
  const vertexRegex = /\bskinning_vertex\b/;
  const fragRegex = /\bgl_FragColor\b/;

  const shaderUniforms = [];
  const batchManagerSystem = AFRAME.scenes[0].systems["hubs-systems"].batchManagerSystem;

  obj.traverse(object => {
    if (!object.material) return;

    object.material = mapMaterials(object, material => {
      if (!validMaterials.includes(material.type)) {
        return material;
      }

      // HACK, this routine inadvertently leaves the A-Frame shaders wired to the old, dark
      // material, so maps cannot be updated at runtime. This breaks UI elements who have
      // hover/toggle state, so for now just skip these while we figure out a more correct
      // solution.
      if (
        object.el.classList.contains("ui") ||
        object.el.classList.contains("hud") ||
        object.el.getAttribute("text-button")
      )
        return material;

      // Used when the object is batched
      batchManagerSystem.meshToEl.set(object, obj.el);

      const newMaterial = material.clone();
      // This will not run if the object is never rendered unbatched, since its unbatched shader will never be compiled
      newMaterial.onBeforeCompile = shader => {
        if (!vertexRegex.test(shader.vertexShader)) return;

        shader.uniforms.hubs_IsFrozen = { value: false };
        shader.uniforms.hubs_EnableSweepingEffect = { value: false };
        shader.uniforms.hubs_SweepParams = { value: [0, 0] };
        shader.uniforms.hubs_InteractorOnePos = { value: [0, 0, 0] };
        shader.uniforms.hubs_InteractorTwoPos = { value: [0, 0, 0] };
        shader.uniforms.hubs_HighlightInteractorOne = { value: false };
        shader.uniforms.hubs_HighlightInteractorTwo = { value: false };
        shader.uniforms.hubs_Time = { value: 0 };

        const vchunk = `
        if (hubs_HighlightInteractorOne || hubs_HighlightInteractorTwo || hubs_IsFrozen) {
          vec4 wt = modelMatrix * vec4(transformed, 1);

          // Used in the fragment shader below.
          hubs_WorldPosition = wt.xyz;
        }
      `;

        const vlines = shader.vertexShader.split("\n");
        const vindex = vlines.findIndex(line => vertexRegex.test(line));
        vlines.splice(vindex + 1, 0, vchunk);
        vlines.unshift("varying vec3 hubs_WorldPosition;");
        vlines.unshift("uniform bool hubs_IsFrozen;");
        vlines.unshift("uniform bool hubs_HighlightInteractorOne;");
        vlines.unshift("uniform bool hubs_HighlightInteractorTwo;");
        shader.vertexShader = vlines.join("\n");

        const flines = shader.fragmentShader.split("\n");
        const findex = flines.findIndex(line => fragRegex.test(line));
        flines.splice(findex + 1, 0, mediaHighlightFrag);
        flines.unshift("varying vec3 hubs_WorldPosition;");
        flines.unshift("uniform bool hubs_IsFrozen;");
        flines.unshift("uniform bool hubs_EnableSweepingEffect;");
        flines.unshift("uniform vec2 hubs_SweepParams;");
        flines.unshift("uniform bool hubs_HighlightInteractorOne;");
        flines.unshift("uniform vec3 hubs_InteractorOnePos;");
        flines.unshift("uniform bool hubs_HighlightInteractorTwo;");
        flines.unshift("uniform vec3 hubs_InteractorTwoPos;");
        flines.unshift("uniform float hubs_Time;");
        shader.fragmentShader = flines.join("\n");

        shaderUniforms.push(shader.uniforms);
      };
      newMaterial.needsUpdate = true;
      return newMaterial;
    });
  });

  return shaderUniforms;
}

export function getPromotionTokenForFile(fileId) {
  return window.APP.store.state.uploadPromotionTokens.find(upload => upload.fileId === fileId);
}

const mediaPos = new THREE.Vector3();

export function addAndArrangeMedia(el, media, contentSubtype, snapCount, mirrorOrientation = false) {
  const { entity, orientation } = addMedia(media, "#interactable-media", undefined, contentSubtype, false);

  const pos = el.object3D.position;

  entity.object3D.position.set(pos.x, pos.y, pos.z);
  entity.object3D.rotation.copy(el.object3D.rotation);

  if (mirrorOrientation) {
    entity.object3D.rotateY(Math.PI);
  }

  // Generate photos in a circle around camera, starting from the bottom.
  // Prevent z-fighting but place behind viewfinder
  const idx = (snapCount % 6) + 3;

  mediaPos.set(
    Math.cos(Math.PI * 2 * (idx / 6.0)) * 0.75,
    Math.sin(Math.PI * 2 * (idx / 6.0)) * 0.75,
    -0.05 + idx * 0.001
  );

  el.object3D.localToWorld(mediaPos);
  entity.object3D.visible = false;

  const handler = () => {
    entity.object3D.visible = true;
    entity.setAttribute("animation__photo_pos", {
      property: "position",
      dur: 800,
      from: { x: pos.x, y: pos.y, z: pos.z },
      to: { x: mediaPos.x, y: mediaPos.y, z: mediaPos.z },
      easing: "easeOutElastic"
    });
  };

  let eventType = null;

  if (contentSubtype.startsWith("photo")) {
    entity.addEventListener("image-loaded", handler, { once: true });
    eventType = "photo";
  } else if (contentSubtype.startsWith("video")) {
    entity.addEventListener("video-loaded", handler, { once: true });
    eventType = "video";
  } else {
    console.error("invalid type " + contentSubtype);
    return;
  }

  entity.object3D.matrixNeedsUpdate = true;

  entity.addEventListener(
    "media_resolved",
    () => {
      el.emit(`${eventType}_taken`, entity.components["media-loader"].data.src);
    },
    { once: true }
  );

  return { entity, orientation };
}

export const textureLoader = new HubsTextureLoader().setCrossOrigin("anonymous");

export async function createImageTexture(url) {
  const texture = new THREE.Texture();

  try {
    await textureLoader.loadTextureAsync(texture, url);
  } catch (e) {
    throw new Error(`'${url}' could not be fetched (Error code: ${e.status}; Response: ${e.statusText})`);
  }

  texture.encoding = THREE.sRGBEncoding;
  texture.anisotropy = 4;

  return texture;
}

export function addMeshScaleAnimation(mesh, initialScale, onComplete) {
  const step = (function() {
    const lastValue = {};
    return function(anim) {
      const value = anim.animatables[0].target;

      value.x = Math.max(Number.MIN_VALUE, value.x);
      value.y = Math.max(Number.MIN_VALUE, value.y);
      value.z = Math.max(Number.MIN_VALUE, value.z);

      // For animation timeline.
      if (value.x === lastValue.x && value.y === lastValue.y && value.z === lastValue.z) {
        return;
      }

      lastValue.x = value.x;
      lastValue.y = value.y;
      lastValue.z = value.z;

      mesh.scale.set(value.x, value.y, value.z);
      mesh.matrixNeedsUpdate = true;
    };
  })();

  const config = {
    duration: 400,
    easing: "easeOutElastic",
    elasticity: 400,
    loop: 0,
    round: false,
    x: mesh.scale.x,
    y: mesh.scale.y,
    z: mesh.scale.z,
    targets: [initialScale],
    update: anim => step(anim),
    complete: anim => {
      step(anim);
      if (onComplete) onComplete();
    }
  };

  mesh.scale.copy(initialScale);
  mesh.matrixNeedsUpdate = true;

  return anime(config);
}<|MERGE_RESOLUTION|>--- conflicted
+++ resolved
@@ -128,11 +128,7 @@
 
   const cb = async () => {
     clearTimeout(fireLoadingTimeout);
-<<<<<<< HEAD
-    entity.emit("media-loaded", { src: src });
-=======
     entity.emit("media-loaded", { src });
->>>>>>> ce97376f
     eventNames.forEach(eventName => {
       entity.removeEventListener(eventName, cb);
     });
