--- conflicted
+++ resolved
@@ -101,13 +101,8 @@
 
 export function generateDefaultProfile() {
   return {
-<<<<<<< HEAD
     has_agreed_to_terms: false,
-    has_saved_profile: false,
-    display_name: name.replace(/^./, name[0].toUpperCase()),
-=======
     has_changed_name: false,
->>>>>>> 943fb1dd
     avatar_id: selectRandom(avatarIds)
   };
 }