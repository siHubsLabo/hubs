import "./assets/stylesheets/room.scss";
import queryString from "query-string";

import { patchWebGLRenderingContext } from "./utils/webgl";
patchWebGLRenderingContext();

import "aframe-xr";
import "./vendor/GLTFLoader";
import "networked-aframe";
import "naf-janus-adapter";
import "aframe-teleport-controls";
import "aframe-input-mapping-component";
import "aframe-billboard-component";
import "webrtc-adapter";

import { vive_trackpad_dpad4 } from "./behaviours/vive-trackpad-dpad4";
import { oculus_touch_joystick_dpad4 } from "./behaviours/oculus-touch-joystick-dpad4";
import { PressedMove } from "./activators/pressedmove";
import { ReverseY } from "./activators/reversey";
import "./activators/shortpress";

import "./components/wasd-to-analog2d"; //Might be a behaviour or activator in the future
import "./components/mute-mic";
import "./components/audio-feedback";
import "./components/bone-mute-state-indicator";
import "./components/2d-mute-state-indicator";
import "./components/virtual-gamepad-controls";
import "./components/ik-controller";
import "./components/hand-controls2";
import "./components/character-controller";
import "./components/haptic-feedback";
import "./components/networked-video-player";
import "./components/offset-relative-to";
import "./components/water";
import "./components/skybox";
import "./components/layers";
import "./components/spawn-controller";
import "./components/animated-robot-hands";
import "./components/hide-when-quality";
import "./components/player-info";
import "./components/debug";
import "./components/animation-mixer";
import "./components/loop-animation";

import ReactDOM from "react-dom";
import React from "react";
import UIRoot from "./react-components/ui-root";

import "./systems/personal-space-bubble";

import "./gltf-component-mappings";

import { App } from "./App";

window.APP = new App();

const qs = queryString.parse(location.search);
const isMobile = AFRAME.utils.device.isMobile();

if (qs.quality) {
  window.APP.quality = qs.quality;
} else {
  window.APP.quality = isMobile ? "low" : "high";
}

import "./elements/a-progressive-asset";

import "aframe-physics-system";
import "aframe-physics-extras";
import "super-hands";
import "./components/super-networked-interactable";
import "./components/networked-counter";
import "./components/super-spawner";
import "./components/super-cursor";
import "./components/event-repeater";

import registerNetworkSchemas from "./network-schemas";
import { inGameActions, config as inputConfig } from "./input-mappings";
import registerTelemetry from "./telemetry";
import Store from "./storage/store";

import { generateDefaultProfile } from "./utils/identity.js";
import { getAvailableVREntryTypes } from "./utils/vr-caps-detect.js";
import ConcurrentLoadDetector from "./utils/concurrent-load-detector.js";

registerTelemetry();

AFRAME.registerInputBehaviour("vive_trackpad_dpad4", vive_trackpad_dpad4);
AFRAME.registerInputBehaviour("oculus_touch_joystick_dpad4", oculus_touch_joystick_dpad4);
AFRAME.registerInputActivator("pressedmove", PressedMove);
AFRAME.registerInputActivator("reverseY", ReverseY);
AFRAME.registerInputMappings(inputConfig, true);

const store = new Store();
const concurrentLoadDetector = new ConcurrentLoadDetector();
concurrentLoadDetector.start();

// Always layer in any new default profile bits
store.update({ profile:  { ...generateDefaultProfile(), ...(store.state.profile || {}) }})

async function shareMedia(audio, video) {
  const constraints = {
    audio: !!audio,
    video: video ? { mediaSource: "screen", height: 720, frameRate: 30 } : false
  };
  const mediaStream = await navigator.mediaDevices.getUserMedia(constraints);
  NAF.connection.adapter.setLocalMediaStream(mediaStream);

  const id = `${NAF.clientId}-screen`;
  let entity = document.getElementById(id);
  if (entity) {
    entity.setAttribute("visible", !!video);
  } else if (video) {
    const sceneEl = document.querySelector("a-scene");
    entity = document.createElement("a-entity");
    entity.id = id;
    entity.setAttribute("offset-relative-to", {
      target: "#player-camera",
      offset: "0 0 -2",
      on: "action_share_screen"
    });
    entity.setAttribute("networked", { template: "#video-template" });
    sceneEl.appendChild(entity);
  }
}

async function exitScene() {
  const scene = document.querySelector("a-scene");
  scene.renderer.animate(null); // Stop animation loop, TODO A-Frame should do this
  document.body.removeChild(scene);
}

function applyProfile(playerRig) {
  playerRig.setAttribute("player-info", {
    displayName: store.state.profile.display_name,
    avatar: store.state.profile.avatar || "#bot-skinned-mesh"
  });
}

async function enterScene(mediaStream, enterInVR) {
  const scene = document.querySelector("a-scene");
  const playerRig = document.querySelector("#player-rig");
  document.querySelector("a-scene canvas").classList.remove("blurred")
  scene.setAttribute("networked-scene", "adapter: janus; audio: true; debug: true; connectOnLoad: false;");
  registerNetworkSchemas();

  if (enterInVR) {
    scene.enterVR();
  }

  AFRAME.registerInputActions(inGameActions, "default");

  document.querySelector("#player-camera").setAttribute("look-controls", "pointerLockEnabled: true;");

  const qs = queryString.parse(location.search);
  const playerRig = document.querySelector("#player-rig");

  scene.setAttribute("networked-scene", {
    room: qs.room && !isNaN(parseInt(qs.room)) ? parseInt(qs.room) : 1,
    serverURL: process.env.JANUS_SERVER
  });

  if (!qs.stats || !/off|false|0/.test(qs.stats)) {
    scene.setAttribute("stats", true);
  }

  if (isMobile || qs.mobile) {
    playerRig.setAttribute("virtual-gamepad-controls", {});
  }

<<<<<<< HEAD
  const applyProfileOnPlayerRig = applyProfile.bind(null, playerRig);
  applyProfileOnPlayerRig();
  store.addEventListener("statechanged", applyProfileOnPlayerRig);
=======
  const applyProfileOnPlayerRig = applyProfile.bind(this, playerRig);
  applyProfileOnPlayerRig();
  store.addEventListener('statechanged', applyProfileOnPlayerRig);
>>>>>>> 07866481

  const avatarScale = parseInt(qs.avatarScale, 10);

  if (avatarScale) {
    playerRig.setAttribute("scale", { x: avatarScale, y: avatarScale, z: avatarScale });
  }

  let sharingScreen = false;

  // TODO remove
  scene.addEventListener("action_share_screen", () => {
    sharingScreen = !sharingScreen;
    shareMedia(true, sharingScreen);
  });

  if (qs.offline) {
    onConnect();
  } else {
    document.body.addEventListener("connected", onConnect);

    scene.components["networked-scene"].connect();

    if (mediaStream) {
      NAF.connection.adapter.setLocalMediaStream(mediaStream);

      const hasVideo = !!(mediaStream.getVideoTracks().length > 0);

      const id = `${NAF.clientId}-screen`;
      let entity = document.getElementById(id);
      if (entity) {
        entity.setAttribute("visible", hasVideo);
      } else if (hasVideo) {
        const sceneEl = document.querySelector("a-scene");
        entity = document.createElement("a-entity");
        entity.id = id;
        entity.setAttribute("offset-relative-to", {
          target: "#head",
          offset: "0 0 -2",
          on: "action_share_screen"
        });
        entity.setAttribute("networked", { template: "#video-template" });
        sceneEl.appendChild(entity);
      }
    }
  }
}

function onConnect() {
}

function mountUI(scene) {
  const qs = queryString.parse(location.search);
  const disableAutoExitOnConcurrentLoad = qs.allow_multi === "true"
  let forcedVREntryType = null;

  if (qs.vr_entry_type) {
    forcedVREntryType = qs.vr_entry_type;
  }

  const uiRoot = ReactDOM.render(<UIRoot {...{
    scene,
    enterScene,
    exitScene,
    concurrentLoadDetector,
    disableAutoExitOnConcurrentLoad,
    forcedVREntryType,
    store
  }} />, document.getElementById("ui-root"));

  getAvailableVREntryTypes().then(availableVREntryTypes => {
    uiRoot.setState({ availableVREntryTypes });
    uiRoot.handleForcedVREntryType();
  });
}

const onReady = () => {
  const scene = document.querySelector("a-scene");
  document.querySelector("a-scene canvas").classList.add("blurred");
  window.APP.scene = scene;
  mountUI(scene);
};

document.addEventListener("DOMContentLoaded", onReady);<|MERGE_RESOLUTION|>--- conflicted
+++ resolved
@@ -168,15 +168,9 @@
     playerRig.setAttribute("virtual-gamepad-controls", {});
   }
 
-<<<<<<< HEAD
   const applyProfileOnPlayerRig = applyProfile.bind(null, playerRig);
   applyProfileOnPlayerRig();
   store.addEventListener("statechanged", applyProfileOnPlayerRig);
-=======
-  const applyProfileOnPlayerRig = applyProfile.bind(this, playerRig);
-  applyProfileOnPlayerRig();
-  store.addEventListener('statechanged', applyProfileOnPlayerRig);
->>>>>>> 07866481
 
   const avatarScale = parseInt(qs.avatarScale, 10);
 
