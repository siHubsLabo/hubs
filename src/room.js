import queryString from "query-string";

import { patchWebGLRenderingContext } from "./utils/webgl";
patchWebGLRenderingContext();

import "aframe";
import "./vendor/GLTFLoader";
import "networked-aframe";
import "naf-janus-adapter";
import "aframe-teleport-controls";
import "aframe-input-mapping-component";
<<<<<<< HEAD
import "aframe-physics-system";
import "aframe-physics-extras";
import "super-hands";
=======
import "webrtc-adapter";
>>>>>>> 5a5d1f17

import animationMixer from "aframe-extras/src/loaders/animation-mixer";
AFRAME.registerComponent("animation-mixer", animationMixer);

import { vive_trackpad_dpad4 } from "./behaviours/vive-trackpad-dpad4";
import { oculus_touch_joystick_dpad4 } from "./behaviours/oculus-touch-joystick-dpad4";
import { PressedMove } from "./activators/pressedmove";
import { ReverseY } from "./activators/reversey";
import "./activators/shortpress";
import "./components/wasd-to-analog2d"; //Might be a behaviour or activator in the future

import "./components/mute-mic";
import "./components/audio-feedback";
import "./components/nametag-transform";
import "./components/bone-mute-state-indicator";
import "./components/2d-mute-state-indicator";
import "./components/virtual-gamepad-controls";
import "./components/body-controller";
import "./components/hand-controls2";
import "./components/character-controller";
import "./components/haptic-feedback";
import "./components/networked-video-player";
import "./components/offset-relative-to";
import "./components/cached-gltf-model";
import "./components/water";
import "./components/skybox";
import "./components/layers";
import "./components/spawn-controller";
import "./components/remote-dynamic-body";
import "./components/networked-counter";
import "./components/super-spawner";
import "./components/cursor-hand";
import "./systems/personal-space-bubble";

import { promptForName, getCookie, parseJwt } from "./utils/identity";
import registerNetworkSchemas from "./network-schemas";
import { inGameActions, config } from "./input-mappings";
import registerTelemetry from "./telemetry";

AFRAME.registerInputBehaviour("vive_trackpad_dpad4", vive_trackpad_dpad4);
AFRAME.registerInputBehaviour("oculus_touch_joystick_dpad4", oculus_touch_joystick_dpad4);
AFRAME.registerInputActivator("pressedmove", PressedMove);
AFRAME.registerInputActivator("reverseY", ReverseY);
AFRAME.registerInputActions(inGameActions, "default");
AFRAME.registerInputMappings(config);

registerNetworkSchemas();
registerTelemetry();

async function shareMedia(audio, video) {
  const constraints = {
    audio: !!audio,
    video: video ? { mediaSource: "screen", height: 720, frameRate: 30 } : false
  };
  const mediaStream = await navigator.mediaDevices.getUserMedia(constraints);
  NAF.connection.adapter.setLocalMediaStream(mediaStream);

  const id = `${NAF.clientId}-screen`;
  let entity = document.getElementById(id);
  if (entity) {
    entity.setAttribute("visible", !!video);
  } else if (video) {
    const sceneEl = document.querySelector("a-scene");
    entity = document.createElement("a-entity");
    entity.id = id;
    entity.setAttribute("offset-relative-to", {
      target: "#head",
      offset: "0 0 -2",
      on: "action_share_screen"
    });
    entity.setAttribute("networked", { template: "#video-template" });
    sceneEl.appendChild(entity);
  }
}

function spawnNetworkedCube(e) {
  const sceneEl = document.querySelector("a-scene");
  const entity = document.createElement("a-entity");
  entity.setAttribute("body", "mass: 1;");
  entity.setAttribute("grabbable", "");
  entity.setAttribute("stretchable", "");
  if (e.target && e.target != sceneEl) {
    entity.setAttribute("position", e.target.object3D.getWorldPosition());
  } else {
    entity.setAttribute("position", "0 3 0");
  }
  entity.setAttribute("networked", "template: #physics-cube;");
  sceneEl.appendChild(entity);
}

window.App = {

  async onSceneLoad() {
    const qs = queryString.parse(location.search);
    const scene = document.querySelector("a-scene");

    scene.setAttribute("networked-scene", {
      room: qs.room && !isNaN(parseInt(qs.room)) ? parseInt(qs.room) : window.CONFIG.default_room,
      serverURL: window.CONFIG.janus_server_url
    });

    if (!qs.stats || !/off|false|0/.test(qs.stats)) {
      scene.setAttribute("stats", true);
    }

    if (AFRAME.utils.device.isMobile() || qs.gamepad) {
      const playerRig = document.querySelector("#player-rig");
      playerRig.setAttribute("virtual-gamepad-controls", {});
    }

    let username;
    const jwt = getCookie("jwt");
    if (jwt) {
      //grab name from jwt
      const data = parseJwt(jwt);
      username = data.typ.name;
    }

    if (qs.name) {
      username = qs.name; //always override with name from querystring if available
    } else {
      username = promptForName(username); // promptForName is blocking
    }

    const myNametag = document.querySelector("#player-rig .nametag");
    myNametag.setAttribute("text", "value", username);

<<<<<<< HEAD
    scene.addEventListener("action_share_screen", shareScreen);
    scene.addEventListener("action_spawn_cube", spawnNetworkedCube);

    const mediaStream = await navigator.mediaDevices.getUserMedia({
      audio: true,
      video: qs.screen === "true" ? { mediaSource: "screen", height: 720, frameRate: 30 } : false
=======
    var sharingScreen = false;
    scene.addEventListener("action_share_screen", () => {
      sharingScreen = !sharingScreen;
      shareMedia(true, sharingScreen);
>>>>>>> 5a5d1f17
    });

    if (qs.offline) {
      App.onConnect();
    } else {
      document.body.addEventListener("connected", App.onConnect);

      scene.components["networked-scene"].connect();

      await shareMedia(true, sharingScreen);
    }
  },

  onConnect() {
    document.getElementById("loader").style.display = "none";
  }
};<|MERGE_RESOLUTION|>--- conflicted
+++ resolved
@@ -9,13 +9,10 @@
 import "naf-janus-adapter";
 import "aframe-teleport-controls";
 import "aframe-input-mapping-component";
-<<<<<<< HEAD
 import "aframe-physics-system";
 import "aframe-physics-extras";
 import "super-hands";
-=======
 import "webrtc-adapter";
->>>>>>> 5a5d1f17
 
 import animationMixer from "aframe-extras/src/loaders/animation-mixer";
 AFRAME.registerComponent("animation-mixer", animationMixer);
@@ -143,20 +140,13 @@
     const myNametag = document.querySelector("#player-rig .nametag");
     myNametag.setAttribute("text", "value", username);
 
-<<<<<<< HEAD
-    scene.addEventListener("action_share_screen", shareScreen);
-    scene.addEventListener("action_spawn_cube", spawnNetworkedCube);
-
-    const mediaStream = await navigator.mediaDevices.getUserMedia({
-      audio: true,
-      video: qs.screen === "true" ? { mediaSource: "screen", height: 720, frameRate: 30 } : false
-=======
     var sharingScreen = false;
     scene.addEventListener("action_share_screen", () => {
       sharingScreen = !sharingScreen;
       shareMedia(true, sharingScreen);
->>>>>>> 5a5d1f17
     });
+
+    scene.addEventListener("action_spawn_cube", spawnNetworkedCube);
 
     if (qs.offline) {
       App.onConnect();
