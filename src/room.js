--- conflicted
+++ resolved
@@ -89,7 +89,6 @@
 }
 
 window.App = {
-
   async onSceneLoad() {
     const qs = queryString.parse(location.search);
     const scene = document.querySelector("a-scene");
@@ -133,18 +132,10 @@
       { once: true }
     );
 
-<<<<<<< HEAD
-    scene.addEventListener("action_share_screen", shareScreen);
-
-    const mediaStream = await navigator.mediaDevices.getUserMedia({
-      audio: true,
-      video: qs.screen === "true" ? { mediaSource: "screen", height: 720, frameRate: 30 } : false
-=======
-    var sharingScreen = false;
+    let sharingScreen = false;
     scene.addEventListener("action_share_screen", () => {
       sharingScreen = !sharingScreen;
       shareMedia(true, sharingScreen);
->>>>>>> 5a5d1f17
     });
 
     if (qs.offline) {
