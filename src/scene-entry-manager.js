--- conflicted
+++ resolved
@@ -29,14 +29,9 @@
     this.store = window.APP.store;
     this.mediaSearchStore = window.APP.mediaSearchStore;
     this.scene = document.querySelector("a-scene");
-<<<<<<< HEAD
     this.rightCursorController = document.getElementById("right-cursor-controller");
     this.leftCursorController = document.getElementById("left-cursor-controller");
-    this.playerRig = document.querySelector("#player-rig");
-=======
-    this.cursorController = document.querySelector("#cursor-controller");
-    this.avatarRig = document.querySelector("#avatar-rig");
->>>>>>> 9d924f0b
+    this.avatarRig = document.getElementById("avatar-rig");
     this._entered = false;
     this.performConditionalSignIn = () => {};
     this.history = history;
