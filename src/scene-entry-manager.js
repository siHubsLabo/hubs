import qsTruthy from "./utils/qs_truthy";
import nextTick from "./utils/next-tick";
import pinnedEntityToGltf from "./utils/pinned-entity-to-gltf";
import { hackyMobileSafariTest } from "./utils/detect-touchscreen";

const isBotMode = qsTruthy("bot");
const isMobile = AFRAME.utils.device.isMobile();
const forceEnableTouchscreen = hackyMobileSafariTest();
const isMobileVR = AFRAME.utils.device.isMobileVR();
const isDebug = qsTruthy("debug");
const qs = new URLSearchParams(location.search);

import { addMedia, getPromotionTokenForFile } from "./utils/media-utils";
import {
  isIn2DInterstitial,
  handleExitTo2DInterstitial,
  exit2DInterstitialAndEnterVR,
  forceExitFrom2DInterstitial
} from "./utils/vr-interstitial";
import { ObjectContentOrigins } from "./object-types";
import { getAvatarSrc, getAvatarType } from "./utils/avatar-utils";
import { pushHistoryState } from "./utils/history";
import { SOUND_ENTER_SCENE } from "./systems/sound-effects-system";

const isIOS = AFRAME.utils.device.isIOS();

export default class SceneEntryManager {
  constructor(hubChannel, authChannel, history) {
    this.hubChannel = hubChannel;
    this.authChannel = authChannel;
    this.store = window.APP.store;
    this.mediaSearchStore = window.APP.mediaSearchStore;
    this.scene = document.querySelector("a-scene");
    this.rightCursorController = document.getElementById("right-cursor-controller");
    this.leftCursorController = document.getElementById("left-cursor-controller");
    this.avatarRig = document.getElementById("avatar-rig");
    this._entered = false;
    this.performConditionalSignIn = () => {};
    this.history = history;
  }

  init = () => {
    this.whenSceneLoaded(() => {
      this.rightCursorController.components["cursor-controller"].enabled = false;
      this.leftCursorController.components["cursor-controller"].enabled = false;
    });
  };

  hasEntered = () => {
    return this._entered;
  };

  enterScene = async (mediaStream, enterInVR, muteOnEntry) => {
    document.getElementById("viewing-camera").removeAttribute("scene-preview-camera");

    if (isDebug && NAF.connection.adapter.session) {
      NAF.connection.adapter.session.options.verbose = true;
    }

    if (enterInVR) {
      // This specific scene state var is used to check if the user went through the
      // entry flow and chose VR entry, and is used to preempt VR mode on refreshes.
      this.scene.addState("vr-entered");

      // HACK - A-Frame calls getVRDisplays at module load, we want to do it here to
      // force gamepads to become live.
      "getVRDisplays" in navigator && navigator.getVRDisplays();

      await exit2DInterstitialAndEnterVR(true);
    }

    const waypointSystem = this.scene.systems["hubs-systems"].waypointSystem;
    waypointSystem.moveToSpawnPoint();

    if (isMobile || forceEnableTouchscreen || qsTruthy("mobile")) {
      this.avatarRig.setAttribute("virtual-gamepad-controls", {});
    }

    this._setupPlayerRig();
    this._setupBlocking();
    this._setupKicking();
    this._setupMedia(mediaStream);
    this._setupCamera();

    if (qsTruthy("offline")) return;

    this._spawnAvatar();

    this.scene.systems["hubs-systems"].soundEffectsSystem.playSoundOneShot(SOUND_ENTER_SCENE);

    if (isBotMode) {
      this._runBot(mediaStream);
      this.scene.addState("entered");
      this.hubChannel.sendEnteredEvent();
      return;
    }

    if (mediaStream) {
      await NAF.connection.adapter.setLocalMediaStream(mediaStream);
    }

    this.scene.classList.remove("hand-cursor");
    this.scene.classList.add("no-cursor");

    this.rightCursorController.components["cursor-controller"].enabled = true;
    this.leftCursorController.components["cursor-controller"].enabled = true;
    this._entered = true;

    // Delay sending entry event telemetry until VR display is presenting.
    (async () => {
      while (enterInVR && !this.scene.renderer.vr.isPresenting()) {
        await nextTick();
      }

      this.hubChannel.sendEnteredEvent().then(() => {
        this.store.update({ activity: { lastEnteredAt: new Date().toISOString() } });
      });
    })();

    // Bump stored entry count after 30s
    setTimeout(() => this.store.bumpEntryCount(), 30000);

    this.scene.addState("entered");

    if (muteOnEntry) {
      this.scene.emit("action_mute");
    }
  };

  whenSceneLoaded = callback => {
    if (this.scene.hasLoaded) {
      callback();
    } else {
      this.scene.addEventListener("loaded", callback);
    }
  };

  enterSceneWhenLoaded = (mediaStream, enterInVR) => {
    this.whenSceneLoaded(() => this.enterScene(mediaStream, enterInVR));
  };

  exitScene = () => {
    this.scene.exitVR();
    if (NAF.connection.adapter && NAF.connection.adapter.localMediaStream) {
      NAF.connection.adapter.localMediaStream.getTracks().forEach(t => t.stop());
    }
    if (this.hubChannel) {
      this.hubChannel.disconnect();
    }
    if (this.scene.renderer) {
      this.scene.renderer.setAnimationLoop(null); // Stop animation loop, TODO A-Frame should do this
    }
    this.scene.parentNode.removeChild(this.scene);
  };

  _setupPlayerRig = () => {
    this._setPlayerInfoFromProfile();

    // Explict user action changed avatar or updated existing avatar.
    this.scene.addEventListener("avatar_updated", () => this._setPlayerInfoFromProfile(true));

    // Store updates can occur to avatar id in cases like error, auth reset, etc.
    this.store.addEventListener("statechanged", () => this._setPlayerInfoFromProfile());

    const avatarScale = parseInt(qs.get("avatar_scale"), 10);
    if (avatarScale) {
      this.avatarRig.setAttribute("scale", { x: avatarScale, y: avatarScale, z: avatarScale });
    }
  };

  _setPlayerInfoFromProfile = async (force = false) => {
    const avatarId = this.store.state.profile.avatarId;
    if (!force && this._lastFetchedAvatarId === avatarId) return; // Avoid continually refetching based upon state changing

    this._lastFetchedAvatarId = avatarId;
    const avatarSrc = await getAvatarSrc(avatarId);

    this.avatarRig.setAttribute("player-info", { avatarSrc, avatarType: getAvatarType(avatarId) });
  };

  _setupKicking = () => {
    // This event is only received by the kicker
    document.body.addEventListener("kicked", ({ detail }) => {
      const { clientId: kickedClientId } = detail;
      const { entities } = NAF.connection.entities;
      for (const id in entities) {
        const entity = entities[id];
        if (NAF.utils.getCreator(entity) !== kickedClientId) continue;

        if (entity.components.networked.data.persistent) {
          NAF.utils.takeOwnership(entity);
          this._unpinElement(entity);
          entity.parentNode.removeChild(entity);
        } else {
          NAF.entities.removeEntity(id);
        }
      }
    });
  };

  _setupBlocking = () => {
    document.body.addEventListener("blocked", ev => {
      NAF.connection.entities.removeEntitiesOfClient(ev.detail.clientId);
    });

    document.body.addEventListener("unblocked", ev => {
      NAF.connection.entities.completeSync(ev.detail.clientId, true);
    });
  };

  _pinElement = async el => {
    const { networkId } = el.components.networked.data;

    const { fileId, src } = el.components["media-loader"].data;

    let fileAccessToken, promotionToken;
    if (fileId) {
      fileAccessToken = new URL(src).searchParams.get("token");
      const storedPromotionToken = getPromotionTokenForFile(fileId);
      if (storedPromotionToken) {
        promotionToken = storedPromotionToken.promotionToken;
      }
    }

    const gltfNode = pinnedEntityToGltf(el);
    if (!gltfNode) return;
    el.setAttribute("networked", { persistent: true });
    el.setAttribute("media-loader", { fileIsOwned: true });

    try {
      await this.hubChannel.pin(networkId, gltfNode, fileId, fileAccessToken, promotionToken);
      this.store.update({ activity: { hasPinned: true } });
    } catch (e) {
      if (e.reason === "invalid_token") {
        await this.authChannel.signOut(this.hubChannel);
        this._signInAndPinOrUnpinElement(el);
      } else {
        console.warn("Pin failed for unknown reason", e);
      }
    }
  };

  _signInAndPinOrUnpinElement = (el, pin) => {
    const action = pin
      ? () => this._pinElement(el)
      : async () => {
          await this._unpinElement(el);
        };

    this.performConditionalSignIn(() => this.hubChannel.signedIn, action, pin ? "pin" : "unpin", () => {
      // UI pins/un-pins the entity optimistically, so we undo that here.
      // Note we have to disable the sign in flow here otherwise this will recurse.
      this._disableSignInOnPinAction = true;
      el.setAttribute("pinnable", "pinned", !pin);
      this._disableSignInOnPinAction = false;
    });
  };

  _unpinElement = el => {
    const components = el.components;
    const networked = components.networked;

    if (!networked || !networked.data || !NAF.utils.isMine(el)) return;

    const networkId = components.networked.data.networkId;
    el.setAttribute("networked", { persistent: false });

    const mediaLoader = components["media-loader"];
    const fileId = mediaLoader.data && mediaLoader.data.fileId;

    this.hubChannel.unpin(networkId, fileId);
  };

  _setupMedia = mediaStream => {
    const offset = { x: 0, y: 0, z: -1.5 };
    const spawnMediaInfrontOfPlayer = (src, contentOrigin) => {
      if (!this.hubChannel.can("spawn_and_move_media")) return;
      const { entity, orientation } = addMedia(
        src,
        "#interactable-media",
        contentOrigin,
        null,
        !(src instanceof MediaStream),
        true
      );
      orientation.then(or => {
        entity.setAttribute("offset-relative-to", {
          target: "#avatar-pov-node",
          offset,
          orientation: or
        });
      });

      return entity;
    };

    this.scene.addEventListener("add_media", e => {
      const contentOrigin = e.detail instanceof File ? ObjectContentOrigins.FILE : ObjectContentOrigins.URL;

      spawnMediaInfrontOfPlayer(e.detail, contentOrigin);
    });

    const handlePinEvent = (e, pinned) => {
      if (this._disableSignInOnPinAction) return;
      const el = e.detail.el;

      if (NAF.utils.isMine(el)) {
        this._signInAndPinOrUnpinElement(e.detail.el, pinned);
      }
    };

    this.scene.addEventListener("pinned", e => handlePinEvent(e, true));
    this.scene.addEventListener("unpinned", e => handlePinEvent(e, false));

    this.scene.addEventListener("object_spawned", e => {
      this.hubChannel.sendObjectSpawnedEvent(e.detail.objectType);
    });

    this.scene.addEventListener("action_spawn", () => {
      handleExitTo2DInterstitial(false, () => window.APP.mediaSearchStore.pushExitMediaBrowserHistory());
      window.APP.mediaSearchStore.sourceNavigateToDefaultSource();
    });

    this.scene.addEventListener("action_invite", () => {
      handleExitTo2DInterstitial(false, () => this.history.goBack());
      pushHistoryState(this.history, "overlay", "invite");
    });

    this.scene.addEventListener("action_kick_client", ({ detail: { clientId } }) => {
      this.performConditionalSignIn(
        () => this.hubChannel.can("kick_users"),
        async () => await window.APP.hubChannel.kick(clientId),
        "kick-user"
      );
    });

    this.scene.addEventListener("action_mute_client", ({ detail: { clientId } }) => {
      this.performConditionalSignIn(
        () => this.hubChannel.can("mute_users"),
        () => window.APP.hubChannel.mute(clientId),
        "mute-user"
      );
    });

    this.scene.addEventListener("action_vr_notice_closed", () => forceExitFrom2DInterstitial());

    document.addEventListener("paste", e => {
      if (
        (e.target.matches("input, textarea") || e.target.contentEditable === "true") &&
        document.activeElement === e.target
      )
        return;

      // Never paste into scene if dialog is open
      const uiRoot = document.querySelector(".ui-root");
      if (uiRoot && uiRoot.classList.contains("in-modal-or-overlay")) return;

      const url = e.clipboardData.getData("text");
      const files = e.clipboardData.files && e.clipboardData.files;
      if (url) {
        spawnMediaInfrontOfPlayer(url, ObjectContentOrigins.URL);
      } else {
        for (const file of files) {
          spawnMediaInfrontOfPlayer(file, ObjectContentOrigins.CLIPBOARD);
        }
      }
    });

    document.addEventListener("dragover", e => e.preventDefault());

    document.addEventListener("drop", e => {
      e.preventDefault();

      let url = e.dataTransfer.getData("url");

      if (!url) {
        // Sometimes dataTransfer text contains a valid URL, so try for that.
        try {
          url = new URL(e.dataTransfer.getData("text")).href;
        } catch (e) {
          // Nope, not this time.
        }
      }

      const files = e.dataTransfer.files;

      if (url) {
        spawnMediaInfrontOfPlayer(url, ObjectContentOrigins.URL);
      } else {
        for (const file of files) {
          spawnMediaInfrontOfPlayer(file, ObjectContentOrigins.FILE);
        }
      }
    });

    let currentVideoShareEntity;
    let isHandlingVideoShare = false;

    const shareVideoMediaStream = async (constraints, isDisplayMedia) => {
      if (isHandlingVideoShare) return;
      isHandlingVideoShare = true;

      let newStream;

      try {
        if (isDisplayMedia) {
          newStream = await navigator.mediaDevices.getDisplayMedia(constraints);
        } else {
          newStream = await navigator.mediaDevices.getUserMedia(constraints);
        }
      } catch (e) {
        isHandlingVideoShare = false;
        this.scene.emit("share_video_failed");
        return;
      }

      const videoTracks = newStream ? newStream.getVideoTracks() : [];

      if (videoTracks.length > 0) {
        newStream.getVideoTracks().forEach(track => mediaStream.addTrack(track));

        if (newStream && newStream.getAudioTracks().length > 0) {
          const audioSystem = this.scene.systems["hubs-systems"].audioSystem;
          audioSystem.addStreamToOutboundAudio("screenshare", newStream);
        }

        await NAF.connection.adapter.setLocalMediaStream(mediaStream);
        currentVideoShareEntity = spawnMediaInfrontOfPlayer(mediaStream, undefined);

        // Wire up custom removal event which will stop the stream.
        currentVideoShareEntity.setAttribute("emit-scene-event-on-remove", "event:action_end_video_sharing");
      }

      this.scene.emit("share_video_enabled", { source: isDisplayMedia ? "screen" : "camera" });
      this.scene.addState("sharing_video");
      isHandlingVideoShare = false;
    };

    this.scene.addEventListener("action_share_camera", () => {
      let constraints = {
        video: {
          width: isIOS ? { max: 1280 } : { max: 1280, ideal: 720 },
          frameRate: 30
        }
<<<<<<< HEAD
        //TODO: Capture audio from camera?
      });
=======
      };
      // check preferences
      const store = window.APP.store;
      switch (store.state.preferences.useThisCamera) {
      case 'user':
        constraints.video.facingMode = "user";
        break;
      case 'environment':
        constraints.video.facingMode = "environment";
        break;
      case 'default':
        constraints.video.mediaSource = "camera";
        break;
      default:
        constraints.video.deviceId = store.state.preferences.useThisCamera;
        break;
      }
      shareVideoMediaStream(constraints);
>>>>>>> 35a340b3
    });

    this.scene.addEventListener("action_share_screen", () => {
      shareVideoMediaStream(
        {
          video: {
            // Work around BMO 1449832 by calculating the width. This will break for multi monitors if you share anything
            // other than your current monitor that has a different aspect ratio.
            width: 720 * (screen.width / screen.height),
            height: 720,
            frameRate: 30
          },
          audio: {
            echoCancellation: window.APP.store.state.preferences.disableEchoCancellation === true ? false : true,
            noiseSuppression: window.APP.store.state.preferences.disableNoiseSuppression === true ? false : true,
            autoGainControl: window.APP.store.state.preferences.disableAutoGainControl === true ? false : true
          }
        },
        true
      );
    });

    this.scene.addEventListener("action_end_video_sharing", async () => {
      if (isHandlingVideoShare) return;
      isHandlingVideoShare = true;

      if (currentVideoShareEntity && currentVideoShareEntity.parentNode) {
        NAF.utils.takeOwnership(currentVideoShareEntity);
        currentVideoShareEntity.parentNode.removeChild(currentVideoShareEntity);
      }

      for (const track of mediaStream.getVideoTracks()) {
        track.stop(); // Stop video track to remove the "Stop screen sharing" bar right away.
        mediaStream.removeTrack(track);
      }

      const audioSystem = this.scene.systems["hubs-systems"].audioSystem;
      audioSystem.removeStreamFromOutboundAudio("screenshare");

      await NAF.connection.adapter.setLocalMediaStream(mediaStream);
      currentVideoShareEntity = null;

      this.scene.emit("share_video_disabled");
      this.scene.removeState("sharing_video");
      isHandlingVideoShare = false;
    });

    this.scene.addEventListener("action_selected_media_result_entry", async e => {
      // TODO spawn in space when no rights
      const { entry, selectAction } = e.detail;
      if (selectAction !== "spawn") return;

      const delaySpawn = isIn2DInterstitial() && !isMobileVR;
      await exit2DInterstitialAndEnterVR();

      // If user has HMD lifted up or gone through interstitial, delay spawning for now. eventually show a modal
      if (delaySpawn) {
        setTimeout(() => {
          spawnMediaInfrontOfPlayer(entry.url, ObjectContentOrigins.URL);
        }, 3000);
      } else {
        spawnMediaInfrontOfPlayer(entry.url, ObjectContentOrigins.URL);
      }
    });

    this.mediaSearchStore.addEventListener("media-exit", () => {
      exit2DInterstitialAndEnterVR();
    });
  };

  _setupCamera = () => {
    this.scene.addEventListener("action_toggle_camera", () => {
      if (!this.hubChannel.can("spawn_camera")) return;
      const myCamera = this.scene.systems["camera-tools"].getMyCamera();

      if (myCamera) {
        myCamera.parentNode.removeChild(myCamera);
      } else {
        const entity = document.createElement("a-entity");
        entity.setAttribute("networked", { template: "#interactable-camera" });
        entity.setAttribute("offset-relative-to", {
          target: "#avatar-pov-node",
          offset: { x: 0, y: 0, z: -1.5 }
        });
        this.scene.appendChild(entity);
      }
    });

    this.scene.addEventListener("photo_taken", e => this.hubChannel.sendMessage({ src: e.detail }, "photo"));
    this.scene.addEventListener("video_taken", e => this.hubChannel.sendMessage({ src: e.detail }, "video"));
  };

  _spawnAvatar = () => {
    this.avatarRig.setAttribute("networked", "template: #remote-avatar; attachTemplateToLocal: false;");
    this.avatarRig.setAttribute("networked-avatar", "");
    this.avatarRig.emit("entered");
  };

  _runBot = async mediaStream => {
    const audioEl = document.createElement("audio");
    let audioInput;
    let dataInput;

    // Wait for startup to render form
    do {
      audioInput = document.querySelector("#bot-audio-input");
      dataInput = document.querySelector("#bot-data-input");
      await nextTick();
    } while (!audioInput || !dataInput);

    const getAudio = () => {
      audioEl.loop = true;
      audioEl.muted = true;
      audioEl.crossorigin = "anonymous";
      audioEl.src = URL.createObjectURL(audioInput.files[0]);
      document.body.appendChild(audioEl);
    };

    if (audioInput.files && audioInput.files.length > 0) {
      getAudio();
    } else {
      audioInput.onchange = getAudio;
    }

    const camera = document.querySelector("#avatar-pov-node");
    const leftController = document.querySelector("#player-left-controller");
    const rightController = document.querySelector("#player-right-controller");
    const getRecording = () => {
      fetch(URL.createObjectURL(dataInput.files[0]))
        .then(resp => resp.json())
        .then(recording => {
          camera.setAttribute("replay", "");
          camera.components["replay"].poses = recording.camera.poses;

          leftController.setAttribute("replay", "");
          leftController.components["replay"].poses = recording.left.poses;
          leftController.removeAttribute("visibility-by-path");
          leftController.removeAttribute("track-pose");
          leftController.setAttribute("visible", true);

          rightController.setAttribute("replay", "");
          rightController.components["replay"].poses = recording.right.poses;
          rightController.removeAttribute("visibility-by-path");
          rightController.removeAttribute("track-pose");
          rightController.setAttribute("visible", true);
        });
    };

    if (dataInput.files && dataInput.files.length > 0) {
      getRecording();
    } else {
      dataInput.onchange = getRecording;
    }

    await new Promise(resolve => audioEl.addEventListener("canplay", resolve));
    mediaStream.addTrack(
      audioEl.captureStream
        ? audioEl.captureStream().getAudioTracks()[0]
        : audioEl.mozCaptureStream
          ? audioEl.mozCaptureStream().getAudioTracks()[0]
          : null
    );
    await NAF.connection.adapter.setLocalMediaStream(mediaStream);
    audioEl.play();
  };
}<|MERGE_RESOLUTION|>--- conflicted
+++ resolved
@@ -442,29 +442,25 @@
           width: isIOS ? { max: 1280 } : { max: 1280, ideal: 720 },
           frameRate: 30
         }
-<<<<<<< HEAD
         //TODO: Capture audio from camera?
-      });
-=======
       };
+
       // check preferences
       const store = window.APP.store;
-      switch (store.state.preferences.useThisCamera) {
-      case 'user':
-        constraints.video.facingMode = "user";
-        break;
-      case 'environment':
-        constraints.video.facingMode = "environment";
-        break;
-      case 'default':
-        constraints.video.mediaSource = "camera";
-        break;
-      default:
-        constraints.video.deviceId = store.state.preferences.useThisCamera;
-        break;
+      const preferedCamera = store.state.preferences.preferedCamera;
+      switch (preferedCamera) {
+        case "default":
+          constraints.video.mediaSource = "camera";
+          break;
+        case "user":
+        case "environment":
+          constraints.video.facingMode = preferedCamera;
+          break;
+        default:
+          constraints.video.deviceId = preferedCamera;
+          break;
       }
       shareVideoMediaStream(constraints);
->>>>>>> 35a340b3
     });
 
     this.scene.addEventListener("action_share_screen", () => {
