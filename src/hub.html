--- conflicted
+++ resolved
@@ -29,12 +29,7 @@
         >
 
         <a-assets>
-<<<<<<< HEAD
-            <img id="unmuted"  src="./assets/hud/unmuted.png" >
-            <img id="muted"  src="./assets/hud/muted.png" >
-            <img id="avatar"  src="./assets/hud/avatar.png" >
             <img id="tooltip"  src="./assets/hud/tooltip.png" >
-=======
             <img id="mute-off"  src="./assets/hud/mute_off.png" >
             <img id="mute-off-hover"  src="./assets/hud/mute_off-hover.png" >
             <img id="mute-on"  src="./assets/hud/mute_on.png" >
@@ -47,7 +42,6 @@
             <img id="freeze-off-hover"  src="./assets/hud/freeze_off-hover.png" >
             <img id="freeze-on"  src="./assets/hud/freeze_on.png" >
             <img id="freeze-on-hover"  src="./assets/hud/freeze_on-hover.png" >
->>>>>>> 5c9ea310
 
             <a-asset-item id="botdefault" response-type="arraybuffer" src="https://asset-bundles-prod.reticulum.io/bots/BotDefault_Avatar-9f71f8ff22.gltf"></a-asset-item>
             <a-asset-item id="botbobo" response-type="arraybuffer" src="https://asset-bundles-prod.reticulum.io/bots/BotBobo_Avatar-f9740a010b.gltf"></a-asset-item>
