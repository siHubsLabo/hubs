--- conflicted
+++ resolved
@@ -431,23 +431,13 @@
                     </a-entity>
                 </template>
 
-<<<<<<< HEAD
-                <template data-name="Head">
-                    <a-entity id="player-head" visible="false" bone-visibility></a-entity>
+                <template data-name="LeftHand">
+                    <a-entity bone-visibility hover-visuals="hand: left; controller: #player-left-controller"></a-entity>
                 </template>
 
-                <template data-name="LeftHand">
-                    <a-entity bone-visibility></a-entity>
+                <template data-name="RightHand">
+                    <a-entity bone-visibility hover-visuals="hand: right; controller: #player-right-controller"></a-entity>
                 </template>
-=======
-            <template data-name="LeftHand">
-              <a-entity bone-visibility hover-visuals="hand: left; controller: #player-left-controller"></a-entity>
-            </template>
-
-            <template data-name="RightHand">
-              <a-entity bone-visibility hover-visuals="hand: right; controller: #player-right-controller"></a-entity>
-            </template>
->>>>>>> 20b1abd8
 
                 <template data-name="RightHand">
                     <a-entity bone-visibility></a-entity>
