--- conflicted
+++ resolved
@@ -186,7 +186,6 @@
                 </a-entity>
             </template>
 
-<<<<<<< HEAD
             <template id="pen-interactable">
                 <a-entity
                     class="interactable sticky"
@@ -219,8 +218,6 @@
                 ></a-entity>
             </template>
 
-
-=======
             <template id="paging-toolbar">
                 <a-entity class="paging-toolbar" visible-to-owner>
                     <a-entity class="prev-button" position="-0.3 0 0">
@@ -235,7 +232,6 @@
                 </a-entity>
             </template>
 
->>>>>>> 5236b39e
             <a-mixin id="rounded-text-button"
                 text-button="
                     haptic:#player-right-controller;
