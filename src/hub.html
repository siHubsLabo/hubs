<!DOCTYPE html>
<html>

<head>
    <!-- DO NOT REMOVE/EDIT THIS COMMENT - HUB_META_TAGS -->

    <meta charset="utf-8">
    <meta http-equiv="origin-trial" data-feature="WebVR (For Chrome M62+)" data-expires="<%= ORIGIN_TRIAL_EXPIRES %>" content="<%= ORIGIN_TRIAL_TOKEN %>">
    <meta name="viewport" content="width=device-width, initial-scale=1.0, maximum-scale=1.0, user-scalable=no">

    <link rel="shortcut icon" type="image/png" href="/favicon.ico">
    <title>Get together | Hubs by Mozilla</title>
    <link href="https://fonts.googleapis.com/css?family=Zilla+Slab:300,300i,400,400i,700" rel="stylesheet">

    <% if(NODE_ENV === "production") { %>
    <script src="https://cdn.rawgit.com/aframevr/aframe/1be48d9/dist/aframe-master.min.js" integrity="sha384-SXrfoMHbXpA5RZhIyhgaR6tQ764dDZsbFk3PiokC/tc0+NnW1yaYQMUzWtL06hnq" crossorigin="anonymous"></script>
    <% } else { %>
    <script src="https://cdn.rawgit.com/aframevr/aframe/1be48d9/dist/aframe-master.js" integrity="sha384-AmjDGOMbvTrrUFdeVWcBIlXRINIWnO8iwj/4VS21OWbYDsa/7nheOIyPAPJSkR6J" crossorigin="anonymous"></script>
    <% } %>

    <!-- HACK: this has to run after A-Frame but before our bundle, since A-Frame blows away the local storage setting -->
    <script src="https://cdn.rawgit.com/gfodor/ba8f88d9f34fe9cbe59a01ce3c48420d/raw/03e31f0ef7b9eac5e947bd39e440f34df0701f75/naf-janus-adapter-logging.js" integrity="sha384-4q1V8Q88oeCFriFefFo5uEUtMzbw6K116tFyC9cwbiPr6wEe7050l5HoJUxMvnzj" crossorigin="anonymous"></script>
</head>

<body data-html-prefix="<%= HTML_PREFIX %>">
    <audio id="test-tone">
        <source src="./assets/sfx/tone.webm" type="audio/webm"/>
        <source src="./assets/sfx/tone.mp3" type="audio/mpeg"/>
        <source src="./assets/sfx/tone.ogg" type="audio/ogg"/>
        <source src="./assets/sfx/tone.wav" type="audio/wav"/>
    </audio>

    <a-scene
        renderer="antialias: true"
        networked-scene="adapter: janus; audio: true; debug: true; connectOnLoad: false;"
        physics="gravity: -6; debug: true;"
        mute-mic="eventSrc: a-scene; toggleEvents: action_mute"
        freeze-controller="toggleEvent: action_freeze"
        personal-space-bubble="debug: false;"
        vr-mode-ui="enabled: false"
        pinch-to-move
        input-configurator="
                  gazeCursorRayObject: #player-camera-reverse-z;
                  cursorController: #cursor-controller;
                  gazeTeleporter: #gaze-teleport;
                  camera: #player-camera;
                  playerRig: #player-rig;
                  leftController: #player-left-controller;
                  leftControllerRayObject: #player-left-controller-reverse-z;
                  rightController: #player-right-controller;
                  rightControllerRayObject: #player-right-controller-reverse-z;"
    >

        <a-assets>
            <img id="tooltip" crossorigin="anonymous" src="./assets/hud/tooltip.9.png">
            <img id="mute-off" crossorigin="anonymous" src="./assets/hud/mute_off.png">
            <img id="mute-off-hover" crossorigin="anonymous" src="./assets/hud/mute_off-hover.png">
            <img id="mute-on" crossorigin="anonymous" src="./assets/hud/mute_on.png">
            <img id="mute-on-hover" crossorigin="anonymous" src="./assets/hud/mute_on-hover.png">
            <img id="bubble-off" crossorigin="anonymous" src="./assets/hud/bubble_off.png">
            <img id="bubble-off-hover" crossorigin="anonymous" src="./assets/hud/bubble_off-hover.png">
            <img id="bubble-on" crossorigin="anonymous" src="./assets/hud/bubble_on.png">
            <img id="bubble-on-hover" crossorigin="anonymous" src="./assets/hud/bubble_on-hover.png">
            <img id="freeze-off" crossorigin="anonymous" src="./assets/hud/freeze_off.png">
            <img id="freeze-off-hover" crossorigin="anonymous" src="./assets/hud/freeze_off-hover.png">
            <img id="freeze-on" crossorigin="anonymous" src="./assets/hud/freeze_on.png">
            <img id="freeze-on-hover" crossorigin="anonymous" src="./assets/hud/freeze_on-hover.png">

            <a-asset-item id="botdefault" response-type="arraybuffer" src="https://asset-bundles-prod.reticulum.io/bots/BotDefault_Avatar-9f71f8ff22.gltf"></a-asset-item>
            <a-asset-item id="botbobo" response-type="arraybuffer" src="https://asset-bundles-prod.reticulum.io/bots/BotBobo_Avatar-f9740a010b.gltf"></a-asset-item>
            <a-asset-item id="botdom" response-type="arraybuffer" src="https://asset-bundles-prod.reticulum.io/bots/BotDom_Avatar-0c48bf15a5.gltf"></a-asset-item>
            <a-asset-item id="botgreg" response-type="arraybuffer" src="https://asset-bundles-prod.reticulum.io/bots/BotGreg_Avatar-98d39797bb.gltf"></a-asset-item>
            <a-asset-item id="botguest" response-type="arraybuffer" src="https://asset-bundles-prod.reticulum.io/bots/BotGuest_Avatar-78cd857332.gltf"></a-asset-item>
            <a-asset-item id="botjim" response-type="arraybuffer" src="https://asset-bundles-prod.reticulum.io/bots/BotJim_Avatar-d28005a687.gltf"></a-asset-item>
            <a-asset-item id="botkev" response-type="arraybuffer" src="https://asset-bundles-prod.reticulum.io/bots/BotKev_Avatar-a95787bb51.gltf"></a-asset-item>
            <a-asset-item id="botpinky" response-type="arraybuffer" src="https://asset-bundles-prod.reticulum.io/bots/BotPinky_Avatar-b0b93f8675.gltf"></a-asset-item>
            <a-asset-item id="botrobert" response-type="arraybuffer" src="https://asset-bundles-prod.reticulum.io/bots/BotRobert_Avatar-e9554880f3.gltf"></a-asset-item>
            <a-asset-item id="botwoody" response-type="arraybuffer" src="https://asset-bundles-prod.reticulum.io/bots/BotWoody_Avatar-0140485a23.gltf"></a-asset-item>

            <a-asset-item id="watch-model" response-type="arraybuffer" src="./assets/hud/watch.glb"></a-asset-item>
            <a-asset-item id="interactable-duck" response-type="arraybuffer" src="https://asset-bundles-prod.reticulum.io/interactables/Ducky/DuckyMesh-438ff8e022.gltf"></a-asset-item>
            <a-asset-item id="interactable-pen" response-type="arraybuffer" src="https://asset-bundles-prod.reticulum.io/interactables/DrawingPen/DrawingPen-484ae5682f.gltf"></a-asset-item>

            <a-asset-item id="quack" src="./assets/sfx/quack.mp3" response-type="arraybuffer" preload="auto"></a-asset-item>
            <a-asset-item id="specialquack" src="./assets/sfx/specialquack.mp3" response-type="arraybuffer" preload="auto"></a-asset-item>

            <img id="water-normal-map" crossorigin="anonymous" src="./assets/waternormals.jpg">

            <!-- Templates -->

            <template id="video-template">
                <a-entity class="video" geometry="primitive: plane;" material="side: double; shader: flat;" networked-video-player></a-entity>
            </template>

            <template id="remote-avatar-template">
                <a-entity networked-avatar ik-root player-info>
                    <a-entity class="camera"></a-entity>

                    <a-entity class="left-controller"></a-entity>

                    <a-entity class="right-controller"></a-entity>

                    <a-entity class="model" gltf-model-plus="inflate: true">
                        <template data-name="RootScene">
                            <a-entity ik-controller hand-pose__left hand-pose__right animation-mixer space-invader-mesh="meshSelector: .Bot_Skinned"></a-entity>
                        </template>

                        <template data-name="Neck">
                            <a-entity>
                                <a-entity
                                   class="nametag"
                                   billboard
                                   text="side: double; align: center; color: #ddd"
                                   position="0 1 0"
                                   scale="6 6 6"
                               ></a-entity>
                            </a-entity>
                        </template>

                        <template data-name="Chest">
                            <a-entity>
                              <a-entity personal-space-invader="radius: 0.2; useMaterial: true;" bone-visibility> </a-entity>
                              <a-entity billboard>
                                  <a-entity mixin="rounded-text-button" block-button visible-while-frozen ui-class-while-frozen position="0 0 .35"> </a-entity>
                                  <a-entity visible-while-frozen text="value:Block; width:2.5; align:center;" position="0 0 0.36"></a-entity>
                              </a-entity>
                            </a-entity>
                        </template>

                        <template data-name="Head">
                            <a-entity
                                networked-audio-source
                                networked-audio-analyser
                                personal-space-invader="radius: 0.15; useMaterial: true;"
                                bone-visibility
                            >
                              <a-cylinder
                                  static-body
                                  radius="0.13"
                                  height="0.2"
                                  position="0 0.07 0.05"
                                  visible="false"
                              ></a-cylinder>
                            </a-entity>
                        </template>

                        <!-- needs to exist for the benefit of the personal space calculator  -->
                        <template data-name="Bot_Skinned">
                          <a-entity></a-entity>
                        </template>

                        <template data-name="LeftHand">
                          <a-entity personal-space-invader="radius: 0.1" bone-visibility></a-entity>
                        </template>

                        <template data-name="RightHand">
                          <a-entity personal-space-invader="radius: 0.1" bone-visibility></a-entity>
                        </template>
                    </a-entity>
                </a-entity>
            </template>

            <template id="interactable-template">
                <a-entity
                    gltf-model-plus="src: #interactable-duck; inflate: true;"
                    class="interactable"
                    super-networked-interactable="counter: #counter; mass: 1;"
                    body="type: dynamic; shape: none; mass: 1;"
                    auto-scale-cannon-physics-body
                    grabbable
                    stretchable="useWorldPosition: true; usePhysics: never"
                    hoverable
                    duck
                    sticky-object="autoLockOnRelease: true;"
                ></a-entity>
            </template>

<<<<<<< HEAD
            <template id="pen-template">
                <a-entity
                    gltf-model-plus="src: #interactable-pen; inflate: true;"
                    class="interactable"
                    super-networked-interactable="counter: #counter; mass: 1;"
                    body="type: dynamic; shape: none; mass: 1;"
                    grabbable
                    hoverable
                    draggable
                    scale="0.5 0.5 0.5"
                >
                    <a-sphere scale="1.5, 1.5, 1.5" position="0 -0.18 0" radius="0.02" color="red" pen="camera: #player-camera; drawing: #my-first-drawing;"></a-sphere>
                </a-entity>
            </template>


            <template id="drawing-template">
                <a-entity
                    networked-drawing
                ></a-entity>
            </template>

            <a-mixin id="controller-super-hands"
                super-hands="
                    colliderEvent: collisions; colliderEventProperty: els;
                    colliderEndEvent: collisions; colliderEndEventProperty: clearedEls;
                    grabStartButtons: hand_grab; grabEndButtons: hand_release;
                    stretchStartButtons: hand_grab; stretchEndButtons: hand_release;
                    dragDropStartButtons: index_down; dragDropEndButtons: index_up"
                collision-filter="collisionForces: false"
                physics-collider
=======
            <template id="interactable-model">
                <a-entity
                    gltf-model-plus="inflate: false;"
                    class="interactable"
                    super-networked-interactable="counter: #media-counter; mass: 1;"
                    body="type: dynamic; shape: none; mass: 1;"
                    grabbable
                    stretchable="useWorldPosition: true; usePhysics: never"
                    hoverable
                    sticky-object="autoLockOnRelease: true; autoLockOnLoad: true;"
                    auto-box-collider
                    position-at-box-shape-border="target:.delete-button"
                    auto-scale-cannon-physics-body
                >
                    <a-entity class="delete-button" visible-while-frozen scale="0.08 0.08 0.08">
                        <a-entity mixin="rounded-text-button" remove-object-button position="0 0 0"> </a-entity>
                        <a-entity text=" value:Delete; width:2.5; align:center;" text-raycast-hack position="0 0 0.01"></a-entity>
                    </a-entity>
                </a-entity>
            </template>

            <template id="interactable-image">
                <a-entity
                    class="interactable"
                    super-networked-interactable="counter: #media-counter; mass: 1;"
                    body="type: dynamic; shape: none; mass: 1;"
                    auto-scale-cannon-physics-body
                    grabbable
                    stretchable="useWorldPosition: true; usePhysics: never"
                    hoverable
                    geometry="primitive: plane"
                    image-plus
                    sticky-object="autoLockOnLoad: true; autoLockOnRelease: true;"
                    position-at-box-shape-border="target:.delete-button;dirs:forward,back"
                >
                    <a-entity class="delete-button" visible-while-frozen>
                        <a-entity mixin="rounded-text-button" remove-networked-object-button position="0 0 0"> </a-entity>
                        <a-entity text=" value:Delete; width:2.5; align:center;" text-raycast-hack position="0 0 0.01"></a-entity>
                    </a-entity>
                </a-entity>
            </template>

            <a-mixin id="rounded-text-button"
                text-button="
                    haptic:#player-right-controller;
                    textHoverColor: #fff;
                    textColor: #fff;
                    backgroundHoverColor: #ea4b54;
                    backgroundColor: #fff;"
                slice9="
                    width: 0.45;
                    height: 0.2;
                    left: 53;
                    top: 53;
                    right: 10;
                    bottom: 10;
                    opacity: 1.3;
                    src: #tooltip"
            ></a-mixin>

            <a-mixin id="controller-super-hands"
                     super-hands="
                         colliderEvent: collisions; colliderEventProperty: els;
                         colliderEndEvent: collisions; colliderEndEventProperty: clearedEls;
                         grabStartButtons: hand_grab; grabEndButtons: hand_release;
                         stretchStartButtons: hand_grab; stretchEndButtons: hand_release;
                         dragDropStartButtons: hand_grab; dragDropEndButtons: hand_release;"
                     collision-filter="collisionForces: false"
                     physics-collider
>>>>>>> 9b3696ee
            ></a-mixin>
        </a-assets>

        <!-- Interactables -->
        <a-entity id="counter" networked-counter="max: 3; ttl: 120"></a-entity>
        <a-entity id="media-counter" networked-counter="max: 10;"></a-entity>

        <a-entity
            id="cursor-controller"
            cursor-controller="
                cursor: #cursor;
                camera: #player-camera; "
            raycaster="objects: .collidable, .interactable, .ui; far: 3;"
            line="visible: false; color: white; opacity: 0.2;"
        ></a-entity>

        <a-sphere
            id="cursor"
            material="depthTest: false; opacity:0.9;"
            radius="0.02"
            static-body="shape: sphere;"
            collision-filter="collisionForces: false"
            super-hands="
                colliderEvent: raycaster-intersection; colliderEventProperty: els;
                colliderEndEvent: raycaster-intersection-cleared; colliderEndEventProperty: clearedEls;
                grabStartButtons: cursor-grab; grabEndButtons: cursor-release;
                stretchStartButtons: cursor-grab; stretchEndButtons: cursor-release;
                dragDropStartButtons: cursor-grab; dragDropEndButtons: cursor-release;"
            segments-height="9"
            segments-width="9"
            event-repeater="events: raycaster-intersection, raycaster-intersection-cleared; eventSource: #cursor-controller"
        ></a-sphere>

        <!-- Player Rig -->
        <a-entity
            id="player-rig"
            networked="template: #remote-avatar-template; attachTemplateToLocal: false;"
            spawn-controller="loadedEvent: bundleloaded; target: #environment-root"
            wasd-to-analog2d
            character-controller="pivot: #player-camera"
            ik-root
            player-info
            networked-avatar
            cardboard-controls
        >
          <a-entity
              id="player-hud"
              hud-controller="head: #player-camera;"
              vr-mode-toggle-visibility
              vr-mode-toggle-playing__hud-controller
          >
            <a-entity in-world-hud="haptic:#player-right-controller;raycaster:#player-right-controller;" rotation="30 0 0">
              <a-rounded height="0.13" width="0.48" color="#000000" position="-0.24 -0.065 0" radius="0.065" opacity="0.35" class="hud bg"></a-rounded>
              <a-image icon-button="tooltip: #hud-tooltip; tooltipText: Mute Mic; activeTooltipText: Unmute Mic; image: #mute-off; hoverImage: #mute-off-hover; activeImage: #mute-on; activeHoverImage: #mute-on-hover" scale="0.1 0.1 0.1" position="-0.17 0 0.001" class="ui hud mic" material="alphaTest:0.1;"></a-image>
              <a-image icon-button="tooltip: #hud-tooltip; tooltipText: Pause; activeTooltipText: Resume; image: #freeze-off; hoverImage: #freeze-off-hover; activeImage: #freeze-on; activeHoverImage: #freeze-on-hover" scale="0.2 0.2 0.2" position="0 0 0.005" class="ui hud freeze"></a-image>
              <a-image icon-button="tooltip: #hud-tooltip; tooltipText: Enable Bubble; activeTooltipText: Disable Bubble; image: #bubble-off; hoverImage: #bubble-off-hover; activeImage: #bubble-on; activeHoverImage: #bubble-on-hover" scale="0.1 0.1 0.1" position="0.17 0 0.001" class="ui hud bubble" material="alphaTest:0.1;"></a-image>
              <a-rounded visible="false" id="hud-tooltip" height="0.08" width="0.3" color="#000000" position="-0.15 -0.2 0" rotation="-20 0 0" radius="0.025" opacity="0.35" class="hud bg">
                <a-entity text="value: Mute Mic; align:center;" position="0.15 0.04 0.001" ></a-entity>
              </a-rounded>
            </a-entity>
          </a-entity>

          <a-entity
              id="player-camera"
              class="camera"
              camera
              position="0 1.6 0"
              personal-space-bubble="radius: 0.4"
              pitch-yaw-rotator
          >
            <a-entity
                id="gaze-teleport"
                position = "0.15 0 0"
                teleport-controls="
                    cameraRig: #player-rig;
                    teleportOrigin: #player-camera;
<<<<<<< HEAD
                    button: cursor-teleport_;
                    collisionEntities: [nav-mesh];
                    drawIncrementally: true;
                    incrementalDrawMs: 600;
                    hitOpacity: 0.3;
                    missOpacity: 0.2;"
                haptic-feedback
                body="type: static; shape: none;"
                mixin="controller-super-hands"
                controls-shape-offset
            >
                <!-- <a-sphere radius="0.02" color="red" pen="camera: #player-camera; drawing: #my-first-drawing;"></a-sphere> -->
                <a-entity id="player-left-controller-reverse-z" rotation="0 180 0"></a-entity>
            </a-entity>

            <a-entity
                id="player-right-controller"
                class="right-controller"
                hand-controls2="right"
                tracked-controls
                teleport-controls="
                    cameraRig: #player-rig;
                    teleportOrigin: #player-camera;
                    button: cursor-teleport_;
=======
                    button: gaze-teleport_;
>>>>>>> 9b3696ee
                    collisionEntities: [nav-mesh];
                    drawIncrementally: true;
                    incrementalDrawMs: 600;
                    hitOpacity: 0.3;
                    missOpacity: 0.2;"
            ></a-entity>
            <a-entity id="player-camera-reverse-z" rotation="0 180 0"></a-entity>
          </a-entity>

          <a-entity
              id="player-left-controller"
              class="left-controller"
              hand-controls2="left"
              tracked-controls
              teleport-controls="
                  cameraRig: #player-rig;
                  teleportOrigin: #player-camera;
                  button: cursor-teleport_;
                  collisionEntities: [nav-mesh];
                  drawIncrementally: true;
                  incrementalDrawMs: 600;
                  hitOpacity: 0.3;
                  missOpacity: 0.2;"
              haptic-feedback
              body="type: static; shape: none;"
              mixin="controller-super-hands"
              controls-shape-offset
          >
            <a-entity id="player-left-controller-reverse-z" rotation="0 180 0"></a-entity>
          </a-entity>

          <a-entity
              id="player-right-controller"
              class="right-controller"
              hand-controls2="right"
              tracked-controls
              teleport-controls="
                  cameraRig: #player-rig;
                  teleportOrigin: #player-camera;
                  button: cursor-teleport_;
                  collisionEntities: [nav-mesh];
                  drawIncrementally: true;
                  incrementalDrawMs: 600;
                  hitOpacity: 0.3;
                  missOpacity: 0.2;"
              haptic-feedback
              body="type: static; shape: none;"
              mixin="controller-super-hands"
              controls-shape-offset
          >
            <a-entity id="player-right-controller-reverse-z" rotation="0 180 0"></a-entity>
          </a-entity>

          <a-entity gltf-model-plus="inflate: true;"
                    class="model">
            <template data-name="RootScene">
              <a-entity
                  ik-controller
                  animation-mixer
                  hand-pose__left
                  hand-pose__right
                  hand-pose-controller__left="networkedAvatar:#player-rig;eventSrc:#player-left-controller"
                  hand-pose-controller__right="networkedAvatar:#player-rig;eventSrc:#player-right-controller"
              ></a-entity>
            </template>

            <template data-name="Neck">
              <a-entity>
                <a-entity class="nametag" visible="false" text ></a-entity>
              </a-entity>
            </template>

            <template data-name="Head">
              <a-entity visible="false" bone-visibility></a-entity>
            </template>

            <template data-name="LeftHand">
              <a-entity bone-visibility></a-entity>
            </template>

            <template data-name="RightHand">
              <a-entity bone-visibility></a-entity>
            </template>

            </a-entity>
        </a-entity>

        <!-- Environment -->
        <a-entity
            id="environment-root"
            nav-mesh-helper
            static-body="shape: none;"
        ></a-entity>

<<<<<<< HEAD
        <a-entity
            id="my-first-drawing"
            networked="template: #drawing-template;"
        ></a-entity>

        <a-entity 
            gltf-model-plus="src: #interactable-pen"
            class="interactable" 
            super-spawner="template: #pen-template;" 
            position="2.9 1.2 0" 
            body="mass: 0; type: static; shape: box;"
        ></a-entity>
=======
>>>>>>> 9b3696ee
    </a-scene>

    <div id="ui-root"></div>
</body>

</html><|MERGE_RESOLUTION|>--- conflicted
+++ resolved
@@ -175,39 +175,6 @@
                 ></a-entity>
             </template>
 
-<<<<<<< HEAD
-            <template id="pen-template">
-                <a-entity
-                    gltf-model-plus="src: #interactable-pen; inflate: true;"
-                    class="interactable"
-                    super-networked-interactable="counter: #counter; mass: 1;"
-                    body="type: dynamic; shape: none; mass: 1;"
-                    grabbable
-                    hoverable
-                    draggable
-                    scale="0.5 0.5 0.5"
-                >
-                    <a-sphere scale="1.5, 1.5, 1.5" position="0 -0.18 0" radius="0.02" color="red" pen="camera: #player-camera; drawing: #my-first-drawing;"></a-sphere>
-                </a-entity>
-            </template>
-
-
-            <template id="drawing-template">
-                <a-entity
-                    networked-drawing
-                ></a-entity>
-            </template>
-
-            <a-mixin id="controller-super-hands"
-                super-hands="
-                    colliderEvent: collisions; colliderEventProperty: els;
-                    colliderEndEvent: collisions; colliderEndEventProperty: clearedEls;
-                    grabStartButtons: hand_grab; grabEndButtons: hand_release;
-                    stretchStartButtons: hand_grab; stretchEndButtons: hand_release;
-                    dragDropStartButtons: index_down; dragDropEndButtons: index_up"
-                collision-filter="collisionForces: false"
-                physics-collider
-=======
             <template id="interactable-model">
                 <a-entity
                     gltf-model-plus="inflate: false;"
@@ -250,6 +217,29 @@
                 </a-entity>
             </template>
 
+             <template id="interactable-pen">
+                <a-entity
+                    gltf-model-plus="src: #interactable-pen; inflate: true;"
+                    class="interactable"
+                    super-networked-interactable="counter: #counter; mass: 1;"
+                    body="type: dynamic; shape: none; mass: 1;"
+                    grabbable
+                    hoverable
+                    draggable
+                    scale="0.5 0.5 0.5"
+                >
+                    <a-sphere scale="1.5, 1.5, 1.5" position="0 -0.18 0" radius="0.02" color="red" pen="camera: #player-camera; drawing: #my-first-drawing;"></a-sphere>
+                </a-entity>
+            </template>
+
+
+            <template id="drawing-template">
+                <a-entity
+                    networked-drawing
+                ></a-entity>
+            </template>
+
+
             <a-mixin id="rounded-text-button"
                 text-button="
                     haptic:#player-right-controller;
@@ -274,10 +264,9 @@
                          colliderEndEvent: collisions; colliderEndEventProperty: clearedEls;
                          grabStartButtons: hand_grab; grabEndButtons: hand_release;
                          stretchStartButtons: hand_grab; stretchEndButtons: hand_release;
-                         dragDropStartButtons: hand_grab; dragDropEndButtons: hand_release;"
+                         dragDropStartButtons: index_down; dragDropEndButtons: index_up;"
                      collision-filter="collisionForces: false"
                      physics-collider
->>>>>>> 9b3696ee
             ></a-mixin>
         </a-assets>
 
@@ -354,40 +343,14 @@
                 teleport-controls="
                     cameraRig: #player-rig;
                     teleportOrigin: #player-camera;
-<<<<<<< HEAD
-                    button: cursor-teleport_;
-                    collisionEntities: [nav-mesh];
-                    drawIncrementally: true;
-                    incrementalDrawMs: 600;
-                    hitOpacity: 0.3;
-                    missOpacity: 0.2;"
-                haptic-feedback
-                body="type: static; shape: none;"
-                mixin="controller-super-hands"
-                controls-shape-offset
-            >
-                <!-- <a-sphere radius="0.02" color="red" pen="camera: #player-camera; drawing: #my-first-drawing;"></a-sphere> -->
-                <a-entity id="player-left-controller-reverse-z" rotation="0 180 0"></a-entity>
-            </a-entity>
-
-            <a-entity
-                id="player-right-controller"
-                class="right-controller"
-                hand-controls2="right"
-                tracked-controls
-                teleport-controls="
-                    cameraRig: #player-rig;
-                    teleportOrigin: #player-camera;
-                    button: cursor-teleport_;
-=======
                     button: gaze-teleport_;
->>>>>>> 9b3696ee
                     collisionEntities: [nav-mesh];
                     drawIncrementally: true;
                     incrementalDrawMs: 600;
                     hitOpacity: 0.3;
                     missOpacity: 0.2;"
             ></a-entity>
+            <!-- <a-sphere radius="0.02" color="red" pen="camera: #player-camera; drawing: #my-first-drawing;"></a-sphere> -->
             <a-entity id="player-camera-reverse-z" rotation="0 180 0"></a-entity>
           </a-entity>
 
@@ -476,7 +439,6 @@
             static-body="shape: none;"
         ></a-entity>
 
-<<<<<<< HEAD
         <a-entity
             id="my-first-drawing"
             networked="template: #drawing-template;"
@@ -489,8 +451,6 @@
             position="2.9 1.2 0" 
             body="mass: 0; type: static; shape: box;"
         ></a-entity>
-=======
->>>>>>> 9b3696ee
     </a-scene>
 
     <div id="ui-root"></div>
