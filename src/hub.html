<!DOCTYPE html>
<html>

<head>
    <!-- DO NOT REMOVE/EDIT THIS COMMENT - META_TAGS -->

    <meta charset="utf-8">
    <meta name="viewport" content="width=device-width, initial-scale=1.0, maximum-scale=1.0, user-scalable=no">

    <link rel="shortcut icon" type="image/png" href="/favicon.ico">
    <title>Get together | Hubs by Mozilla</title>
    <link href="https://fonts.googleapis.com/css?family=Open+Sans:300,300i,400,400i,600,600i,700" rel="stylesheet">
    <script>
        // HACK Chrome on iOS breaks completely if we don't do this because a-frame's webvr-polyfill doesn't recognize
        // Google Chrome on iOS correctly. We can remove this when we upgrade a-frame past 0.8.2.
        if (!window.WebVRConfig) { window.WebVRConfig = {}; }
    </script>
</head>

<body>
    <a-scene
        class="grab-cursor"
        renderer="antialias: true; gammaOutput: true; sortObjects: true; physicallyCorrectLights: true;"
        shadow="type: pcfsoft"
        gamma-factor
        networked-scene="adapter: janus; audio: true; debug: true; connectOnLoad: false;"
        physics="gravity: -6; debug: false;"
        mute-mic="eventSrc: a-scene; toggleEvents: action_mute"
        freeze-controller="toggleEvent: action_freeze"
        personal-space-bubble="debug: false;"
        vr-mode-ui="enabled: false"
        stats-plus="false"
        rotate-selected-object
        action-to-event__mute="path: /actions/muteMic; event: action_mute;"
        action-to-event__focus_chat="path: /actions/focusChat; event: action_focus_chat;"
        environment-map="loadDefault: false"
    >

        <a-assets>
            <img id="action-button" crossorigin="anonymous" src="./assets/hud/action_button.9.png">
            <img id="tooltip" crossorigin="anonymous" src="./assets/hud/tooltip.9.png">
            <img id="mute-off" crossorigin="anonymous" src="./assets/hud/mute_off.png">
            <img id="mute-off-hover" crossorigin="anonymous" src="./assets/hud/mute_off-hover.png">
            <img id="mute-on" crossorigin="anonymous" src="./assets/hud/mute_on.png">
            <img id="mute-on-hover" crossorigin="anonymous" src="./assets/hud/mute_on-hover.png">
            <img id="bubble-off" crossorigin="anonymous" src="./assets/hud/bubble_off.png">
            <img id="bubble-off-hover" crossorigin="anonymous" src="./assets/hud/bubble_off-hover.png">
            <img id="bubble-on" crossorigin="anonymous" src="./assets/hud/bubble_on.png">
            <img id="bubble-on-hover" crossorigin="anonymous" src="./assets/hud/bubble_on-hover.png">
            <img id="freeze-off" crossorigin="anonymous" src="./assets/hud/freeze_off.png">
            <img id="freeze-off-hover" crossorigin="anonymous" src="./assets/hud/freeze_off-hover.png">
            <img id="freeze-on" crossorigin="anonymous" src="./assets/hud/freeze_on.png">
            <img id="freeze-on-hover" crossorigin="anonymous" src="./assets/hud/freeze_on-hover.png">
            <img id="globe-off" crossorigin="anonymous" src="./assets/hud/globe_off.png">
            <img id="globe-off-hover" crossorigin="anonymous" src="./assets/hud/globe_off-hover.png">
            <img id="globe-on-hover" crossorigin="anonymous" src="./assets/hud/globe_on-hover.png">
            <img id="globe-on" crossorigin="anonymous" src="./assets/hud/globe_on.png">
            <img id="spawn-pen" crossorigin="anonymous" src="./assets/hud/spawn_pen.png">
            <img id="spawn-pen-hover" crossorigin="anonymous" src="./assets/hud/spawn_pen-hover.png">
            <img id="spawn-camera" crossorigin="anonymous" src="./assets/hud/spawn_camera.png">
            <img id="spawn-camera-hover" crossorigin="anonymous" src="./assets/hud/spawn_camera-hover.png">
            <img id="presence-count" crossorigin="anonymous" src="./assets/hud/presence-count.png">
            <img id="water-normal-map" crossorigin="anonymous" src="./assets/waternormals.jpg">

            <a-asset-item id="botdefault" response-type="arraybuffer" src="https://asset-bundles-prod.reticulum.io/bots/BotDefault_Avatar-9f71f8ff22.gltf"></a-asset-item>
            <a-asset-item id="botbobo" response-type="arraybuffer" src="https://asset-bundles-prod.reticulum.io/bots/BotBobo_Avatar-f9740a010b.gltf"></a-asset-item>
            <a-asset-item id="botdom" response-type="arraybuffer" src="https://asset-bundles-prod.reticulum.io/bots/BotDom_Avatar-0c48bf15a5.gltf"></a-asset-item>
            <a-asset-item id="botgreg" response-type="arraybuffer" src="https://asset-bundles-prod.reticulum.io/bots/BotGreg_Avatar-98d39797bb.gltf"></a-asset-item>
            <a-asset-item id="botguest" response-type="arraybuffer" src="https://asset-bundles-prod.reticulum.io/bots/BotGuest_Avatar-78cd857332.gltf"></a-asset-item>
            <a-asset-item id="botjim" response-type="arraybuffer" src="https://asset-bundles-prod.reticulum.io/bots/BotJim_Avatar-d28005a687.gltf"></a-asset-item>
            <a-asset-item id="botkev" response-type="arraybuffer" src="https://asset-bundles-prod.reticulum.io/bots/BotKev_Avatar-a95787bb51.gltf"></a-asset-item>
            <a-asset-item id="botpinky" response-type="arraybuffer" src="https://asset-bundles-prod.reticulum.io/bots/BotPinky_Avatar-b0b93f8675.gltf"></a-asset-item>
            <a-asset-item id="botrobert" response-type="arraybuffer" src="https://asset-bundles-prod.reticulum.io/bots/BotRobert_Avatar-e9554880f3.gltf"></a-asset-item>
            <a-asset-item id="botwoody" response-type="arraybuffer" src="https://asset-bundles-prod.reticulum.io/bots/BotWoody_Avatar-0140485a23.gltf"></a-asset-item>

            <a-asset-item id="quack"                                      src="./assets/sfx/quack.mp3"          response-type="arraybuffer" preload="auto"></a-asset-item>
            <a-asset-item id="specialquack"                               src="./assets/sfx/specialquack.mp3"   response-type="arraybuffer" preload="auto"></a-asset-item>
            <a-asset-item id="sound_asset-quack"                          src="./assets/sfx/quack.mp3"          response-type="arraybuffer" preload="auto"></a-asset-item>
            <a-asset-item id="sound_asset-teleport_start"                 src="./assets/sfx/teleportArc.wav"     response-type="arraybuffer" preload="auto"></a-asset-item>
            <a-asset-item id="sound_asset-teleport_end"                   src="./assets/sfx/quickTurn.wav"     response-type="arraybuffer" preload="auto"></a-asset-item>
            <a-asset-item id="sound_asset-snap_rotate"                    src="./assets/sfx/tap_mellow.wav"     response-type="arraybuffer" preload="auto"></a-asset-item>
            <a-asset-item id="sound_asset-media_loaded"                   src="./assets/sfx/A_bendUp.wav"     response-type="arraybuffer" preload="auto"></a-asset-item>
            <a-asset-item id="sound_asset-media_loading"                  src="./assets/sfx/suspense.wav"     response-type="arraybuffer" preload="auto"></a-asset-item>
            <a-asset-item id="sound_asset-hud_hover_start"                src="./assets/sfx/tick.wav"  response-type="arraybuffer" preload="auto"></a-asset-item>
            <a-asset-item id="sound_asset-grab"                           src="./assets/sfx/tick.wav"     response-type="arraybuffer" preload="auto"></a-asset-item>
            <a-asset-item id="sound_asset-grab_off"                       src="./assets/sfx/tick.wav" response-type="arraybuffer" preload="auto"></a-asset-item>
            <a-asset-item id="sound_asset-pinned"                         src="./assets/sfx/tack.wav" response-type="arraybuffer" preload="auto"></a-asset-item>
            <a-asset-item id="sound_asset-cursor_distance_change_blocked" src="./assets/sfx/tick.wav"     response-type="arraybuffer" preload="auto"></a-asset-item>
            <a-asset-item id="sound_asset-cursor_distance_changed"        src="./assets/sfx/tick.wav" response-type="arraybuffer" preload="auto"></a-asset-item>
            <a-asset-item id="sound_asset-hud_click"                      src="./assets/sfx/tick.wav"     response-type="arraybuffer" preload="auto"></a-asset-item>
            <a-asset-item id="sound_asset-toggle_mute"                    src="./assets/sfx/tick.wav"     response-type="arraybuffer" preload="auto"></a-asset-item>
            <a-asset-item id="sound_asset-toggle_freeze"                  src="./assets/sfx/Eb_blip.wav"     response-type="arraybuffer" preload="auto"></a-asset-item>
            <a-asset-item id="sound_asset-freeze"                         src="./assets/sfx/Eb_blip.wav"     response-type="arraybuffer" preload="auto"></a-asset-item>
            <a-asset-item id="sound_asset-thaw"                           src="./assets/sfx/tick.wav"     response-type="arraybuffer" preload="auto"></a-asset-item>
            <a-asset-item id="sound_asset-toggle_space_bubble"            src="./assets/sfx/tick.wav"     response-type="arraybuffer" preload="auto"></a-asset-item>
            <a-asset-item id="sound_asset-spawn_pen"                      src="./assets/sfx/PenSpawn.wav"     response-type="arraybuffer" preload="auto"></a-asset-item>
            <a-asset-item id="sound_asset-increase_pen_radius"            src="./assets/sfx/tick.wav"     response-type="arraybuffer" preload="auto"></a-asset-item>
            <a-asset-item id="sound_asset-decrease_pen_radius"            src="./assets/sfx/tick.wav"     response-type="arraybuffer" preload="auto"></a-asset-item>
            <a-asset-item id="sound_asset-next_pen_color"                 src="./assets/sfx/tick.wav"     response-type="arraybuffer" preload="auto"></a-asset-item>
            <a-asset-item id="sound_asset-prev_pen_color"                 src="./assets/sfx/tick.wav" response-type="arraybuffer" preload="auto"></a-asset-item>
            <a-asset-item id="sound_asset-start_draw"                     src="./assets/sfx/PenDraw1.wav"     response-type="arraybuffer" preload="auto"></a-asset-item>
            <a-asset-item id="sound_asset-stop_draw"                      src="./assets/sfx/tick.wav" response-type="arraybuffer" preload="auto"></a-asset-item>
            <a-asset-item id="sound_asset-camera_tool_took_snapshot"      src="./assets/sfx/PicSnapHey.wav" response-type="arraybuffer" preload="auto"></a-asset-item>
            <a-asset-item id="sound_asset-welcome"                        src="./assets/sfx/welcome.wav"     response-type="arraybuffer" preload="auto"></a-asset-item>
            <a-asset-item id="sound_asset-chat"                           src="./assets/sfx/pop.wav"     response-type="arraybuffer" preload="auto"></a-asset-item>

            <template id="remote-avatar-template">
                <a-entity networked-avatar ik-root player-info matrix-auto-update>
                    <a-entity class="camera" matrix-auto-update></a-entity>

                    <a-entity class="left-controller" matrix-auto-update></a-entity>

                    <a-entity class="right-controller" matrix-auto-update></a-entity>

                    <a-entity class="model" gltf-model-plus="inflate: true">
                        <template data-name="AvatarRoot">
                            <a-entity ik-controller hand-pose__left hand-pose__right space-invader-mesh="meshName: AvatarMesh"></a-entity>
                        </template>

                        <template data-name="Neck">
                            <a-entity>
                                <a-entity
                                    class="nametag"
                                    billboard
                                    matrix-auto-update
                                    text="side: double; align: center; color: #ddd"
                                    position="0 1 0"
                                    scale="6 6 6"
                                ></a-entity>
                            </a-entity>
                        </template>

                        <template data-name="Spine">
                            <a-entity personal-space-invader="radius: 0.2; useMaterial: true;" bone-visibility>
                                <a-entity billboard matrix-auto-update visibility-while-frozen="withinDistance: 10;">
                                    <a-entity hoverable mixin="rounded-text-button" block-button ui-class-while-frozen position="0 0 .35"> </a-entity>
                                    <a-entity visibility-while-frozen="withinDistance: 10;" text="value:Block; width:2.5; align:center;" position="0 0 0.36"></a-entity>
                                </a-entity>
                            </a-entity>
                        </template>

                        <template data-name="Head">
                            <a-entity
                                networked-audio-source
                                networked-audio-analyser
                                personal-space-invader="radius: 0.15; useMaterial: true;"
                                bone-visibility
                            >
                                <a-cylinder
                                    static-body
                                    radius="0.13"
                                    height="0.2"
                                    position="0 0.07 0.05"
                                    visible="false"
                                ></a-cylinder>
                            </a-entity>
                        </template>

                        <template data-name="LeftHand">
                            <a-entity personal-space-invader="radius: 0.1" bone-visibility></a-entity>
                        </template>

                        <template data-name="RightHand">
                            <a-entity personal-space-invader="radius: 0.1" bone-visibility></a-entity>
                        </template>
                    </a-entity>
                </a-entity>
            </template>

            <template id="static-media">
                <a-entity
                    body="type: static; shape: none; mass: 0;"
                    auto-scale-cannon-physics-body
                    set-sounds-invisible
                >
                </a-entity>
            </template>

            <template id="static-controlled-media">
                <a-entity
                    class="interactable"
                    super-networked-interactable="counter: #media-counter;"
                    body="type: static; shape: none; mass: 0;"
                    grabbable
                    hoverable
                    hoverable-visuals="cursorController: #cursor-controller"
                    auto-scale-cannon-physics-body
                    sound__grab="src: #sound_asset-grab; on: grabbed; poolSize: 1; positional: false;"
                    sound__graboff ="src: #sound_asset-grab_off; on: ungrabbed; poolSize: 1; positional: false;"
                    set-sounds-invisible
                    emit-state-change__grabbed="state: grabbed; transform: rising; event: grabbed;"
                    emit-state-change__ungrabbed="state: grabbed; transform: falling; event: ungrabbed;"
                >
                </a-entity>
            </template>

            <template id="interactable-media">
                <a-entity
                    class="interactable"
                    super-networked-interactable="counter: #media-counter;"
                    body="type: dynamic; shape: none; mass: 1;"
                    grabbable
                    stretchable="useWorldPosition: true; usePhysics: never"
                    hoverable
                    hoverable-visuals="cursorController: #cursor-controller"
                    auto-scale-cannon-physics-body
                    sticky-object="autoLockOnRelease: true; autoLockOnLoad: true;"
                    position-at-box-shape-border="target:.freeze-menu;"
                    destroy-at-extreme-distances
                    set-yxz-order
                    pinnable
                    matrix-auto-update
                    sound__grab="src: #sound_asset-grab; on: grabbed; poolSize: 1; positional: false;"
                    sound__graboff ="src: #sound_asset-grab_off; on: ungrabbed; poolSize: 1; positional: false;"
                    sound__pinned ="src: #sound_asset-pinned; on: pinned; poolSize: 1; positional: false;"
                    set-sounds-invisible
                    emit-state-change__grabbed="state: grabbed; transform: rising; event: grabbed;"
                    emit-state-change__ungrabbed="state: grabbed; transform: falling; event: ungrabbed;"
                    emit-state-change__pinned="state: pinned; transform: rising; event: pinned;"
                >
                    <a-entity class="ui interactable-ui" mixin="button-container">
                        <a-entity class="freeze-menu" visibility-while-frozen="withinDistance: 10;">
                            <a-entity mixin="rounded-text-action-button" pin-networked-object-button="labelSelector:.pin-button-label; hideWhenPinnedSelector:.hide-when-pinned;" position="0 0.125 0.01"> </a-entity>
                            <a-entity class="pin-button-label" text=" value:pin; width:1.75; align:center;" text-raycast-hack position="0 0.125 0.02"></a-entity>
                            <a-entity mixin="rounded-text-button" camera-focus-button="track: false" position="-0.25 0.375 0.01">
                                <a-entity text=" value:focus; width:1.75; align:center;" text-raycast-hack position="0 0 0.02"></a-entity>
                            </a-entity>
                            <a-entity mixin="rounded-text-button" camera-focus-button="track: true" position="0.25 0.375 0.01">
                                <a-entity text=" value:track; width:1.75; align:center;" text-raycast-hack position="0 0 0.02"></a-entity>
                            </a-entity>
                            <a-entity mixin="rounded-text-button" class="hide-when-pinned" remove-networked-object-button position="0 -0.125 0.01"> </a-entity>
                            <a-entity text=" value:remove; width:1.75; align:center;" class="hide-when-pinned" text-raycast-hack position="0 -0.125 0.02"></a-entity>
                            <a-entity mixin="rounded-text-button" open-media-button position="0.25 -0.375 0.01">
                                <a-entity text="value:open link; width:1.75; align:center;" text-raycast-hack position="0 0 0.02"></a-entity>
                            </a-entity>
                            <a-entity mixin="rounded-text-button" clone-media-button position="-0.25 -0.375 0.01">
                                <a-entity text="value:clone; width:1.75; align:center;" text-raycast-hack position="0 0 0.02"></a-entity>
                            </a-entity>

<<<<<<< HEAD
                            <a-image
                                rotate-button="mode: puppet; exponent: 1" position="0.50 0.0 0.01"
                                exist-if-threedof="existIf3DOF: true"
                                icon-button="tooltip: #hud-tooltip; tooltipText: Rotate; activeTooltipText: Rotate; image: #freeze-off; hoverImage: #freeze-off-hover; activeImage: #freeze-on; activeHoverImage: #freeze-on-hover"
                                scale="0.1 0.1 0.1"
                                material="alphaTest:0.1;"
                                hoverable
                                sound__hud_hover_start="src: #sound_asset-hud_hover_start; on: mouseover; poolSize: 5; positional: false;"
                                set-sounds-invisible
                            ></a-image>

                            <a-image
                                rotate-button="mode: free;" position="0.50 0.-0.15 0.01"
                                icon-button="tooltip: #hud-tooltip; tooltipText: Rotate; activeTooltipText: Rotate; image: #globe-off; hoverImage: #globe-off-hover; activeImage: #globe-on; activeHoverImage: #globe-on-hover"
                                scale="0.1 0.1 0.1"
                                material="alphaTest:0.1;"
                                hoverable
                                sound__hud_hover_start="src: #sound_asset-hud_hover_start; on: mouseover; poolSize: 5; positional: false;"
                                set-sounds-invisible
                            ></a-image>
                            <a-image
                                rotate-button="mode: reset;" position="0.50 -0.3 0.01"
                                icon-button="tooltip: #hud-tooltip; tooltipText: Rotate; activeTooltipText: Rotate; image: #globe-off; hoverImage: #globe-off-hover; activeImage: #globe-on; activeHoverImage: #globe-on-hover"
                                class="hud"
                                scale="0.1 0.1 0.1"
                                material="alphaTest:0.1;"
                                hoverable
                                sound__hud_hover_start="src: #sound_asset-hud_hover_start; on: mouseover; poolSize: 5; positional: false;"
                                set-sounds-invisible
                            ></a-image>
=======
                            <a-entity class="video-seek-back-button" mixin="rounded-text-button" position="-0.4 0 0.01" slice9="width: 0.2" visible="false">
                                <a-entity text="value: <; width:1.75; align:center;" text-raycast-hack position="0 0 0.02"></a-entity>
                            </a-entity>
                            <a-entity class="video-seek-forward-button" mixin="rounded-text-button" position="0.4 0 0.01" slice9="width: 0.2" visible="false">
                                <a-entity text="value: >; width:1.75; align:center;" text-raycast-hack position="0 0 0.02"></a-entity>
                            </a-entity>
>>>>>>> 3ba16fc0
                        </a-entity>
                    </a-entity>
                </a-entity>
            </template>

            <template id="pen-interactable">
                <a-entity
                    class="pen interactable"
                    super-networked-interactable="counter: #pen-counter;"
                    body="type: dynamic; shape: none; mass: 1;"
                    grabbable="maxGrabbers: 1"
                    sticky-object="autoLockOnRelease: true; autoLockOnLoad: true; autoLockSpeedLimit: 0;"
                    hoverable
                    matrix-auto-update
                    scale="0.5 0.5 0.5"
                    sound__next_pen_color="src: #sound_asset-next_pen_color; on: next_pen_color; poolSize: 2; positional: false;"
                    sound__prev_pen_color="src: #sound_asset-prev_pen_color; on: prev_pen_color; poolSize: 2; positional: false;"
                    sound__start_draw="src: #sound_asset-start_draw; on: start_draw; poolSize: 2;"
                    sound__stop_draw="src: #sound_asset-stop_draw; on: stop_draw; poolSize: 2; positional: false;"
                    sound__increase_pen_radius="src: #sound_asset-increase_pen_radius; on: increase_pen_radius; poolSize: 2; positional: false;"
                    sound__decrease_pen_radius="src: #sound_asset-decrease_pen_radius; on: decrease_pen_radius; poolSize: 2; positional: false;"
                    sound__grab="src: #sound_asset-grab; on: grabbed; poolSize: 1; positional: false;"
                    sound__graboff ="src: #sound_asset-grab_off; on: ungrabbed; poolSize: 1; positional: false;"
                    set-sounds-invisible
                    emit-state-change__grabbed="state: grabbed; transform: rising; event: grabbed;"
                    emit-state-change__ungrabbed="state: grabbed; transform: falling; event: ungrabbed;"
                >
                    <a-sphere
                        id="pen"
                        scale="1.5, 1.5, 1.5"
                        position="0 -0.18 0"
                        radius="0.02"
                        color="#FF0033"
                        pen="camera: #player-camera; drawingManager: #drawing-manager"
                        segments-width="16"
                        segments-height="12"
                    ></a-sphere>
                    <a-entity class="ui delete-button" visibility-while-frozen="withinDistance: 10;" mixin="button-container">
                        <a-entity mixin="rounded-text-button" remove-networked-object-button position="0 0 0"> </a-entity>
                        <a-entity text=" value:remove; width:2.5; align:center;" text-raycast-hack position="0 0 0.01"></a-entity>
                    </a-entity>
                </a-entity>
            </template>

            <template id="interactable-camera">
                <a-entity
                    class="interactable icamera"
                    grabbable
                    hoverable
                    stretchable
                    camera-tool
                    matrix-auto-update
                    animation__spawn="property: scale; delay: 50; dur: 200; from: 0.5 0.5 0.5; to: 1 1 1; easing: easeOutQuad"
                    scale="0.5 0.5 0.5"
                    body="type: dynamic; shape: none; mass: 1;"
                    shape="shape: box; halfExtents: 0.22 0.145 0.1; offset: 0 0.02 0"
                    sticky-object="autoLockOnRelease: true; autoLockOnLoad: true; autoLockSpeedLimit: 0;"
                    super-networked-interactable="counter: #camera-counter;"
                    position-at-box-shape-border="target:.camera-menu"
                    set-yxz-order
                    auto-scale-cannon-physics-body
                >
                    <a-entity class="ui camera-menu" visibility-while-frozen="withinDistance: 10;" mixin="button-container">
                        <a-entity mixin="rounded-text-action-button" mirror-camera-button="labelSelector:.mirror-button-label;" position="0 0.125 0.01"> </a-entity>
                        <a-entity text=" value:mirror; width:2.5; align:center;" class="mirror-button-label" text-raycast-hack position="0 0.125 0.02"></a-entity>
                        <a-entity mixin="rounded-text-button" remove-networked-object-button position="0 -0.125 0.01"> </a-entity>
                        <a-entity text=" value:remove; width:2.5; align:center;" text-raycast-hack position="0 -0.125 0.02"></a-entity>
                    </a-entity>
                </a-entity>
            </template>

            <template id="interactable-drawing">
                <a-entity
                    networked-drawing
                ></a-entity>
            </template>

            <template id="paging-toolbar">
                <a-entity class="ui paging-toolbar" visible-to-owner>
                    <a-entity class="prev-button" position="-0.3 0 0">
                        <a-entity mixin="rounded-text-button" slice9="width: 0.2"> </a-entity>
                        <a-entity text=" value:<; width:2; align:center;" text-raycast-hack position="0 0 0.01"></a-entity>
                    </a-entity>
                    <a-entity class="page-label" text="width:2; align:center;" text-raycast-hack></a-entity>
                    <a-entity class="next-button" position="0.3 0 0">
                        <a-entity mixin="rounded-text-button" slice9="width: 0.2"> </a-entity>
                        <a-entity text=" value:>; width:2; align:center;" text-raycast-hack position="0 0 0.01"></a-entity>
                    </a-entity>
                </a-entity>
            </template>

            <template id="video-unmute">
                <a-entity 
                    class="ui unmute-ui"
                    position="0 0 0.1"
                    visibility-while-frozen="visible: false; withinDistance: 10;"
                    mixin="button-container"
                >
                    <a-entity class="unmute-button">
                        <a-entity mixin="rounded-text-button" slice9="width: 0.4" unmute-video-button> </a-entity>
                        <a-entity text=" value:un-mute; width:2; align:center;" text-raycast-hack position="0 0 0.01"></a-entity>
                    </a-entity>
                </a-entity>
            </template>

            <a-mixin id="rounded-text-button"
                text-button="
                    haptic:#player-right-controller;
                    textHoverColor: #fff;
                    textColor: #fff;
                    backgroundHoverColor: #aaa;
                    backgroundColor: #fff;"
                slice9="
                    width: 0.45;
                    height: 0.2;
                    left: 64;
                    top: 64;
                    right: 66;
                    bottom: 66;
                    opacity: 1.0;
                    src: #action-button"
            ></a-mixin>

            <a-mixin id="rounded-text-action-button"
                text-button="
                    haptic:#player-right-controller;
                    textHoverColor: #fff;
                    textColor: #fff;
                    backgroundHoverColor: #cc0515;
                    backgroundColor: #ff0520;"
                slice9="
                    width: 0.45;
                    height: 0.2;
                    left: 64;
                    top: 64;
                    right: 66;
                    bottom: 66;
                    opacity: 1.0;
                    src: #action-button"
            ></a-mixin>

            <a-mixin id="button-container"
                stop-event-propagation__grab-start="event: grab-start"
                stop-event-propagation__grab-end="event: grab-end"
                stop-event-propagation__stretch-start="event: stretch-start"
                stop-event-propagation__stretch-end="event: stretch-end"
            ></a-mixin>

            <a-mixin id="controller-super-hands"
                super-hands="
                    colliderEvent: collisions;
                    colliderEventProperty: els;
                    colliderEndEvent: collisions;
                    colliderEndEventProperty: clearedEls;
                    grabStartButtons: primary_hand_grab, secondary_hand_grab;
                    grabEndButtons: primary_hand_release, secondary_hand_release;
                    stretchStartButtons: primary_hand_grab, secondary_hand_grab;
                    stretchEndButtons: primary_hand_release, secondary_hand_release;
                    dragDropStartButtons: hand_grab, secondary_hand_grab;
                    dragDropEndButtons: hand_release, secondary_hand_release;
                    activateStartButtons: secondary_hand_grab, next_color, previous_color, increase_radius, decrease_radius, scroll_up, scroll_down, scroll_left, scroll_right;
                    activateEndButtons: secondary_hand_release, vertical_scroll_release, horizontal_scroll_release, thumb_up;"
                collision-filter="collisionForces: false"
                physics-collider
            ></a-mixin>
        </a-assets>

        <!-- Interactables -->
        <a-entity id="media-counter" networked-counter="max: 10;"></a-entity>

        <a-entity id="pen-counter" networked-counter="max: 10;"></a-entity>

        <a-entity id="camera-counter" networked-counter="max: 1;"></a-entity>

        <a-entity id="drawing-manager" drawing-manager></a-entity>

        <a-entity
            id="cursor-controller"
            cursor-controller="
                cursor: #cursor;
                camera: #player-camera;
                objects: .collidable, .interactable, .ui;"
        ></a-entity>

        <a-sphere
            id="cursor"
            material="depthTest: false; opacity:0.9;"
            radius="0.02"
            segments-width="9"
            segments-height="9"
            static-body="shape: sphere;"
            collision-filter="collisionForces: false"
            super-hands="
                colliderEvent: raycaster-intersection;
                colliderEndEvent: raycaster-intersection-cleared;
                grabStartButtons: cursor-grab, primary_hand_grab, secondary_hand_grab;
                grabEndButtons: cursor-release, primary_hand_release, secondary_hand_release;
                stretchStartButtons: cursor-grab, primary_hand_grab, secondary_hand_grab;
                stretchEndButtons: cursor-release, primary_hand_release, secondary_hand_release;
                dragDropStartButtons: cursor-grab, primary_hand_grab, secondary_hand_grab;
                dragDropEndButtons: cursor-release, primary_hand_release, secondary_hand_release;
                activateStartButtons: secondary-cursor-grab, secondary_hand_grab, next_color, previous_color, increase_radius, decrease_radius, scroll_up, scroll_down, scroll_left, scroll_right;
                activateEndButtons: secondary-cursor-release, secondary_hand_release, vertical_scroll_release, horizontal_scroll_release, thumb_up;"
            action-to-event__grab="path: /actions/cursorGrab; event: cursor-grab"
            action-to-event__drop="path: /actions/cursorDrop; event: cursor-release"
        ></a-sphere>

        <!-- Player Rig -->
        <a-entity
            id="player-rig"
            spawn-controller="loadedEvent: entered; target: #player-rig"
            wasd-to-analog2d
            character-controller="pivot: #player-camera"
            ik-root
            player-info
            cardboard-controls
        >
            <a-entity
                id="player-hud"
                hud-controller="head: #player-camera;"
                vr-mode-toggle-class="class: ui"
                vr-mode-toggle-visibility
                vr-mode-toggle-playing__hud-controller
            >
                <a-entity in-world-hud="haptic:#player-right-controller;raycaster:#player-right-controller;" rotation="30 0 0">
                    <a-rounded height="0.08" width="0.2" color="#000000" position="-0.30 0.125 0" radius="0.040" opacity="0.35" class="hud bg"></a-rounded>
                    <a-image scale="0.07 0.06 0.06" position="-0.23 0.165 0.001" src="#presence-count" material="alphaTest:0.1;"></a-image>
                    <a-entity id="hud-presence-count" text="value:; width:1.1; align:center;" position="-0.155 0.165 0" matrix-auto-update="target: text;"></a-entity>
                    <a-rounded height="0.08" width="0.5" color="#000000" position="-0.08 0.125 0" radius="0.040" opacity="0.35" class="hud bg"></a-rounded>
                    <a-entity id="hud-hub-entry-link" text="value:; width:1.1; align:center;" position="0.17 0.165 0" matrix-auto-update="target: text;"></a-entity>
                    <a-rounded height="0.13" width="0.59" color="#000000" position="-0.24 -0.065 0" radius="0.065" opacity="0.35" class="hud bg"></a-rounded>
                <a-image
                    icon-button="tooltip: #hud-tooltip; tooltipText: Mute Mic; activeTooltipText: Unmute Mic; image: #mute-off; hoverImage: #mute-off-hover; activeImage: #mute-on; activeHoverImage: #mute-on-hover"
                    scale="0.1 0.1 0.1"
                    position="-0.17 0 0.001"
                    class="hud mic"
                    material="alphaTest:0.1;"
                    hoverable
                    sound__hud_hover_start="src: #sound_asset-hud_hover_start; on: mouseover; poolSize: 5; positional: false;"
                    set-sounds-invisible
                ></a-image>
                <a-image
                    icon-button="tooltip: #hud-tooltip; tooltipText: Pause; activeTooltipText: Resume; image: #freeze-off; hoverImage: #freeze-off-hover; activeImage: #freeze-on; activeHoverImage: #freeze-on-hover"
                    scale="0.2 0.2 0.2"
                    position="0 0 0.005"
                    class="hud freeze"
                    hoverable
                    sound__hud_hover_start="src: #sound_asset-hud_hover_start; on: mouseover; poolSize: 5; positional: false;"
                    set-sounds-invisible
                ></a-image>
                <a-image
                    icon-button="tooltip: #hud-tooltip; tooltipText: Pen; activeTooltipText: Pen; image: #spawn-pen; hoverImage: #spawn-pen-hover; activeImage: #spawn-pen; activeHoverImage: #spawn-pen-hover"
                    scale="0.1 0.1 0.1"
                    position="0.17 0 0.001"
                    class="hud penhud"
                    material="alphaTest:0.1;"
                    hoverable
                    sound__hud_hover_start="src: #sound_asset-hud_hover_start; on: mouseover; poolSize: 5; positional: false;"
                    set-sounds-invisible
                ></a-image>
                <a-image
                    icon-button="tooltip: #hud-tooltip; tooltipText: Camera; activeTooltipText: Camera; image: #spawn-camera; hoverImage: #spawn-camera-hover; activeImage: #spawn-camera; activeHoverImage: #spawn-camera-hover"
                    scale="0.1 0.1 0.1"
                    position="0.28 0 0.001"
                    class="hud camera-btn"
                    material="alphaTest:0.1;"
                    hoverable
                    sound__hud_hover_start="src: #sound_asset-hud_hover_start; on: mouseover; poolSize: 5; positional: false;"
                    set-sounds-invisible
                ></a-image>
                <a-rounded visible="false" id="hud-tooltip" height="0.08" width="0.3" color="#000000" position="-0.15 -0.2 0" rotation="-20 0 0" radius="0.025" opacity="0.35" class="hud bg">
                    <a-entity text="value: Mute Mic; align:center;" position="0.15 0.04 0.001" matrix-auto-update="target: text"></a-entity>
                </a-rounded>
                </a-entity>
            </a-entity>

            <a-entity
                id="player-camera"
                class="camera"
                camera
                personal-space-bubble="radius: 0.4;"
                rotation
                pitch-yaw-rotator
                set-yxz-order
                matrix-auto-update
                sound__teleport_start="positional: false; src: #sound_asset-teleport_start; on: nothing; poolSize: 2; loop: true;"
                scene-sound__teleport_start="on: right-teleport_down; off: right-teleport_up;"
                sound__teleport_start2="positional: false; src: #sound_asset-teleport_start; on: nothing; poolSize: 2; loop: true;"
                scene-sound__teleport_start2="on: left-teleport_down; off: left-teleport_up;"
                sound__teleport_end="positional: false; src: #sound_asset-teleport_end; on: nothing; poolSize: 2;"
                scene-sound__teleport_end="on: right-teleport_up;"
                sound__teleport_end2="positional: false; src: #sound_asset-teleport_end; on: nothing; poolSize: 2;"
                scene-sound__teleport_end2="on: left-teleport_up;"
                sound__snap_rotate_left="positional: false; src: #sound_asset-snap_rotate; on: nothing; poolSize: 3;"
                scene-sound__snap_rotate_left="on: snap_rotate_left;"
                sound__snap_rotate_right="positional: false; src: #sound_asset-snap_rotate; on: nothing; poolSize: 3;"
                scene-sound__snap_rotate_right="on: snap_rotate_right;"
                sound__media_loaded="positional: false; src: #sound_asset-media_loaded; on: nothing; poolSize: 2;"
                scene-sound__media_loaded="on: media-loaded;"
                sound__media_loading="positional: false; src: #sound_asset-media_loading; on: nothing; poolSize: 2; loop: true; "
                scene-sound__media_loading="on: media-loading; off: media-loaded;"
                sound__hud_action_mute="positional: false; src: #sound_asset-toggle_mute; on: nothing; poolSize: 2;"
                scene-sound__hud_action_mute="on: action_mute;"
                sound__hud_action_freeze="positional: false; src: #sound_asset-toggle_freeze; on: nothing; poolSize: 2;"
                scene-sound__hud_action_freeze="on: action_freeze;"
                sound__action_freeze="positional: false; src: #sound_asset-freeze; on: nothing; poolSize: 2;"
                scene-sound__action_freeze="on: play_freeze_sound;"
                sound__action_thaw="positional: false; src: #sound_asset-thaw; on: nothing; poolSize: 2;"
                scene-sound__action_thaw="on: play_thaw_sound;"
                sound__hud_action_space_bubble="positional: false; src: #sound_asset-toggle_space_bubble; on: nothing; poolSize: 2;"
                scene-sound__hud_action_space_bubble="on: action_space_bubble;"
                sound__hud_spawn_pen="positional: false; src: #sound_asset-spawn_pen; on: nothing; poolSize: 2;"
                scene-sound__hud_spawn_pen="on: spawn_pen;"
                sound__hud_hover_start="positional: false; src: #sound_asset-hud_hover_start; on: nothing; poolSize: 5;"
                sound__hud_click="positional: false; src: #sound_asset-hud_click; on: nothing; poolSize: 1;"
                scene-sound__hud_click="on: hud_click;"
                sound__cursor_distance_changed="positional: false; src: #sound_asset-cursor_distance_changed; on: nothing; poolSize: 1;"
                scene-sound__cursor_distance_changed="on: cursor-distance-changed;"
                sound__cursor_distance_change_blocked="positional: false; src: #sound_asset-cursor_distance_change_blocked; on: nothing; poolSize: 1;"
                scene-sound__cursor_distance_change_blocked="on: cursor-distance-change-blocked;"
                sound__camera_tool_took_snapshot="positional: false; src: #sound_asset-camera_tool_took_snapshot; on: nothing; poolSize: 1;"
                scene-sound__camera_tool_took_snapshot="on: camera_tool_took_snapshot;"
                sound__welcome="positional: false; src: #sound_asset-welcome; on: nothing; poolSize: 2;"
                scene-sound__welcome="on: entered;"
                sound__log_chat_message="positional: false; src: #sound_asset-chat; on: nothing; poolSize: 2;"
                scene-sound__log_chat_message="on: presence-log-chat;"
                sound__quack="positional: false; src: #sound_asset-quack; on: nothing; poolSize: 2;"
                scene-sound__quack="on: quack;"
                set-sounds-invisible
            >
                <a-entity
                    id="gaze-teleport"
                    position = "0.15 0 0"
                    teleport-controls="
                        cameraRig: #player-rig;
                        teleportOrigin: #player-camera;
                        button: gaze-teleport_;
                        collisionEntities: [nav-mesh];
                        drawIncrementally: true;
                        incrementalDrawMs: 300;
                        hitOpacity: 0.3;
                        missOpacity: 0.1;
                        curveShootingSpeed: 12;"
                    teleport-controls-matrix-auto-update
                    action-to-event__start-teleport="path: /actions/startTeleport; event: gaze-teleport_down"
                    action-to-event__stop-teleport="path: /actions/stopTeleport; event: gaze-teleport_up"
                ></a-entity>
            </a-entity>

            <a-entity
                id="player-left-controller"
                class="left-controller"
                hand-controls2="left"
                tracked-controls
                teleport-controls="
                    cameraRig: #player-rig;
                    teleportOrigin: #player-camera;
                    button: left-teleport_;
                    collisionEntities: [nav-mesh];
                    drawIncrementally: true;
                    incrementalDrawMs: 300;
                    hitOpacity: 0.3;
                    missOpacity: 0.1;
                    curveShootingSpeed: 12;"
                teleport-controls-matrix-auto-update
                haptic-feedback
                body="type: static; shape: none;"
                mixin="controller-super-hands"
                controls-shape-offset
                action-to-event__a="path: /actions/leftHandStartTeleport; event: left-teleport_down;"
                action-to-event__b="path: /actions/leftHandStopTeleport; event: left-teleport_up;"
                action-to-event__c="path: /actions/leftHandGrab; event: primary_hand_grab;"
                action-to-event__d="path: /actions/leftHandDrop; event: primary_hand_release;"
            >
            </a-entity>

            <a-entity
                id="player-right-controller"
                class="right-controller"
                hand-controls2="right"
                tracked-controls
                teleport-controls="
                    cameraRig: #player-rig;
                    teleportOrigin: #player-camera;
                    button: right-teleport_;
                    collisionEntities: [nav-mesh];
                    drawIncrementally: true;
                    incrementalDrawMs: 300;
                    hitOpacity: 0.3;
                    missOpacity: 0.1;
                    curveShootingSpeed: 12;"
                teleport-controls-matrix-auto-update
                haptic-feedback
                body="type: static; shape: none;"
                mixin="controller-super-hands"
                controls-shape-offset
                action-to-event__a="path: /actions/rightHandStartTeleport; event: right-teleport_down;"
                action-to-event__b="path: /actions/rightHandStopTeleport; event: right-teleport_up;"
                action-to-event__c="path: /actions/rightHandGrab; event: primary_hand_grab;"
                action-to-event__d="path: /actions/rightHandDrop; event: primary_hand_release;"
            >
            </a-entity>

            <a-entity gltf-model-plus="inflate: true;" class="model">
                <template data-name="AvatarRoot">
                    <a-entity
                        ik-controller
                        hand-pose__left
                        hand-pose__right
                        hand-pose-controller__left="networkedAvatar:#player-rig;eventSrc:#player-left-controller"
                        hand-pose-controller__right="networkedAvatar:#player-rig;eventSrc:#player-right-controller"
                    ></a-entity>
                </template>

                <template data-name="Neck">
                    <a-entity>
                        <a-entity class="nametag" visible="false" text ></a-entity>
                    </a-entity>
                </template>

                <template data-name="Head">
                    <a-entity id="player-head" visible="false" bone-visibility></a-entity>
                </template>

                <template data-name="LeftHand">
                    <a-entity bone-visibility hover-visuals="hand: left; controller: #player-left-controller"></a-entity>
                </template>

                <template data-name="RightHand">
                    <a-entity bone-visibility hover-visuals="hand: right; controller: #player-right-controller"></a-entity>
                </template>

            </a-entity>
        </a-entity>

        <!-- Environment -->
        <a-entity
            id="environment-root"
            nav-mesh-helper
            static-body="shape: none;"
        >
            <a-entity id="environment-scene"></a-entity>
        </a-entity>

        <!-- Objects -->
        <a-entity id="objects-root">
            <a-entity id="objects-scene"></a-entity>
        </a-entity>

        <a-entity
            action-to-event="path: /actions/spawnPen; event: spawn_pen"
            super-spawner="
                template: #pen-interactable;
                src: https://asset-bundles-prod.reticulum.io/interactables/DrawingPen/DrawingPen-34fb4aee27.gltf;
                spawnEvent: spawn_pen;
                superHand: #player-right-controller;
                cursorSuperHand: #cursor;"
        ></a-entity>

    </a-scene>

    <div id="ui-root"></div>
</body>

</html><|MERGE_RESOLUTION|>--- conflicted
+++ resolved
@@ -237,7 +237,6 @@
                                 <a-entity text="value:clone; width:1.75; align:center;" text-raycast-hack position="0 0 0.02"></a-entity>
                             </a-entity>
 
-<<<<<<< HEAD
                             <a-image
                                 rotate-button="mode: puppet; exponent: 1" position="0.50 0.0 0.01"
                                 exist-if-threedof="existIf3DOF: true"
@@ -268,14 +267,12 @@
                                 sound__hud_hover_start="src: #sound_asset-hud_hover_start; on: mouseover; poolSize: 5; positional: false;"
                                 set-sounds-invisible
                             ></a-image>
-=======
                             <a-entity class="video-seek-back-button" mixin="rounded-text-button" position="-0.4 0 0.01" slice9="width: 0.2" visible="false">
                                 <a-entity text="value: <; width:1.75; align:center;" text-raycast-hack position="0 0 0.02"></a-entity>
                             </a-entity>
                             <a-entity class="video-seek-forward-button" mixin="rounded-text-button" position="0.4 0 0.01" slice9="width: 0.2" visible="false">
                                 <a-entity text="value: >; width:1.75; align:center;" text-raycast-hack position="0 0 0.02"></a-entity>
                             </a-entity>
->>>>>>> 3ba16fc0
                         </a-entity>
                     </a-entity>
                 </a-entity>
