--- conflicted
+++ resolved
@@ -447,7 +447,6 @@
                     position-at-box-shape-border__freeze="target: .camera-menu"
                     set-yxz-order
                 >
-<<<<<<< HEAD
                     <a-entity
                         class="label"
                         text="value: text; align: center; color: #fafafa"
@@ -518,18 +517,13 @@
                             ></a-entity>
                         </a-entity>
                     </a-entity>
-                    <a-entity class="ui interactable-ui camera-menu" visibility-while-frozen="withinDistance: 10;">
+                    <a-entity class="ui interactable-ui camera-menu" visibility-while-frozen="withinDistance: 10; withPermission: spawn_camera">
                         <a-entity mixin="rounded-action-button" class="capture-audio" is-remote-hover-target tags="singleActionButton: true;" position="0 0.125 0.01">
                             <a-entity sprite class="capture-audio-icon"
                                 icon-button="image: unmute-action.png; hoverImage: unmute-action.png; activeImage: mute-action.png; activeHoverImage: mute-action.png"
                                 scale="0.165 0.165 0.165"
                                 position="0 0 0.001"
                             ></a-entity>
-=======
-                    <a-entity class="ui interactable-ui camera-menu" visibility-while-frozen="withinDistance: 10; withPermission: spawn_camera">
-                        <a-entity mixin="rounded-text-action-button" is-remote-hover-target tags="singleActionButton: true;" mirror-camera-button="labelSelector:.mirror-button-label;" position="0 0.125 0.01">
-                            <a-entity text=" value:mirror; width:2.5; align:center;" class="mirror-button-label" text-raycast-hack position="0 0 0.02"></a-entity>
->>>>>>> 6cab52ca
                         </a-entity>
                         <a-entity mixin="rounded-action-button" is-remote-hover-target tags="singleActionButton: true;" transform-button="mode: align;" position="-0.15 -0.125 0.01">
                             <a-entity
