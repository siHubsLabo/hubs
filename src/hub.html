<!DOCTYPE html>
<html>

<head>
    <!-- DO NOT REMOVE/EDIT THIS COMMENT - META_TAGS -->

    <meta charset="utf-8">
    <meta name="viewport" content="width=device-width, initial-scale=1.0, maximum-scale=1.0, user-scalable=no">

    <link rel="shortcut icon" type="image/png" href="/favicon.ico">
    <title>Room | Hubs by Mozilla</title>
    <link href="https://fonts.googleapis.com/css?family=Open+Sans:300,300i,400,400i,600,600i,700" rel="stylesheet">
    <script>
        // HACK Chrome on iOS breaks completely if we don't do this because a-frame's webvr-polyfill doesn't recognize
        // Google Chrome on iOS correctly. We can remove this when we upgrade a-frame past 0.8.2.
        if (!window.WebVRConfig) { window.WebVRConfig = {}; }
    </script>
    <!-- Google Analytics -->
    <!-- NOTE GA tracking is disabled by default. You'll need to set the GA_TRACKING_ID build variable to enable it. -->
    <script>
    if (navigator.doNotTrack !== "1") {
        (function(i,s,o,g,r,a,m){i['GoogleAnalyticsObject']=r;i[r]=i[r]||function(){
        (i[r].q=i[r].q||[]).push(arguments)},i[r].l=1*new Date();a=s.createElement(o),
        m=s.getElementsByTagName(o)[0];a.async=1;a.src=g;m.parentNode.insertBefore(a,m)
        })(window,document,'script','https://www.google-analytics.com/analytics.js','ga');
    }
    </script>
</head>

<body>
    <a-scene
        loading-screen="enabled: false"
        nextframe
        class="grab-cursor"
        renderer="antialias: true; colorManagement: true; sortObjects: true; physicallyCorrectLights: true; alpha: false; webgl2: true; multiview: true;"
        shadow="type: pcfsoft"
        networked-scene="adapter: janus; audio: true; debug: true; connectOnLoad: false;"
        physics="gravity: -9.8; debug: false; driver: ammo; debugDrawMode: 1;"
        mute-mic="eventSrc: a-scene; toggleEvents: action_mute"
        freeze-controller="toggleEvent: action_freeze"
        personal-space-bubble="debug: false;"
        vr-mode-ui="enabled: false"
        stats-plus="false"
        rotate-selected-object
        action-to-event__mute="path: /actions/muteMic; event: action_mute;"
        environment-map="loadDefault: false"
    >
        <a-assets>
            <img id="rotation-symbol" crossorigin="anonymous" src="./assets/rotation.png">
            <img id="button" crossorigin="anonymous" src="./assets/hud/button.9.png">
            <img id="action-button" crossorigin="anonymous" src="./assets/hud/action_button.9.png">
            <img id="tooltip" crossorigin="anonymous" src="./assets/hud/tooltip.9.png">
            <img id="mute-off" crossorigin="anonymous" src="./assets/hud/mute_off.png">
            <img id="mute-off-hover" crossorigin="anonymous" src="./assets/hud/mute_off-hover.png">
            <img id="mute-on" crossorigin="anonymous" src="./assets/hud/mute_on.png">
            <img id="mute-on-hover" crossorigin="anonymous" src="./assets/hud/mute_on-hover.png">
            <img id="spawn" crossorigin="anonymous" src="./assets/hud/spawn.png">
            <img id="spawn-hover" crossorigin="anonymous" src="./assets/hud/spawn-hover.png">
            <img id="pen-off" crossorigin="anonymous" src="./assets/hud/pen_off.png">
            <img id="pen-off-hover" crossorigin="anonymous" src="./assets/hud/pen_off-hover.png">
            <img id="pen-on" crossorigin="anonymous" src="./assets/hud/pen_on.png">
            <img id="pen-on-hover" crossorigin="anonymous" src="./assets/hud/pen_on-hover.png">
            <img id="camera-off" crossorigin="anonymous" src="./assets/hud/camera_off.png">
            <img id="camera-off-hover" crossorigin="anonymous" src="./assets/hud/camera_off-hover.png">
            <img id="camera-on" crossorigin="anonymous" src="./assets/hud/camera_on.png">
            <img id="camera-on-hover" crossorigin="anonymous" src="./assets/hud/camera_on-hover.png">
            <img id="snap-camera" crossorigin="anonymous" src="./assets/images/snap_camera.png">
            <img id="camera" crossorigin="anonymous" src="./assets/images/camera.png">
            <img id="presence-count" crossorigin="anonymous" src="./assets/hud/presence-count.png">
            <img id="water-normal-map" crossorigin="anonymous" src="./assets/waternormals.jpg">

            <img id="video-volume-down" crossorigin="anonymous" src="./assets/video-overlay/volume_down.png">
            <img id="video-volume-down-hover" crossorigin="anonymous" src="./assets/video-overlay/volume_down-hover.png">
            <img id="video-volume-up" crossorigin="anonymous" src="./assets/video-overlay/volume_up.png">
            <img id="video-volume-up-hover" crossorigin="anonymous" src="./assets/video-overlay/volume_up-hover.png">
            <img id="video-seek-back" crossorigin="anonymous" src="./assets/video-overlay/seek_back.png">
            <img id="video-seek-back-hover" crossorigin="anonymous" src="./assets/video-overlay/seek_back-hover.png">
            <img id="video-seek-forward" crossorigin="anonymous" src="./assets/video-overlay/seek_fwd.png">
            <img id="video-seek-forward-hover" crossorigin="anonymous" src="./assets/video-overlay/seek_fwd-hover.png">
            <img id="video-play" crossorigin="anonymous" src="./assets/video-overlay/play.png">
            <img id="video-play-hover" crossorigin="anonymous" src="./assets/video-overlay/play-hover.png">
            <img id="video-pause" crossorigin="anonymous" src="./assets/video-overlay/pause.png">
            <img id="video-pause-hover" crossorigin="anonymous" src="./assets/video-overlay/pause-hover.png">

            <a-asset-item id="botdefault" response-type="arraybuffer" src="https://asset-bundles-prod.reticulum.io/bots/BotDefault_Avatar-9f71f8ff22.gltf"></a-asset-item>
            <a-asset-item id="botbobo" response-type="arraybuffer" src="https://asset-bundles-prod.reticulum.io/bots/BotBobo_Avatar-f9740a010b.gltf"></a-asset-item>
            <a-asset-item id="botdom" response-type="arraybuffer" src="https://asset-bundles-prod.reticulum.io/bots/BotDom_Avatar-0c48bf15a5.gltf"></a-asset-item>
            <a-asset-item id="botgreg" response-type="arraybuffer" src="https://asset-bundles-prod.reticulum.io/bots/BotGreg_Avatar-98d39797bb.gltf"></a-asset-item>
            <a-asset-item id="botguest" response-type="arraybuffer" src="https://asset-bundles-prod.reticulum.io/bots/BotGuest_Avatar-78cd857332.gltf"></a-asset-item>
            <a-asset-item id="botjim" response-type="arraybuffer" src="https://asset-bundles-prod.reticulum.io/bots/BotJim_Avatar-d28005a687.gltf"></a-asset-item>
            <a-asset-item id="botkev" response-type="arraybuffer" src="https://asset-bundles-prod.reticulum.io/bots/BotKev_Avatar-a95787bb51.gltf"></a-asset-item>
            <a-asset-item id="botpinky" response-type="arraybuffer" src="https://asset-bundles-prod.reticulum.io/bots/BotPinky_Avatar-b0b93f8675.gltf"></a-asset-item>
            <a-asset-item id="botrobert" response-type="arraybuffer" src="https://asset-bundles-prod.reticulum.io/bots/BotRobert_Avatar-e9554880f3.gltf"></a-asset-item>
            <a-asset-item id="botwoody" response-type="arraybuffer" src="https://asset-bundles-prod.reticulum.io/bots/BotWoody_Avatar-0140485a23.gltf"></a-asset-item>

            <a-asset-item id="quack"                                      src="./assets/sfx/quack.mp3"          response-type="arraybuffer" preload="auto"></a-asset-item>
            <a-asset-item id="specialquack"                               src="./assets/sfx/specialquack.mp3"   response-type="arraybuffer" preload="auto"></a-asset-item>
            <a-asset-item id="sound_asset-quack"                          src="./assets/sfx/quack.mp3"          response-type="arraybuffer" preload="auto"></a-asset-item>
            <a-asset-item id="sound_asset-teleport_start"                 src="./assets/sfx/teleportArc.mp3"     response-type="arraybuffer" preload="auto"></a-asset-item>
            <a-asset-item id="sound_asset-teleport_end"                   src="./assets/sfx/quickTurn.mp3"     response-type="arraybuffer" preload="auto"></a-asset-item>
            <a-asset-item id="sound_asset-snap_rotate"                    src="./assets/sfx/tap_mellow.mp3"     response-type="arraybuffer" preload="auto"></a-asset-item>
            <a-asset-item id="sound_asset-media_loaded"                   src="./assets/sfx/A_bendUp.mp3"     response-type="arraybuffer" preload="auto"></a-asset-item>
            <a-asset-item id="sound_asset-media_loading"                  src="./assets/sfx/suspense.mp3"     response-type="arraybuffer" preload="auto"></a-asset-item>
            <a-asset-item id="sound_asset-hud_hover_start"                src="./assets/sfx/tick.mp3"  response-type="arraybuffer" preload="auto"></a-asset-item>
            <a-asset-item id="sound_asset-grab"                           src="./assets/sfx/tick.mp3"     response-type="arraybuffer" preload="auto"></a-asset-item>
            <a-asset-item id="sound_asset-grab_off"                       src="./assets/sfx/tick.mp3" response-type="arraybuffer" preload="auto"></a-asset-item>
            <a-asset-item id="sound_asset-pinned"                         src="./assets/sfx/tack.mp3" response-type="arraybuffer" preload="auto"></a-asset-item>
            <a-asset-item id="sound_asset-cursor_distance_change_blocked" src="./assets/sfx/tick.mp3"     response-type="arraybuffer" preload="auto"></a-asset-item>
            <a-asset-item id="sound_asset-cursor_distance_changed"        src="./assets/sfx/tick.mp3" response-type="arraybuffer" preload="auto"></a-asset-item>
            <a-asset-item id="sound_asset-hud_click"                      src="./assets/sfx/tick.mp3"     response-type="arraybuffer" preload="auto"></a-asset-item>
            <a-asset-item id="sound_asset-toggle_mute"                    src="./assets/sfx/tick.mp3"     response-type="arraybuffer" preload="auto"></a-asset-item>
            <a-asset-item id="sound_asset-toggle_freeze"                  src="./assets/sfx/Eb_blip.mp3"     response-type="arraybuffer" preload="auto"></a-asset-item>
            <a-asset-item id="sound_asset-freeze"                         src="./assets/sfx/Eb_blip.mp3"     response-type="arraybuffer" preload="auto"></a-asset-item>
            <a-asset-item id="sound_asset-thaw"                           src="./assets/sfx/tick.mp3"     response-type="arraybuffer" preload="auto"></a-asset-item>
            <a-asset-item id="sound_asset-toggle_space_bubble"            src="./assets/sfx/tick.mp3"     response-type="arraybuffer" preload="auto"></a-asset-item>
            <a-asset-item id="sound_asset-spawn_pen"                      src="./assets/sfx/PenSpawn.mp3"     response-type="arraybuffer" preload="auto"></a-asset-item>
            <a-asset-item id="sound_asset-increase_pen_radius"            src="./assets/sfx/tick.mp3"     response-type="arraybuffer" preload="auto"></a-asset-item>
            <a-asset-item id="sound_asset-decrease_pen_radius"            src="./assets/sfx/tick.mp3"     response-type="arraybuffer" preload="auto"></a-asset-item>
            <a-asset-item id="sound_asset-next_pen_color"                 src="./assets/sfx/tick.mp3"     response-type="arraybuffer" preload="auto"></a-asset-item>
            <a-asset-item id="sound_asset-prev_pen_color"                 src="./assets/sfx/tick.mp3" response-type="arraybuffer" preload="auto"></a-asset-item>
            <a-asset-item id="sound_asset-start_draw"                     src="./assets/sfx/PenDraw1.mp3"     response-type="arraybuffer" preload="auto"></a-asset-item>
            <a-asset-item id="sound_asset-stop_draw"                      src="./assets/sfx/tick.mp3" response-type="arraybuffer" preload="auto"></a-asset-item>
            <a-asset-item id="sound_asset-camera_tool_took_snapshot"      src="./assets/sfx/PicSnapHey.mp3" response-type="arraybuffer" preload="auto"></a-asset-item>
            <a-asset-item id="sound_asset-welcome"                        src="./assets/sfx/welcome.mp3"     response-type="arraybuffer" preload="auto"></a-asset-item>
            <a-asset-item id="sound_asset-chat"                           src="./assets/sfx/pop.mp3"     response-type="arraybuffer" preload="auto"></a-asset-item>

            <template id="remote-avatar-template">
                <a-entity networked-avatar ik-root player-info matrix-auto-update>
                    <a-entity class="camera" matrix-auto-update></a-entity>

                    <a-entity class="left-controller" matrix-auto-update></a-entity>

                    <a-entity class="right-controller" matrix-auto-update></a-entity>

                    <a-entity class="model" gltf-model-plus="inflate: true">
                        <template data-name="AvatarRoot">
                            <a-entity ik-controller hand-pose__left hand-pose__right space-invader-mesh="meshName: AvatarMesh"></a-entity>
                        </template>

                        <template data-name="Neck">
                            <a-entity>
                                <a-entity
                                    class="nametag"
                                    billboard
                                    matrix-auto-update
                                    text="side: double; align: center; color: #ddd"
                                    position="0 1 0"
                                    scale="6 6 6"
                                ></a-entity>
                            </a-entity>
                        </template>

                        <template data-name="Spine">
                            <a-entity personal-space-invader="radius: 0.2; useMaterial: true;" bone-visibility>
                                <a-entity billboard matrix-auto-update visibility-while-frozen="withinDistance: 10; requireHoverOnNonMobile: false;">
                                    <a-entity hoverable mixin="rounded-text-button" block-button ui-class-while-frozen position="0 0 .35"> </a-entity>
                                    <a-entity text="value:Hide; width:2.5; align:center;" position="0 0 0.36"></a-entity>
                                    <a-entity hoverable mixin="rounded-text-button" visible-if-permitted="kick_users" kick-button ui-class-while-frozen position="0 -0.25 .35"> </a-entity>
                                    <a-entity text="value:Kick; width:2.5; align:center;"  visible-if-permitted="kick_users" position="0 -0.25 0.36"></a-entity>
                                </a-entity>
                            </a-entity>
                        </template>

                        <template data-name="Head">
                            <a-entity
                                networked-audio-source="rolloffFactor: 2.0;"
                                networked-audio-analyser
                                personal-space-invader="radius: 0.15; useMaterial: true;"
                                bone-visibility
                                ammo-body="type: kinematic;"
                                ammo-shape="type: cylinder; autoGenerateShape: false; mergeGeometry: false; halfExtents: 0.11 0.10 0.11; offset: 0 0.06 0.04;"
                            ></a-entity>
                        </template>

                        <template data-name="LeftHand">
                            <a-entity personal-space-invader="radius: 0.1" bone-visibility></a-entity>
                        </template>

                        <template data-name="RightHand">
                            <a-entity personal-space-invader="radius: 0.1" bone-visibility></a-entity>
                        </template>
                    </a-entity>
                </a-entity>
            </template>

            <template id="static-media">
                <a-entity
                    ammo-body="type: static; mass: 1;"
                    set-sounds-invisible
                >
                </a-entity>
            </template>

            <template id="static-controlled-media">
                <a-entity
                    class="interactable"
                    super-networked-interactable="counter: #media-counter;"
                    ammo-body="type: static; mass: 1;"
                    grabbable="constraintComponentName: ammo-constraint"
                    hoverable
                    hoverable-visuals="cursorController: #cursor-controller"
                    sound__grab="src: #sound_asset-grab; on: grabbed; poolSize: 1; positional: false;"
                    sound__graboff ="src: #sound_asset-grab_off; on: ungrabbed; poolSize: 1; positional: false;"
                    set-sounds-invisible
                    emit-state-change__grabbed="state: grabbed; transform: rising; event: grabbed;"
                    emit-state-change__ungrabbed="state: grabbed; transform: falling; event: ungrabbed;"
                >
                </a-entity>
            </template>

            <template id="interactable-media">
                <a-entity
                    class="interactable"
<<<<<<< HEAD
                    aggregate-and-mark-objects="offerConstraintWhenHovered: true;"
                    test-track
=======
                    super-networked-interactable="counter: #media-counter;"
                    ammo-body="type: dynamic; mass: 1;"
                    grabbable="constraintComponentName: ammo-constraint"
                    stretchable="useWorldPosition: true; usePhysics: never"
                    hoverable
                    hoverable-visuals="cursorController: #cursor-controller"
                    sticky-object="autoLockOnRelease: true; autoLockOnLoad: true;"
                    position-at-box-shape-border__freeze="target:.freeze-menu;"
                    destroy-at-extreme-distances
                    set-yxz-order
                    pinnable
                    matrix-auto-update
                    sound__grab="src: #sound_asset-grab; on: grabbed; poolSize: 1; positional: false;"
                    sound__graboff ="src: #sound_asset-grab_off; on: ungrabbed; poolSize: 1; positional: false;"
                    sound__pinned ="src: #sound_asset-pinned; on: pinned; poolSize: 1; positional: false;"
                    set-sounds-invisible
                    emit-state-change__grabbed="state: grabbed; transform: rising; event: grabbed;"
                    emit-state-change__ungrabbed="state: grabbed; transform: falling; event: ungrabbed;"
                    emit-state-change__pinned="state: pinned; transform: rising; event: pinned;"
>>>>>>> 14d87c4f
                >
                </a-entity>
            </template>

            <template id="pen-interactable">
                <a-entity
                    class="pen interactable"
                    super-networked-interactable="counter: #pen-counter;"
<<<<<<< HEAD
                    body="type: dynamic; shape: none; mass: 1;"
                    aggregate-and-mark-objects="offerConstraintWhenHovered: true; isPen: true;"
                    grabbable="maxGrabbers: 1"
=======
                    ammo-body="type: dynamic; mass: 0.001;"
                    grabbable="maxGrabbers: 1; constraintComponentName: ammo-constraint;"
>>>>>>> 14d87c4f
                    sticky-object="autoLockOnRelease: true; autoLockOnLoad: true; autoLockSpeedLimit: 0;"
                    hoverable
                    matrix-auto-update
                    scale="0.5 0.5 0.5"
                    sound__next_pen_color="src: #sound_asset-next_pen_color; on: next_pen_color; poolSize: 2; positional: false;"
                    sound__prev_pen_color="src: #sound_asset-prev_pen_color; on: prev_pen_color; poolSize: 2; positional: false;"
                    sound__start_draw="src: #sound_asset-start_draw; on: start_draw; poolSize: 2;"
                    sound__stop_draw="src: #sound_asset-stop_draw; on: stop_draw; poolSize: 2; positional: false;"
                    sound__increase_pen_radius="src: #sound_asset-increase_pen_radius; on: increase_pen_radius; poolSize: 2; positional: false;"
                    sound__decrease_pen_radius="src: #sound_asset-decrease_pen_radius; on: decrease_pen_radius; poolSize: 2; positional: false;"
                    sound__grab="src: #sound_asset-grab; on: grabbed; poolSize: 1; positional: false;"
                    sound__graboff ="src: #sound_asset-grab_off; on: ungrabbed; poolSize: 1; positional: false;"
                    set-sounds-invisible
                    emit-state-change__grabbed="state: grabbed; transform: rising; event: grabbed;"
                    emit-state-change__ungrabbed="state: grabbed; transform: falling; event: ungrabbed;"
                    action-to-remove__pen="path: /actions/pen/remove;"
                    position-at-box-shape-border="target:.pen-menu"
                >
                    <a-sphere
                        id="pen"
                        scale="1.5, 1.5, 1.5"
                        position="0 -0.18 0"
                        radius="0.02"
                        color="#FF0033"
                        pen="camera: #player-camera; drawingManager: #drawing-manager"
                        segments-width="16"
                        segments-height="12"
                    ></a-sphere>
                    <a-entity class="ui delete-button pen-menu" visibility-while-frozen="withinDistance: 10;" mixin="button-container" >
                        <a-entity mixin="rounded-text-button" remove-networked-object-button position="0 0 0.1"> </a-entity>
                        <a-entity text=" value:remove; width:2.5; align:center;" text-raycast-hack position="0 0 0.11"></a-entity>
                    </a-entity>
                </a-entity>
            </template>

            <template id="interactable-camera">
                <a-entity
                    class="interactable icamera"
<<<<<<< HEAD
                    grabbable
                    aggregate-and-mark-objects="offerConstraintWhenHovered: true; isCamera: true;"
=======
                    grabbable="constraintComponentName: ammo-constraint;"
>>>>>>> 14d87c4f
                    hoverable
                    stretchable="useWorldPosition: true; usePhysics: never"
                    camera-tool
                    matrix-auto-update
                    scale="0.5 0.5 0.5"
                    animation__spawn="property: scale; delay: 50; dur: 200; from: 0.5 0.5 0.5; to: 1 1 1; easing: easeOutQuad"
                    ammo-body="type: dynamic; mass: 0.001;"
                    ammo-shape="type: box; autoGenerateShape: false; mergeGeometry: false; halfExtents: 0.11 0.07 0.05; offset: 0 0.02 0;"
                    sticky-object="autoLockOnRelease: true; autoLockOnLoad: true; autoLockSpeedLimit: 0;"
                    super-networked-interactable="counter: #camera-counter;"
                    position-at-box-shape-border__freeze="target: .camera-menu"
                    set-yxz-order
                >
                    <a-entity class="ui interactable-ui camera-menu" visibility-while-frozen="withinDistance: 10;" mixin="button-container" >
                        <a-entity mixin="rounded-text-action-button" mirror-camera-button="labelSelector:.mirror-button-label;" position="0 0.125 0.01">
                            <a-entity text=" value:mirror; width:2.5; align:center;" class="mirror-button-label" text-raycast-hack position="0 0 0.02"></a-entity>
                        </a-entity>
                        <a-entity mixin="rounded-text-button" remove-networked-object-button position="0 -0.125 0.01"> </a-entity>
                        <a-entity text=" value:remove; width:2.5; align:center;" text-raycast-hack position="0 -0.125 0.02"></a-entity>
                        <a-entity scale="0.8 0.8 1" mixin="rounded-text-button" rotate-button rotate-button-selector position="-0.7 0.06 0.01">
                            <a-entity text="value:rotate; width:2.40; align:center;" text-raycast-hack position="0 0 0.02"></a-entity>
                        </a-entity>
                        <a-entity  scale="0.8 0.8 1" mixin="rounded-text-button" rotate-button="mode: align;" position="-0.7 -0.15 0.01">
                            <a-entity text="value:re-center; width:2.2; align:center;" text-raycast-hack position="0 0 0.02"></a-entity>
                        </a-entity>
                    </a-entity>
                </a-entity>
            </template>

            <template id="camera-hover-menu">
                <a-entity class="ui interactable-ui hover-container camera-snap-menu" mixin="button-container" visible="false">
                    <a-entity class="snap-button" mixin="rounded-text-action-button" position="0 -0.145 0.0" scale="0.75 0.75 0.75">
                        <a-entity text="value:; width:1; align:center;" text-raycast-hack position="0 0 0.02"></a-entity>
                        <a-image
                            icon-button="image: #snap-camera; hoverImage: #snap-camera;"
                            scale="0.225 0.225 0.225"
                            position="0 0.005 0.01"
                        ></a-image>
                    </a-entity>
                </a-entity>
            </template>

            <template id="interactable-drawing">
                <a-entity
                    networked-drawing
                ></a-entity>
            </template>

            <template id="paging-toolbar">
                <a-entity class="ui paging-toolbar" visible-to-owner>
                    <a-entity class="prev-button" position="-0.3 0 0">
                        <a-entity mixin="rounded-text-button" slice9="width: 0.2"> </a-entity>
                        <a-entity text=" value:<; width:2; align:center;" text-raycast-hack position="0 0 0.01"></a-entity>
                    </a-entity>
                    <a-entity class="page-label" text="width:2; align:center;" text-raycast-hack></a-entity>
                    <a-entity class="next-button" position="0.3 0 0">
                        <a-entity mixin="rounded-text-button" slice9="width: 0.2"> </a-entity>
                        <a-entity text=" value:>; width:2; align:center;" text-raycast-hack position="0 0 0.01"></a-entity>
                    </a-entity>
                </a-entity>
            </template>

            <!-- TODO: All of these positions are assuming 16:9 - need to actually reposition based on video resolution -->
            <template id="video-hover-menu">
                <a-entity class="ui interactable-ui hover-container" mixin="button-container" visible="false">
                    <a-entity class="video-time-label" text="value: 0; anchor: center; align: center; color: #aaa;" text-raycast-hack position="0 -0.24 0" scale="0.75 0.75 0.75"></a-entity>
                    <a-entity class="video-volume-label" text="value: 0%; anchor: center; align: center; color: #ccc; letterSpacing: 4;" text-raycast-hack position="0.0 0.175 0.015" scale="1.25 1.25 1.25"></a-entity>
                    <a-image
                        icon-button="image: #video-volume-down; hoverImage: #video-volume-down-hover;"
                        scale="0.075 0.075 0.075"
                        position="-0.275 0.175 0"
                        class="ui video-volume-down-button"
                    ></a-image>
                    <a-image
                        icon-button="image: #video-volume-up; hoverImage: #video-volume-up-hover;"
                        scale="0.075 0.075 0.075"
                        position="0.275 0.175 0"
                        class="ui video-volume-up-button"
                    ></a-image>
                    <a-image
                        icon-button="image: #video-seek-back; hoverImage: #video-seek-back-hover;"
                        scale="0.1 0.1 0.1"
                        position="-0.3 -0.125 0"
                        class="ui video-seek-back-button"
                        visible="false"
                    ></a-image>
                    <a-image
                        icon-button="image: #video-pause; hoverImage: #video-pause-hover; activeImage: #video-play; activeHoverImage: #video-play-hover"
                        scale="0.15 0.15 0.15"
                        position="0 -0.125 0"
                        class="ui video-playpause-button"
                        visible="false"
                    ></a-image>
                    <a-image
                        icon-button="image: #video-seek-forward; hoverImage: #video-seek-forward-hover;"
                        scale="0.1 0.1 0.1"
                        position="0.3 -0.125 0"
                        class="ui video-seek-forward-button"
                        visible="false"
                    ></a-image>
                </a-entity>
            </template>

            <template id="hubs-destination-hover-menu">
                <a-entity class="ui interactable-ui hover-container" mixin="button-container" visible="false">
                    <a-entity mixin="rounded-text-action-button ui" open-media-button position="0 -0.125 0.01">
                        <a-entity text="value:value; width:1.5; align:center;" text-raycast-hack position="0 0 0.02"></a-entity>
                    </a-entity>
                </a-entity>
            </template>

            <template id="video-unmute">
                <a-entity
                    class="ui interactable-ui hover-container unmute-ui"
                    position="0 0 0.1"
                    visibility-while-frozen="visible: false; withinDistance: 10; requireHoverOnNonMobile: false;"
                    mixin="button-container"
                >
                    <a-entity mixin="rounded-text-button" slice9="width: 0.4" unmute-video-button position="0 -0.5 0.01">
                        <a-entity text="value:unmute; width:2; align:center;" text-raycast-hack position="0 0 0.02"></a-entity>
                    </a-entity>
                </a-entity>
            </template>

            <a-mixin id="rounded-text-button"
                text-button="
                    haptic:#player-right-controller;
                    textHoverColor: #fff;
                    textColor: #fff;
                    backgroundHoverColor: #aaa;
                    backgroundColor: #fff;"
                slice9="
                    width: 0.45;
                    height: 0.2;
                    left: 64;
                    top: 64;
                    right: 66;
                    bottom: 66;
                    opacity: 1.0;
                    src: #button"
            ></a-mixin>

            <a-mixin id="rounded-text-action-button"
                text-button="
                    haptic:#player-right-controller;
                    textHoverColor: #fff;
                    textColor: #fff;
                    backgroundColor: #ff3550;
                    backgroundHoverColor: #fc3545;
                    "
                slice9="
                    width: 0.45;
                    height: 0.2;
                    left: 64;
                    top: 64;
                    right: 66;
                    bottom: 66;
                    opacity: 1.0;
                    src: #action-button"
            ></a-mixin>

            <a-mixin id="button-container"
                stop-event-propagation__grab-start="event: grab-start"
                stop-event-propagation__grab-end="event: grab-end"
                stop-event-propagation__stretch-start="event: stretch-start"
                stop-event-propagation__stretch-end="event: stretch-end"
            ></a-mixin>

            <a-mixin id="controller-super-hands"
                super-hands="
                    colliderEvent: collide;
                    colliderEventProperty: targetEl;
                    colliderEndEvent: collide-end;
                    colliderEndEventProperty: targetEl;
                    grabStartButtons: primary_hand_grab, secondary_hand_grab;
                    grabEndButtons: primary_hand_release, secondary_hand_release;
                    stretchStartButtons: primary_hand_grab, secondary_hand_grab;
                    stretchEndButtons: primary_hand_release, secondary_hand_release;
                    dragDropStartButtons: hand_grab, secondary_hand_grab;
                    dragDropEndButtons: hand_release, secondary_hand_release;
                    activateStartButtons: secondary_hand_grab, next_color, previous_color, increase_radius, decrease_radius, scroll_up, scroll_down, scroll_left, scroll_right;
                    activateEndButtons: secondary_hand_release, vertical_scroll_release, horizontal_scroll_release, thumb_up;"
            ></a-mixin>
        </a-assets>

        <!-- Interactables -->
        <a-entity id="media-counter" networked-counter="max: 10;"></a-entity>

        <a-entity id="pen-counter" networked-counter="max: 10;"></a-entity>

        <a-entity id="camera-counter" networked-counter="max: 1;"></a-entity>

        <a-entity id="drawing-manager" drawing-manager></a-entity>

        <a-entity
            id="cursor-controller"
            cursor-controller="
                cursor: #cursor;
                camera: #player-camera;
                objects: .collidable, .interactable, .ui;"
        ></a-entity>

        <a-sphere
            id="cursor"
            material="depthTest: false; opacity:0.9;"
            radius="0.02"
            segments-width="9"
            segments-height="9"
            ammo-body="type: kinematic; collisionFlags: 4; collisionFilterMask: 3; scaleAutoUpdate: false; activationState: 4;"
            ammo-shape="type: sphere; sphereRadius: 0.02; autoGenerateShape: false;"
            haptic-feedback="path: /haptics/actuators/right"
            super-hands="
                colliderEvent: raycaster-intersection;
                colliderEndEvent: raycaster-intersection-cleared;
                grabStartButtons: cursor-grab, primary_hand_grab, secondary_hand_grab;
                grabEndButtons: cursor-release, primary_hand_release, secondary_hand_release;
                stretchStartButtons: cursor-grab, primary_hand_grab, secondary_hand_grab;
                stretchEndButtons: cursor-release, primary_hand_release, secondary_hand_release;
                dragDropStartButtons: cursor-grab, primary_hand_grab, secondary_hand_grab;
                dragDropEndButtons: cursor-release, primary_hand_release, secondary_hand_release;
                activateStartButtons: secondary-cursor-grab, secondary_hand_grab, next_color, previous_color, increase_radius, decrease_radius, scroll_up, scroll_down, scroll_left, scroll_right;
                activateEndButtons: secondary-cursor-release, secondary_hand_release, vertical_scroll_release, horizontal_scroll_release, thumb_up;"
            action-to-event__grab="path: /actions/cursorGrab; event: cursor-grab"
            action-to-event__drop="path: /actions/cursorDrop; event: cursor-release"
        >
            <a-image
                icon-button="image: #rotation-symbol"
                scale="0.1 0.1 0.1"
                position="0.0 0 0"
                class="hud"
                visible-if-rotating
            ></a-image>
        </a-sphere>

        <!-- Player Rig -->
        <a-entity
            id="player-rig"
            spawn-controller="loadedEvent: entered; target: #player-rig"
            wasd-to-analog2d
            character-controller="pivot: #player-camera"
            ik-root
            player-info
        >
            <a-entity
                id="player-hud"
                hud-controller="head: #player-camera;"
                vr-mode-toggle-class="class: ui"
                vr-mode-toggle-visibility
                vr-mode-toggle-playing__hud-controller
            >
                <a-entity in-world-hud="haptic:#player-right-controller;raycaster:#player-right-controller;" rotation="30 0 0">
                    <a-rounded height="0.08" width="0.2" color="#000000" position="-0.30 0.125 0" radius="0.040" opacity="0.35" class="hud bg"></a-rounded>
                    <a-image scale="0.07 0.06 0.06" position="-0.23 0.165 0.001" src="#presence-count" material="alphaTest:0.1;"></a-image>
                    <a-entity id="hud-presence-count" text="value:; width:1.1; align:center;" position="-0.155 0.165 0" matrix-auto-update="target: text;"></a-entity>
                    <a-rounded height="0.08" width="0.5" color="#000000" position="-0.08 0.125 0" radius="0.040" opacity="0.35" class="hud bg"></a-rounded>
                    <a-entity id="hud-hub-entry-link" text="value:; width:1.1; align:center;" position="0.17 0.165 0" matrix-auto-update="target: text;"></a-entity>
                    <a-rounded height="0.13" width="0.59" color="#000000" position="-0.24 -0.065 0" radius="0.065" opacity="0.35" class="hud bg"></a-rounded>
                <a-image
                    icon-button="tooltip: #hud-tooltip; tooltipText: Mute Mic; activeTooltipText: Unmute Mic; image: #mute-off; hoverImage: #mute-off-hover; activeImage: #mute-on; activeHoverImage: #mute-on-hover"
                    scale="0.1 0.1 0.1"
                    position="-0.17 0 0.001"
                    class="hud mic"
                    material="alphaTest:0.1;"
                    hoverable
                    sound__hud_hover_start="src: #sound_asset-hud_hover_start; on: mouseover; poolSize: 5; positional: false;"
                    set-sounds-invisible
                ></a-image>
                <a-image
                    icon-button="tooltip: #hud-tooltip; tooltipText: Create; activeTooltipText: Resume; image: #spawn; hoverImage: #spawn-hover;"
                    scale="0.2 0.2 0.2"
                    position="0 0 0.005"
                    class="hud spawn"
                    hoverable
                    sound__hud_hover_start="src: #sound_asset-hud_hover_start; on: mouseover; poolSize: 5; positional: false;"
                    set-sounds-invisible
                ></a-image>
                <a-image
                    icon-button="tooltip: #hud-tooltip; tooltipText: Pen; activeTooltipText: Pen; image: #pen-off; hoverImage: #pen-off-hover; activeImage: #pen-on; activeHoverImage: #pen-on-hover"
                    scale="0.1 0.1 0.1"
                    position="0.17 0 0.001"
                    class="hud penhud"
                    material="alphaTest:0.1;"
                    hoverable
                    sound__hud_hover_start="src: #sound_asset-hud_hover_start; on: mouseover; poolSize: 5; positional: false;"
                    set-sounds-invisible
                ></a-image>
                <a-image
                    icon-button="tooltip: #hud-tooltip; tooltipText: Camera; activeTooltipText: Camera; image: #camera-off; hoverImage: #camera-off-hover; activeImage: #camera-on; activeHoverImage: #camera-on-hover"
                    scale="0.1 0.1 0.1"
                    position="0.28 0 0.001"
                    class="hud camera-btn"
                    material="alphaTest:0.1;"
                    hoverable
                    sound__hud_hover_start="src: #sound_asset-hud_hover_start; on: mouseover; poolSize: 5; positional: false;"
                    set-sounds-invisible
                ></a-image>
                <a-rounded visible="false" vr-mode-toggle-visibility id="hud-tooltip" height="0.08" width="0.3" color="#000000" position="-0.15 -0.2 0" rotation="-20 0 0" radius="0.025" opacity="0.35" class="hud bg">
                    <a-entity text="value: Mute Mic; align:center;" position="0.15 0.04 0.001" matrix-auto-update="target: text"></a-entity>
                </a-rounded>
                </a-entity>
            </a-entity>

            <a-entity
                id="player-camera"
                class="camera"
                camera
                personal-space-bubble="radius: 0.4;"
                rotation
                pitch-yaw-rotator
                set-yxz-order
                matrix-auto-update
                set-active-camera
                sound__teleport_start="positional: false; src: #sound_asset-teleport_start; on: nothing; poolSize: 2; loop: true;"
                scene-sound__teleport_start="on: teleport-sound-start; off: teleport-sound-stop, teleport-sound-cancel;"
                sound__teleport_end="positional: false; src: #sound_asset-teleport_end; on: nothing; poolSize: 2;"
                scene-sound__teleport_end="on: teleport-sound-stop; off: teleport-sound-start"
                sound__snap_rotate_left="positional: false; src: #sound_asset-snap_rotate; on: nothing; poolSize: 3;"
                scene-sound__snap_rotate_left="on: snap_rotate_left;"
                sound__snap_rotate_right="positional: false; src: #sound_asset-snap_rotate; on: nothing; poolSize: 3;"
                scene-sound__snap_rotate_right="on: snap_rotate_right;"
                sound__media_loaded="positional: false; src: #sound_asset-media_loaded; on: nothing; poolSize: 2;"
                scene-sound__media_loaded="on: media-loaded;"
                sound__media_loading="positional: false; src: #sound_asset-media_loading; on: nothing; poolSize: 2; loop: true; "
                scene-sound__media_loading="on: media-loading; off: media-loaded;"
                sound__hud_action_mute="positional: false; src: #sound_asset-toggle_mute; on: nothing; poolSize: 2;"
                scene-sound__hud_action_mute="on: action_mute;"
                sound__hud_action_freeze="positional: false; src: #sound_asset-toggle_freeze; on: nothing; poolSize: 2;"
                scene-sound__hud_action_freeze="on: action_freeze;"
                sound__action_freeze="positional: false; src: #sound_asset-freeze; on: nothing; poolSize: 2;"
                scene-sound__action_freeze="on: play_freeze_sound;"
                sound__action_thaw="positional: false; src: #sound_asset-thaw; on: nothing; poolSize: 2;"
                scene-sound__action_thaw="on: play_thaw_sound;"
                sound__hud_action_space_bubble="positional: false; src: #sound_asset-toggle_space_bubble; on: nothing; poolSize: 2;"
                scene-sound__hud_action_space_bubble="on: action_space_bubble;"
                sound__hud_spawn_pen="positional: false; src: #sound_asset-spawn_pen; on: nothing; poolSize: 2;"
                scene-sound__hud_spawn_pen="on: spawn_pen;"
                sound__hud_hover_start="positional: false; src: #sound_asset-hud_hover_start; on: nothing; poolSize: 5;"
                sound__hud_click="positional: false; src: #sound_asset-hud_click; on: nothing; poolSize: 1;"
                scene-sound__hud_click="on: hud_click;"
                sound__cursor_distance_changed="positional: false; src: #sound_asset-cursor_distance_changed; on: nothing; poolSize: 1;"
                scene-sound__cursor_distance_changed="on: cursor-distance-changed;"
                sound__cursor_distance_change_blocked="positional: false; src: #sound_asset-cursor_distance_change_blocked; on: nothing; poolSize: 1;"
                scene-sound__cursor_distance_change_blocked="on: cursor-distance-change-blocked;"
                sound__camera_tool_took_snapshot="positional: false; src: #sound_asset-camera_tool_took_snapshot; on: nothing; poolSize: 1;"
                scene-sound__camera_tool_took_snapshot="on: camera_tool_took_snapshot;"
                sound__welcome="positional: false; src: #sound_asset-welcome; on: nothing; poolSize: 2;"
                scene-sound__welcome="on: entered;"
                sound__log_chat_message="positional: false; src: #sound_asset-chat; on: nothing; poolSize: 2;"
                scene-sound__log_chat_message="on: presence-log-chat;"
                sound__quack="positional: false; src: #sound_asset-quack; on: nothing; poolSize: 2;"
                scene-sound__quack="on: quack;"
                set-sounds-invisible
            >
                <a-entity
                    id="gaze-teleport"
                    position = "0.15 0 0"
                    teleporter="start: /actions/startTeleport; confirm: /actions/stopTeleport; collisionEntities: [nav-mesh];"
                ></a-entity>
            </a-entity>

            <a-entity
                id="player-left-controller"
                class="left-controller"
                track-pose="path: /actions/leftHand/matrix"
                visibility-by-path="path: /actions/leftHand/matrix"
                hand-controls2="left"
                teleporter="start: /actions/leftHand/startTeleport; confirm: /actions/leftHand/stopTeleport; collisionEntities: [nav-mesh]"
                matrix-auto-update
                haptic-feedback="path: /haptics/actuators/left"
                mixin="controller-super-hands"
                ammo-body="type: kinematic; addCollideEventListener: true; collisionFlags: 4; collisionFilterMask: 3; activationState: 4;"
                ammo-shape="type: box; autoGenerateShape: false; scaleAutoUpdate: false; mergeGeometry: false; halfExtents: 0.03 0.04 0.05; offset: 0 0 -0.04"
                action-to-event__c="path: /actions/leftHandGrab; event: primary_hand_grab;"
                action-to-event__d="path: /actions/leftHandDrop; event: primary_hand_release;"
            >
            </a-entity>

            <a-entity
                id="player-right-controller"
                class="right-controller"
                track-pose="path: /actions/rightHand/matrix"
                visibility-by-path="path: /actions/rightHand/matrix"
                hand-controls2="right"
                teleporter="start: /actions/rightHand/startTeleport; confirm: /actions/rightHand/stopTeleport; collisionEntities: [nav-mesh]"
                matrix-auto-update
                haptic-feedback="path: /haptics/actuators/right"
                mixin="controller-super-hands"
                ammo-body="type: kinematic; addCollideEventListener: true; collisionFlags: 4; collisionFilterMask: 3; activationState: 4;"
                ammo-shape="type: box; autoGenerateShape: false; scaleAutoUpdate: false; mergeGeometry: false; halfExtents: 0.03 0.04 0.05; offset: 0 0 -0.04"
                action-to-event__c="path: /actions/rightHandGrab; event: primary_hand_grab;"
                action-to-event__d="path: /actions/rightHandDrop; event: primary_hand_release;"
            >
            </a-entity>

            <a-entity gltf-model-plus="inflate: true;" class="model">
                <template data-name="AvatarRoot">
                    <a-entity
                        ik-controller="alwaysUpdate: true"
                        disable-frustum-culling
                        hand-pose__left
                        hand-pose__right
                        hand-pose-controller__left="networkedAvatar:#player-rig;eventSrc:#player-left-controller"
                        hand-pose-controller__right="networkedAvatar:#player-rig;eventSrc:#player-right-controller"
                    ></a-entity>
                </template>

                <template data-name="Neck">
                    <a-entity>
                        <a-entity class="nametag" visible="false" text ></a-entity>
                    </a-entity>
                </template>

                <template data-name="Head">
                    <a-entity id="player-head" visible="false" bone-visibility></a-entity>
                </template>

                <template data-name="LeftHand">
                    <a-entity bone-visibility hover-visuals="hand: left; controller: #player-left-controller"></a-entity>
                </template>

                <template data-name="RightHand">
                    <a-entity bone-visibility hover-visuals="hand: right; controller: #player-right-controller"></a-entity>
                </template>

            </a-entity>
        </a-entity>

        <!-- Environment -->
        <a-entity
            id="environment-root"
            ammo-body="type: static; mass: 0;"
            nav-mesh-helper
        >
            <a-entity id="environment-scene"></a-entity>
        </a-entity>

        <!-- Objects -->
        <a-entity id="objects-root">
            <a-entity id="objects-scene"></a-entity>
        </a-entity>

        <a-entity
            action-to-event="path: /actions/spawnPen; event: spawn_pen"
            super-spawner="
                template: #pen-interactable;
                src: https://asset-bundles-prod.reticulum.io/interactables/DrawingPen/DrawingPen-34fb4aee27.gltf;
                spawnEvent: spawn_pen;
                superHand: #player-right-controller;
                cursorSuperHand: #cursor;
                animateFromCursor: true;
                useCustomSpawnScale: true;
                spawnScale: 0.5, 0.5, 0.5;
                "
        ></a-entity>

        <a-entity matrix-auto-update class="vr-notice" follow-in-fov="target: #player-camera; offset: 0 0 -0.8; angle: 39;" visible="false">
            <a-entity hoverable slice9="width: 0.9; height: 0.2; left: 64; top: 64; right: 66; bottom: 66; opacity: 1.0; src: #button"
                text-button="
                    textHoverColor: #fff;
                    textColor: #fff;
                    backgroundColor: #2f80ed;"
                position="0 0 0.01"> </a-entity>
            <a-entity text="value:Lift your headset to continue; width:1; align:center;" position="0 0 0.02"></a-entity>
        </a-entity>

    </a-scene>

    <div id="ui-root"></div>
</body>

</html><|MERGE_RESOLUTION|>--- conflicted
+++ resolved
@@ -211,30 +211,13 @@
             <template id="interactable-media">
                 <a-entity
                     class="interactable"
-<<<<<<< HEAD
                     aggregate-and-mark-objects="offerConstraintWhenHovered: true;"
-                    test-track
-=======
-                    super-networked-interactable="counter: #media-counter;"
                     ammo-body="type: dynamic; mass: 1;"
-                    grabbable="constraintComponentName: ammo-constraint"
-                    stretchable="useWorldPosition: true; usePhysics: never"
-                    hoverable
                     hoverable-visuals="cursorController: #cursor-controller"
                     sticky-object="autoLockOnRelease: true; autoLockOnLoad: true;"
-                    position-at-box-shape-border__freeze="target:.freeze-menu;"
                     destroy-at-extreme-distances
                     set-yxz-order
                     pinnable
-                    matrix-auto-update
-                    sound__grab="src: #sound_asset-grab; on: grabbed; poolSize: 1; positional: false;"
-                    sound__graboff ="src: #sound_asset-grab_off; on: ungrabbed; poolSize: 1; positional: false;"
-                    sound__pinned ="src: #sound_asset-pinned; on: pinned; poolSize: 1; positional: false;"
-                    set-sounds-invisible
-                    emit-state-change__grabbed="state: grabbed; transform: rising; event: grabbed;"
-                    emit-state-change__ungrabbed="state: grabbed; transform: falling; event: ungrabbed;"
-                    emit-state-change__pinned="state: pinned; transform: rising; event: pinned;"
->>>>>>> 14d87c4f
                 >
                 </a-entity>
             </template>
@@ -243,14 +226,8 @@
                 <a-entity
                     class="pen interactable"
                     super-networked-interactable="counter: #pen-counter;"
-<<<<<<< HEAD
-                    body="type: dynamic; shape: none; mass: 1;"
                     aggregate-and-mark-objects="offerConstraintWhenHovered: true; isPen: true;"
-                    grabbable="maxGrabbers: 1"
-=======
                     ammo-body="type: dynamic; mass: 0.001;"
-                    grabbable="maxGrabbers: 1; constraintComponentName: ammo-constraint;"
->>>>>>> 14d87c4f
                     sticky-object="autoLockOnRelease: true; autoLockOnLoad: true; autoLockSpeedLimit: 0;"
                     hoverable
                     matrix-auto-update
@@ -289,14 +266,7 @@
             <template id="interactable-camera">
                 <a-entity
                     class="interactable icamera"
-<<<<<<< HEAD
-                    grabbable
                     aggregate-and-mark-objects="offerConstraintWhenHovered: true; isCamera: true;"
-=======
-                    grabbable="constraintComponentName: ammo-constraint;"
->>>>>>> 14d87c4f
-                    hoverable
-                    stretchable="useWorldPosition: true; usePhysics: never"
                     camera-tool
                     matrix-auto-update
                     scale="0.5 0.5 0.5"
