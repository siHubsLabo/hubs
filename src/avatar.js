// We should technically be able to just include three here, but our dependancies are tangled such that not having aframe is a bit difficult
<<<<<<< HEAD
import "./utils/theme";
import "./utils/configs";
=======
>>>>>>> 7ae24143
console.log(`Hubs version: ${process.env.BUILD_VERSION || "?"}`);

import "aframe";
import "./utils/logging";

import ReactDOM from "react-dom";
import React from "react";
import PropTypes from "prop-types";
import classNames from "classnames";
import { IntlProvider, FormattedMessage, addLocaleData } from "react-intl";
import en from "react-intl/locale-data/en";

import configs from "./utils/configs";
import { lang, messages } from "./utils/i18n";
addLocaleData([...en]);

import { disableiOSZoom } from "./utils/disable-ios-zoom";
disableiOSZoom();

import { App } from "./App";

import AvatarPreview from "./react-components/avatar-preview";

import { fetchAvatar, remixAvatar } from "./utils/avatar-utils";

import styles from "./assets/stylesheets/avatar.scss";
import hubLogo from "./assets/images/hub-preview-light-no-shadow.png";

import { FontAwesomeIcon } from "@fortawesome/react-fontawesome";
import { faClone } from "@fortawesome/free-solid-svg-icons/faClone";

const qs = new URLSearchParams(location.search);
window.APP = new App();

class AvatarUI extends React.Component {
  static propTypes = {
    avatarId: PropTypes.string,
    store: PropTypes.object,
    intl: PropTypes.object
  };

  constructor(props) {
    super(props);
    this.state = { copyMessage: null };
  }

  componentDidMount() {
    this.props.store.addEventListener("statechanged", this.storeUpdated);
    this.refetchAvatar();
  }

  componentWillUnmount() {
    this.props.store.removeEventListener("statechanged", this.storeUpdated);
  }

  storeUpdated = () => this.forceUpdate();

  refetchAvatar = async () => {
    const avatar = await fetchAvatar(this.props.avatarId);
    this.setState({ avatar });
  };

  setAvatar = e => {
    e && e.preventDefault();
    this.props.store.update({
      profile: { avatarId: this.state.avatar.avatar_id }
    });
  };

  handleCopyAvatar = async e => {
    e.preventDefault();
    const { avatar } = this.state;
    this.setState({ copyMessage: "copying..." });
    await remixAvatar(avatar.avatar_id, avatar.name);
    this.setState({ copyMessage: "Copied!" });
    setTimeout(() => this.setState({ copyMessage: null }), 2000);
  };

  render() {
    const { avatar, copyMessage } = this.state;
    if (!avatar) {
      return (
        <div className={styles.avatarLanding}>
          <div className={classNames([styles.box, styles.darkened])}>Loading</div>
        </div>
      );
    }

    const selectedAvatarId = this.props.store.state.profile.avatarId;
    const isSelected = avatar.avatar_id === selectedAvatarId;

    return (
      <form onSubmit={this.setAvatar} className={styles.avatarLanding}>
        <div className={classNames([styles.box, styles.darkened])}>
          <label className={styles.title}>
            <span>{avatar.name}</span>
          </label>
          <div className={styles.attributions}>
            {avatar.attributions && avatar.attributions.creator && <span>{`by ${avatar.attributions.creator}`}</span>}
          </div>
          <div className={styles.preview}>
            {avatar && <AvatarPreview avatarGltfUrl={avatar.gltf_url} />}
            {copyMessage ? (
              <div className={styles.copyTip}>{copyMessage}</div>
            ) : (
              avatar &&
              avatar.type === "avatar_listing" &&
              avatar.allow_remixing && (
                <a className={styles.editAvatar} onClick={this.handleCopyAvatar} title="Copy to my avatars">
                  <FontAwesomeIcon icon={faClone} />
                </a>
              )
            )}
          </div>
          {isSelected ? (
            <span className={styles.selectedMessage}>
              <FormattedMessage id="avatar-landing.selected" />
            </span>
          ) : (
            <button disabled={isSelected} className={styles.formSubmit} type="submit">
              <FormattedMessage id="avatar-landing.select" />
            </button>
          )}
        </div>
        <img className={styles.logo} src={configs.image("logo", hubLogo)} />
      </form>
    );
  }
}

document.addEventListener("DOMContentLoaded", () => {
  const avatarId = qs.get("avatar_id") || document.location.pathname.substring(1).split("/")[1];
  console.log(`Avatar ID: ${avatarId}`);
  ReactDOM.render(
    <IntlProvider locale={lang} messages={messages}>
      <AvatarUI avatarId={avatarId} store={window.APP.store} />
    </IntlProvider>,
    document.getElementById("ui-root")
  );
});<|MERGE_RESOLUTION|>--- conflicted
+++ resolved
@@ -1,9 +1,5 @@
 // We should technically be able to just include three here, but our dependancies are tangled such that not having aframe is a bit difficult
-<<<<<<< HEAD
 import "./utils/theme";
-import "./utils/configs";
-=======
->>>>>>> 7ae24143
 console.log(`Hubs version: ${process.env.BUILD_VERSION || "?"}`);
 
 import "aframe";
