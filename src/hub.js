import "@babel/polyfill";
import "./utils/debug-log";

console.log(`Hubs version: ${process.env.BUILD_VERSION || "?"}`);

import "./assets/stylesheets/hub.scss";

import "aframe";
import "./utils/logging";
import { patchWebGLRenderingContext } from "./utils/webgl";
patchWebGLRenderingContext();

import "three/examples/js/loaders/GLTFLoader";
import "networked-aframe/src/index";
import "naf-janus-adapter";
import "aframe-rounded";
import "webrtc-adapter";
import "aframe-slice9-component";
import "./utils/audio-context-fix";
import "./utils/threejs-positional-audio-updatematrixworld";
import "./utils/threejs-world-update";
import patchThreeAllocations from "./utils/threejs-allocation-patches";
import { detectOS, detect } from "detect-browser";
import {
  getReticulumFetchUrl,
  getReticulumMeta,
  invalidateReticulumMeta,
  migrateChannelToSocket
} from "./utils/phoenix-utils";

import nextTick from "./utils/next-tick";
import { addAnimationComponents } from "./utils/animation";
import { authorizeOrSanitizeMessage } from "./utils/permissions-utils";
import Cookies from "js-cookie";

import "./components/scene-components";
import "./components/mute-mic";
import "./components/bone-mute-state-indicator";
import "./components/bone-visibility";
import "./components/in-world-hud";
import "./components/virtual-gamepad-controls";
import "./components/ik-controller";
import "./components/hand-controls2";
import "./components/character-controller";
import "./components/hoverable-visuals";
import "./components/hover-visuals";
import "./components/offset-relative-to";
import "./components/player-info";
import "./components/debug";
import "./components/hand-poses";
import "./components/hud-controller";
import "./components/freeze-controller";
import "./components/icon-button";
import "./components/text-button";
import "./components/block-button";
import "./components/mute-button";
import "./components/kick-button";
import "./components/close-vr-notice-button";
import "./components/leave-room-button";
import "./components/visible-if-permitted";
import "./components/visibility-on-content-type";
import "./components/hide-when-pinned-and-forbidden";
import "./components/visibility-while-frozen";
import "./components/stats-plus";
import "./components/networked-avatar";
import "./components/media-views";
import "./components/avatar-volume-controls";
import "./components/pinch-to-move";
import "./components/pitch-yaw-rotator";
import "./components/position-at-box-shape-border";
import "./components/pinnable";
import "./components/pin-networked-object-button";
import "./components/drop-object-button";
import "./components/remove-networked-object-button";
import "./components/camera-focus-button";
import "./components/unmute-video-button";
import "./components/destroy-at-extreme-distances";
import "./components/visible-to-owner";
import "./components/camera-tool";
import "./components/emit-state-change";
import "./components/action-to-event";
import "./components/action-to-remove";
import "./components/emit-scene-event-on-remove";
import "./components/follow-in-fov";
import "./components/matrix-auto-update";
import "./components/clone-media-button";
import "./components/open-media-button";
import "./components/tweet-media-button";
import "./components/transform-object-button";
import "./components/hover-menu";
import "./components/disable-frustum-culling";
import "./components/teleporter";
import "./components/set-active-camera";
import "./components/track-pose";
import "./components/replay";
import "./components/visibility-by-path";
import "./components/tags";
import "./components/hubs-text";
import "./components/billboard";
import "./components/periodic-full-syncs";
import { sets as userinputSets } from "./systems/userinput/sets";

import ReactDOM from "react-dom";
import React from "react";
import { Router, Route } from "react-router-dom";
import { createBrowserHistory } from "history";
import { pushHistoryState } from "./utils/history";
import UIRoot from "./react-components/ui-root";
import AuthChannel from "./utils/auth-channel";
import HubChannel from "./utils/hub-channel";
import LinkChannel from "./utils/link-channel";
import { connectToReticulum } from "./utils/phoenix-utils";
import { disableiOSZoom } from "./utils/disable-ios-zoom";
import { proxiedUrlFor } from "./utils/media-url-utils";
import { traverseMeshesAndAddShapes } from "./utils/physics-utils";
import { handleExitTo2DInterstitial, exit2DInterstitialAndEnterVR } from "./utils/vr-interstitial";
import { getAvatarSrc } from "./utils/avatar-utils.js";
import MessageDispatch from "./message-dispatch";
import SceneEntryManager from "./scene-entry-manager";
import Subscriptions from "./subscriptions";
import { createInWorldLogMessage } from "./react-components/chat-message";

import "./systems/nav";
import "./systems/frame-scheduler";
import "./systems/personal-space-bubble";
import "./systems/app-mode";
import "./systems/permissions";
import "./systems/exit-on-blur";
import "./systems/camera-tools";
import "./systems/userinput/userinput";
import "./systems/userinput/userinput-debug";
import "./systems/ui-hotkeys";
import "./systems/tips";
import "./systems/interactions";
import "./systems/hubs-systems";
import "./systems/capture-system";
import { SOUND_CHAT_MESSAGE } from "./systems/sound-effects-system";

import "./gltf-component-mappings";

import { App } from "./App";

window.APP = new App();
window.APP.RENDER_ORDER = {
  HUD_BACKGROUND: 1,
  HUD_ICONS: 2,
  CURSOR: 3
};
const store = window.APP.store;
const mediaSearchStore = window.APP.mediaSearchStore;
const OAUTH_FLOW_PERMS_TOKEN_KEY = "ret-oauth-flow-perms-token";
const NOISY_OCCUPANT_COUNT = 12; // Above this # of occupants, we stop posting join/leaves/renames

const qs = new URLSearchParams(location.search);
const isMobile = AFRAME.utils.device.isMobile();
const isMobileVR = AFRAME.utils.device.isMobileVR();
const isEmbed = window.self !== window.top;
if (isEmbed && !qs.get("embed_token")) {
  // Should be covered by X-Frame-Options, but just in case.
  throw new Error("no embed token");
}

THREE.Object3D.DefaultMatrixAutoUpdate = false;
window.APP.quality = qs.get("quality") || (isMobile || isMobileVR) ? "low" : "high";

const Ammo = require("ammo.js/builds/ammo.wasm.js");
const AmmoWasm = require("ammo.js/builds/ammo.wasm.wasm");
window.Ammo = Ammo.bind(undefined, {
  locateFile(path) {
    if (path.endsWith(".wasm")) {
      return AmmoWasm;
    }
    return path;
  }
});
require("aframe-physics-system");

import "./systems/post-physics";

import "./components/owned-object-limiter";
import "./components/set-unowned-body-kinematic";
import "./components/scalable-when-grabbed";
import "./components/networked-counter";
import "./components/event-repeater";
import "./components/set-yxz-order";

import "./components/cursor-controller";

import "./components/nav-mesh-helper";

import "./components/tools/pen";
import "./components/tools/networked-drawing";
import "./components/tools/drawing-manager";

import registerNetworkSchemas from "./network-schemas";
import registerTelemetry from "./telemetry";
import { warmSerializeElement } from "./utils/serialize-element";

import { getAvailableVREntryTypes, VR_DEVICE_AVAILABILITY } from "./utils/vr-caps-detect.js";
import detectConcurrentLoad from "./utils/concurrent-load-detector.js";

import qsTruthy from "./utils/qs_truthy";

const PHOENIX_RELIABLE_NAF = "phx-reliable";
NAF.options.firstSyncSource = PHOENIX_RELIABLE_NAF;
NAF.options.syncSource = PHOENIX_RELIABLE_NAF;

const isBotMode = qsTruthy("bot");
const isTelemetryDisabled = qsTruthy("disable_telemetry");
const isDebug = qsTruthy("debug");
const loadingEnvironmentURL = proxiedUrlFor(
  "https://uploads-prod.reticulum.io/files/61d77151-7a74-40a6-b427-0c5a350c4502.glb"
);

if (!isBotMode && !isTelemetryDisabled) {
  registerTelemetry("/hub", "Room Landing Page");
}

disableiOSZoom();
detectConcurrentLoad();

store.init();

function getPlatformUnsupportedReason() {
  if (typeof RTCDataChannelEvent === "undefined") return "no_data_channels";
  return null;
}

function setupLobbyCamera() {
  const camera = document.querySelector("#player-camera");
  const previewCamera = document.querySelector("#environment-scene").object3D.getObjectByName("scene-preview-camera");

  if (previewCamera) {
    camera.object3D.position.copy(previewCamera.position);
    camera.object3D.rotation.copy(previewCamera.rotation);
    camera.object3D.rotation.reorder("YXZ");
  } else {
    const cameraPos = camera.object3D.position;
    camera.object3D.position.set(cameraPos.x, 2.5, cameraPos.z);
  }

  camera.object3D.matrixNeedsUpdate = true;

  camera.setAttribute("scene-preview-camera", "positionOnly: true; duration: 60");
  camera.components["pitch-yaw-rotator"].set(camera.object3D.rotation.x, camera.object3D.rotation.y);
}

let uiProps = {};

// Hub ID and slug are the basename
let routerBaseName = document.location.pathname
  .split("/")
  .slice(0, 2)
  .join("/");

if (document.location.pathname.includes("hub.html")) {
  routerBaseName = "";
}

const history = createBrowserHistory({ basename: routerBaseName });
window.APP.history = history;

const qsVREntryType = qs.get("vr_entry_type");

function mountUI(props = {}) {
  const scene = document.querySelector("a-scene");
  const disableAutoExitOnConcurrentLoad = qsTruthy("allow_multi");
  const isCursorHoldingPen = scene && scene.systems.userinput.activeSets.includes(userinputSets.cursorHoldingPen);
  const hasActiveCamera = scene && !!scene.systems["camera-tools"].getMyCamera();
  const forcedVREntryType = qsVREntryType;

  ReactDOM.render(
    <Router history={history}>
      <Route
        render={routeProps => (
          <UIRoot
            {...{
              scene,
              isBotMode,
              disableAutoExitOnConcurrentLoad,
              forcedVREntryType,
              store,
              mediaSearchStore,
              isCursorHoldingPen,
              hasActiveCamera,
              ...props,
              ...routeProps
            }}
          />
        )}
      />
    </Router>,
    document.getElementById("ui-root")
  );
}

function remountUI(props) {
  uiProps = { ...uiProps, ...props };
  mountUI(uiProps);
}

async function updateUIForHub(hub) {
  remountUI({
    hubId: hub.hub_id,
    hubName: hub.name,
    hubMemberPermissions: hub.member_permissions,
    hubScene: hub.scene,
    hubEntryCode: hub.entry_code
  });
}

async function updateEnvironmentForHub(hub) {
  let sceneUrl;
  let isLegacyBundle; // Deprecated

  const environmentScene = document.querySelector("#environment-scene");
  const sceneEl = document.querySelector("a-scene");

  if (hub.scene) {
    isLegacyBundle = false;
    sceneUrl = hub.scene.model_url;
  } else if (hub.scene === null) {
    // delisted/removed scene
    sceneUrl = loadingEnvironmentURL;
  } else {
    const defaultSpaceTopic = hub.topics[0];
    const glbAsset = defaultSpaceTopic.assets.find(a => a.asset_type === "glb");
    const bundleAsset = defaultSpaceTopic.assets.find(a => a.asset_type === "gltf_bundle");
    sceneUrl = (glbAsset || bundleAsset).src;
    const hasExtension = /\.gltf/i.test(sceneUrl) || /\.glb/i.test(sceneUrl);
    isLegacyBundle = !(glbAsset || hasExtension);
  }

  if (isLegacyBundle) {
    // Deprecated
    const res = await fetch(sceneUrl);
    const data = await res.json();
    const baseURL = new URL(THREE.LoaderUtils.extractUrlBase(sceneUrl), window.location.href);
    sceneUrl = new URL(data.assets[0].src, baseURL).href;
  } else {
    sceneUrl = proxiedUrlFor(sceneUrl);
  }

  console.log(`Scene URL: ${sceneUrl}`);

  let environmentEl = null;

  if (environmentScene.childNodes.length === 0) {
    const environmentEl = document.createElement("a-entity");
    environmentEl.setAttribute("gltf-model-plus", { src: sceneUrl, useCache: false, inflate: true });

    environmentScene.appendChild(environmentEl);

    environmentEl.addEventListener(
      "model-loaded",
      () => {
        // Show the canvas once the model has loaded
        document.querySelector(".a-canvas").classList.remove("a-hidden");

        //TODO: check if the environment was made with spoke to determine if a shape should be added
        traverseMeshesAndAddShapes(environmentEl);
      },
      { once: true }
    );
  } else {
    // Change environment
    environmentEl = environmentScene.childNodes[0];

    // Clear the three.js image cache and load the loading environment before switching to the new one.
    THREE.Cache.clear();

    environmentEl.addEventListener(
      "model-loaded",
      () => {
        environmentEl.addEventListener(
          "model-loaded",
          () => {
            traverseMeshesAndAddShapes(environmentEl);

            // We've already entered, so move to new spawn point once new environment is loaded
            if (sceneEl.is("entered")) {
              document.querySelector("#player-rig").components["spawn-controller"].moveToSpawnPoint();
            }
          },
          { once: true }
        );

        environmentEl.setAttribute("gltf-model-plus", { src: sceneUrl });
      },
      { once: true }
    );

    environmentEl.setAttribute("gltf-model-plus", { src: loadingEnvironmentURL });
  }
}

function handleHubChannelJoined(entryManager, hubChannel, messageDispatch, data) {
  const scene = document.querySelector("a-scene");
  const isRejoin = NAF.connection.isConnected();

  if (isRejoin) {
    // Slight hack, to ensure correct presence state we need to re-send the entry event
    // on re-join. Ideally this would be updated into the channel socket state but this
    // would require significant changes to the hub channel events and socket management.
    if (scene.is("entered")) {
      hubChannel.sendEntryEvent();
    }

    // Send complete sync on phoenix re-join.
    NAF.connection.entities.completeSync(null, true);
    return;
  }

  // Turn off NAF for embeds as an optimization, so the user's browser isn't getting slammed
  // with NAF traffic on load.
  if (isEmbed) {
    hubChannel.allowNAFTraffic(false);
  }

  const hub = data.hubs[0];

  let embedToken = hub.embed_token;

  if (!embedToken) {
    const embedTokenEntry = store.state.embedTokens && store.state.embedTokens.find(t => t.hubId === hub.hub_id);

    if (embedTokenEntry) {
      embedToken = embedTokenEntry.embedToken;
    }
  }

  console.log(`Janus host: ${hub.host}`);

  remountUI({
    onSendMessage: messageDispatch.dispatch,
    onLoaded: () => store.executeOnLoadActions(scene),
    onMediaSearchResultEntrySelected: entry => scene.emit("action_selected_media_result_entry", entry),
    onMediaSearchCancelled: entry => scene.emit("action_media_search_cancelled", entry),
    onAvatarSaved: entry => scene.emit("action_avatar_saved", entry),
    embedToken: embedToken
  });

  scene.addEventListener("action_selected_media_result_entry", e => {
    const entry = e.detail;
    if (entry.type !== "scene_listing" && entry.type !== "scene") return;
    if (!hubChannel.can("update_hub")) return;

    hubChannel.updateScene(entry.url);
  });

  // Handle request for user gesture
  scene.addEventListener("2d-interstitial-gesture-required", () => {
    remountUI({
      showInterstitialPrompt: true,
      onInterstitialPromptClicked: () => {
        scene.emit("2d-interstitial-gesture-complete");
        remountUI({ showInterstitialPrompt: false, onInterstitialPromptClicked: null });
      }
    });
  });

  const objectsScene = document.querySelector("#objects-scene");
  const objectsUrl = getReticulumFetchUrl(`/${hub.hub_id}/objects.gltf`);
  const objectsEl = document.createElement("a-entity");
  objectsEl.setAttribute("gltf-model-plus", { src: objectsUrl, useCache: false, inflate: true });

  if (!isBotMode) {
    objectsScene.appendChild(objectsEl);
  }

  // Wait for scene objects to load before connecting, so there is no race condition on network state.
  const connectToScene = async () => {
    scene.setAttribute("networked-scene", {
      room: hub.hub_id,
      serverURL: `wss://${hub.host}`,
      debug: !!isDebug
    });

    while (!scene.components["networked-scene"] || !scene.components["networked-scene"].data) await nextTick();

    scene.addEventListener("adapter-ready", ({ detail: adapter }) => {
      let newHostPollInterval = null;

      // When reconnecting, update the server URL if necessary
      adapter.setReconnectionListeners(
        () => {
          if (newHostPollInterval) return;

          newHostPollInterval = setInterval(async () => {
            const currentServerURL = NAF.connection.adapter.serverUrl;
            const newHubHost = await hubChannel.getHost();
            const newServerURL = `wss://${newHubHost}`;

            if (currentServerURL !== newServerURL) {
              console.log("Connecting to new Janus server " + newServerURL);
              scene.setAttribute("networked-scene", { serverURL: newServerURL });
              adapter.serverUrl = newServerURL;
            }
          }, 1000);
        },
        () => {
          clearInterval(newHostPollInterval);
          newHostPollInterval = null;
        },
        null
      );

      const sendViaPhoenix = reliable => (clientId, dataType, data) => {
        const payload = { dataType, data };

        if (clientId) {
          payload.clientId = clientId;
        }

        const isOpen = hubChannel.channel.socket.connectionState() === "open";

        if (isOpen || reliable) {
          if (isOpen) {
            hubChannel.channel.push("naf", payload);
          } else {
            // Memory is re-used, so make a copy
            hubChannel.channel.push("naf", AFRAME.utils.clone(payload));
          }
        }
      };

      adapter.reliableTransport = sendViaPhoenix(true);
      adapter.unreliableTransport = sendViaPhoenix(false);
    });

    const loadEnvironmentAndConnect = () => {
      updateEnvironmentForHub(hub);

      scene.components["networked-scene"]
        .connect()
        .then(() => scene.emit("didConnectToNetworkedScene"))
        .catch(connectError => {
          // hacky until we get return codes
          const isFull = connectError.error && connectError.error.msg.match(/\bfull\b/i);
          console.error(connectError);
          remountUI({ roomUnavailableReason: isFull ? "full" : "connect_error" });
          entryManager.exitScene();

          return;
        });
    };

    updateUIForHub(hub);

    if (!isEmbed) {
      loadEnvironmentAndConnect();
    } else {
      remountUI({
        onPreloadLoadClicked: () => {
          hubChannel.allowNAFTraffic(true);
          remountUI({ showPreload: false });
          loadEnvironmentAndConnect();
        }
      });
    }
  };

  if (!isBotMode) {
    objectsEl.addEventListener("model-loaded", async el => {
      if (el.target !== objectsEl) return;
      connectToScene();
    });
  } else {
    connectToScene();
  }
}

async function runBotMode(scene, entryManager) {
  const noop = () => {};
  scene.renderer = { setAnimationLoop: noop, render: noop };

  while (!NAF.connection.isConnected()) await nextTick();
  entryManager.enterSceneWhenLoaded(new MediaStream(), false);
}

document.addEventListener("DOMContentLoaded", async () => {
  const canvas = document.querySelector(".a-canvas");
  canvas.classList.add("a-hidden");

  warmSerializeElement();

  if (!window.WebAssembly) {
    remountUI({ showWebAssemblyDialog: true });
    return;
  }

  // If we are on iOS but we don't have the mediaDevices API, then we are likely in a Firefox or Chrome WebView,
  // or a WebView preview used in apps like Twitter and Discord. So we show the dialog that tells users to open
  // the room in the real Safari.
  const detectedOS = detectOS(navigator.userAgent);
  if (detectedOS === "iOS" && !navigator.mediaDevices) {
    remountUI({ showSafariDialog: true });
    return;
  }

  // HACK: On Safari for iOS & MacOS, if mic permission is not granted, subscriber webrtc negotiation fails.
  // So we need to insist on microphone grants to continue.
  const browser = detect();
  if (["iOS", "Mac OS"].includes(detectedOS) && ["safari", "ios"].includes(browser.name)) {
    try {
      await navigator.mediaDevices.getUserMedia({ audio: true });
    } catch (e) {
      remountUI({ showSafariMicDialog: true });
      return;
    }
  }

  const hubId = qs.get("hub_id") || document.location.pathname.substring(1).split("/")[0];
  console.log(`Hub ID: ${hubId}`);

  const subscriptions = new Subscriptions(hubId);

  if (navigator.serviceWorker) {
    try {
      navigator.serviceWorker
        .register("/hub.service.js")
        .then(() => {
          navigator.serviceWorker.ready
            .then(registration => subscriptions.setRegistration(registration))
            .catch(() => subscriptions.setRegistrationFailed());
        })
        .catch(() => subscriptions.setRegistrationFailed());
    } catch (e) {
      subscriptions.setRegistrationFailed();
    }
  } else {
    subscriptions.setRegistrationFailed();
  }

  const scene = document.querySelector("a-scene");
  scene.setAttribute("shadow", { enabled: window.APP.quality !== "low" }); // Disable shadows on low quality

  // Physics needs to be ready before spawning anything.
  while (!scene.systems.physics.initialized) await nextTick();

  const onSceneLoaded = () => {
    const physicsSystem = scene.systems.physics;
    physicsSystem.setDebug(isDebug || physicsSystem.data.debug);
    patchThreeAllocations();
  };

  if (scene.hasLoaded) {
    onSceneLoaded();
  } else {
    scene.addEventListener("loaded", onSceneLoaded, { once: true });
  }

  // If the stored avatar doesn't have a valid src, reset to a legacy avatar.
  const avatarSrc = await getAvatarSrc(store.state.profile.avatarId);
  if (!avatarSrc) {
    store.resetToRandomLegacyAvatar();
  }

  const authChannel = new AuthChannel(store);
  const hubChannel = new HubChannel(store, hubId);
  const availableVREntryTypes = await getAvailableVREntryTypes();
  const entryManager = new SceneEntryManager(hubChannel, authChannel, availableVREntryTypes, history);
  const performConditionalSignIn = async (predicate, action, messageId, onFailure) => {
    if (predicate()) return action();

    const signInContinueTextId = scene.is("vr-mode") ? "entry.return-to-vr" : "dialog.close";

    handleExitTo2DInterstitial(true, () => remountUI({ showSignInDialog: false }));

    remountUI({
      showSignInDialog: true,
      signInMessageId: `sign-in.${messageId}`,
      signInCompleteMessageId: `sign-in.${messageId}-complete`,
      signInContinueTextId,
      onContinueAfterSignIn: async () => {
        remountUI({ showSignInDialog: false });
        let actionError = null;
        if (predicate()) {
          try {
            await action();
          } catch (e) {
            actionError = e;
          }
        } else {
          actionError = new Error("Predicate failed post sign-in");
        }

        if (actionError && onFailure) onFailure(actionError);
        exit2DInterstitialAndEnterVR();
      }
    });
  };

  window.addEventListener("action_create_avatar", () => {
    performConditionalSignIn(
      () => hubChannel.signedIn,
      () => pushHistoryState(history, "overlay", "avatar-editor"),
      "create-avatar"
    );
  });

  scene.addEventListener("scene_media_selected", e => {
    const sceneInfo = e.detail;

    performConditionalSignIn(
      () => hubChannel.can("update_hub"),
      () => hubChannel.updateScene(sceneInfo),
      "change-scene"
    );
  });

  scene.addEventListener("action_media_tweet", e => {
    let isInModal = false;
    let isInOAuth = false;

    const exitOAuth = () => {
      isInOAuth = false;
      store.clearOnLoadActions();
      remountUI({ showOAuthDialog: false, oauthInfo: null });
    };

    handleExitTo2DInterstitial(true, () => {
      if (isInModal) history.goBack();
      if (isInOAuth) exitOAuth();
    });

    performConditionalSignIn(
      () => hubChannel.signedIn,
      async () => {
        // Strip el from stored payload because it won't serialize into the store.
        const serializableDetail = {};
        Object.assign(serializableDetail, e.detail);
        delete serializableDetail.el;

        if (hubChannel.can("tweet")) {
          isInModal = true;
          pushHistoryState(history, "modal", "tweet", serializableDetail);
        } else {
          if (e.detail.el) {
            // Pin the object if we have to go through OAuth, since the page will refresh and
            // the object will otherwise be removed
            e.detail.el.setAttribute("pinnable", "pinned", true);
          }

          const url = await hubChannel.getTwitterOAuthURL();

          isInOAuth = true;
          store.enqueueOnLoadAction("emit_scene_event", { event: "action_media_tweet", detail: serializableDetail });
          remountUI({
            showOAuthDialog: true,
            oauthInfo: [{ type: "twitter", url: url }],
            onCloseOAuthDialog: () => exitOAuth()
          });
        }
      },
      "tweet"
    );
  });

  remountUI({ performConditionalSignIn, embed: isEmbed, showPreload: isEmbed });
  entryManager.performConditionalSignIn = performConditionalSignIn;
  entryManager.init();

  const linkChannel = new LinkChannel(store);

  window.APP.scene = scene;
  window.APP.hubChannel = hubChannel;
  window.dispatchEvent(new CustomEvent("hub_channel_ready"));

  const handleEarlyVRMode = () => {
    // If VR headset is activated, refreshing page will fire vrdisplayactivate
    // which puts A-Frame in VR mode, so exit VR mode whenever it is attempted
    // to be entered and we haven't entered the room yet.
    if (scene.is("vr-mode") && !scene.is("vr-entered")) {
      console.log("Pre-emptively exiting VR mode.");
      scene.exitVR();
      return true;
    }

    return false;
  };

  scene.addEventListener("enter-vr", () => {
    if (handleEarlyVRMode()) return true;

    if (isMobileVR) {
      // Optimization, stop drawing UI if not visible
      remountUI({ hide: true });
    }

    document.body.classList.add("vr-mode");

    // Don't stretch canvas on cardboard, since that's drawing the actual VR view :)
    if ((!isMobile && !isMobileVR) || availableVREntryTypes.cardboard !== VR_DEVICE_AVAILABILITY.yes) {
      document.body.classList.add("vr-mode-stretch");
    }
  });

  handleEarlyVRMode();

  // HACK A-Frame 0.9.0 seems to fail to wire up vrdisplaypresentchange early enough
  // to catch presentation state changes and recognize that an HMD is presenting on startup.
  window.addEventListener(
    "vrdisplaypresentchange",
    () => {
      if (scene.is("vr-entered")) return;
      if (scene.is("vr-mode")) return;

      const device = AFRAME.utils.device.getVRDisplay();

      if (device && device.isPresenting) {
        if (!scene.is("vr-mode")) {
          console.warn("Hit A-Frame bug where VR display is presenting but A-Frame has not entered VR mode.");
          scene.enterVR();
        }
      }
    },
    { once: true }
  );

  scene.addEventListener("exit-vr", () => {
    document.body.classList.remove("vr-mode");
    document.body.classList.remove("vr-mode-stretch");

    remountUI({ hide: false });

    // HACK: Oculus browser pauses videos when exiting VR mode, so we need to resume them after a timeout.
    if (/OculusBrowser/i.test(window.navigator.userAgent)) {
      document.querySelectorAll("[media-video]").forEach(m => {
        const videoComponent = m.components["media-video"];

        if (videoComponent) {
          videoComponent._ignorePauseStateChanges = true;

          setTimeout(() => {
            const video = videoComponent.video;
<<<<<<< HEAD

            if (video && video.paused && !videoComponent.data.videoPaused) {
              video.play();
            }

=======

            if (video && video.paused && !videoComponent.data.videoPaused) {
              video.play();
            }

>>>>>>> 06de1700
            videoComponent._ignorePauseStateChanges = false;
          }, 1000);
        }
      });
    }
  });

  registerNetworkSchemas();

  remountUI({
    authChannel,
    hubChannel,
    linkChannel,
    subscriptions,
    enterScene: entryManager.enterScene,
    exitScene: reason => {
      entryManager.exitScene();

      if (reason) {
        remountUI({ roomUnavailableReason: reason });
      }
    },
    initialIsSubscribed: subscriptions.isSubscribed(),
    activeTips: scene.systems.tips.activeTips
  });

  scene.addEventListener("action_focus_chat", () => {
    const chatFocusTarget = document.querySelector(".chat-focus-target");
    chatFocusTarget && chatFocusTarget.focus();
  });

  scene.addEventListener("tips_changed", e => {
    remountUI({ activeTips: e.detail });
  });

  scene.addEventListener("leave_room_requested", () => {
    scene.exitVR();
    entryManager.exitScene("left");
    remountUI({ roomUnavailableReason: "left" });
  });

  scene.addEventListener("camera_toggled", () => remountUI({}));

  scene.addEventListener("camera_removed", () => remountUI({}));

  scene.addEventListener("hub_closed", () => {
    scene.exitVR();
    entryManager.exitScene("closed");
    remountUI({ roomUnavailableReason: "closed" });
  });

  scene.addEventListener("action_camera_recording_started", () => hubChannel.beginRecording());
  scene.addEventListener("action_camera_recording_ended", () => hubChannel.endRecording());

  const platformUnsupportedReason = getPlatformUnsupportedReason();

  if (platformUnsupportedReason) {
    remountUI({ platformUnsupportedReason });
    entryManager.exitScene();
    return;
  }

  if (qs.get("required_version") && process.env.BUILD_VERSION) {
    const buildNumber = process.env.BUILD_VERSION.split(" ", 1)[0]; // e.g. "123 (abcd5678)"

    if (qs.get("required_version") !== buildNumber) {
      remountUI({ roomUnavailableReason: "version_mismatch" });
      setTimeout(() => document.location.reload(), 5000);
      entryManager.exitScene();
      return;
    }
  }

  getReticulumMeta().then(reticulumMeta => {
    console.log(`Reticulum @ ${reticulumMeta.phx_host}: v${reticulumMeta.version} on ${reticulumMeta.pool}`);

    if (
      qs.get("required_ret_version") &&
      (qs.get("required_ret_version") !== reticulumMeta.version || qs.get("required_ret_pool") !== reticulumMeta.pool)
    ) {
      remountUI({ roomUnavailableReason: "version_mismatch" });
      setTimeout(() => document.location.reload(), 5000);
      entryManager.exitScene();
      return;
    }
  });

  if (isMobileVR) {
    remountUI({ availableVREntryTypes, forcedVREntryType: "vr" });

    if (/Oculus/.test(navigator.userAgent)) {
      // HACK - The polyfill reports Cardboard as the primary VR display on startup out ahead of Oculus Go on Oculus Browser 5.5.0 beta. This display is cached by A-Frame,
      // so we need to resolve that and get the real VRDisplay before entering as well.
      const displays = await navigator.getVRDisplays();
      const vrDisplay = displays.length && displays[0];
      AFRAME.utils.device.getVRDisplay = () => vrDisplay;
    }
  } else {
    const hasVREntryDevice =
      availableVREntryTypes.cardboard !== VR_DEVICE_AVAILABILITY.no ||
      availableVREntryTypes.generic !== VR_DEVICE_AVAILABILITY.no ||
      availableVREntryTypes.daydream !== VR_DEVICE_AVAILABILITY.no;

    remountUI({ availableVREntryTypes, forcedVREntryType: qsVREntryType || (!hasVREntryDevice ? "2d" : null) });
  }

  const environmentScene = document.querySelector("#environment-scene");

  const onFirstEnvironmentLoad = () => {
    if (!scene.is("entered")) {
      setupLobbyCamera();
    }

    // Replace renderer with a noop renderer to reduce bot resource usage.
    if (isBotMode) {
      runBotMode(scene, entryManager);
    }

    environmentScene.removeEventListener("model-loaded", onFirstEnvironmentLoad);
  };

  environmentScene.addEventListener("model-loaded", onFirstEnvironmentLoad);

  environmentScene.addEventListener("model-loaded", () => {
    // This will be run every time the environment is changed (including the first load.)
    remountUI({ environmentSceneLoaded: true });
    scene.emit("environment-scene-loaded");

    // Re-bind the teleporter controls collision meshes in case the scene changed.
    document.querySelectorAll("a-entity[teleporter]").forEach(x => x.components["teleporter"].queryCollisionEntities());

    for (const modelEl of environmentScene.children) {
      addAnimationComponents(modelEl);
    }
  });

  const socket = await connectToReticulum(isDebug);

  socket.onClose(e => {
    // We don't currently have an easy way to distinguish between being kicked (server closes socket)
    // and a variety of other network issues that seem to produce the 1000 closure code, but the
    // latter are probably more common. Either way, we just tell the user they got disconnected.
    const NORMAL_CLOSURE = 1000;
    if (e.code === NORMAL_CLOSURE) {
      entryManager.exitScene();
      remountUI({ roomUnavailableReason: "disconnected" });
    }
  });

  let retDeployReconnectInterval;
  const retReconnectMaxDelayMs = 15000;

  // Reticulum global channel
  let retPhxChannel = socket.channel(`ret`, { hub_id: hubId });
  retPhxChannel
    .join()
    .receive("ok", async data => subscriptions.setVapidPublicKey(data.vapid_public_key))
    .receive("error", res => {
      subscriptions.setVapidPublicKey(null);
      console.error(res);
    });

  const pushSubscriptionEndpoint = await subscriptions.getCurrentEndpoint();

  const oauthFlowPermsToken = Cookies.get(OAUTH_FLOW_PERMS_TOKEN_KEY);

  if (oauthFlowPermsToken) {
    Cookies.remove(OAUTH_FLOW_PERMS_TOKEN_KEY);
  }

  const createHubChannelParams = permsToken => {
    const params = {
      profile: store.state.profile,
      push_subscription_endpoint: pushSubscriptionEndpoint,
      auth_token: null,
      perms_token: null,
      context: {
        mobile: isMobile || isMobileVR,
        hmd: availableVREntryTypes.isInHMD,
        embed: isEmbed
      }
    };

    if (permsToken) {
      params.perms_token = permsToken;
    }

    const { token } = store.state.credentials;
    if (token) {
      console.log(`Logged into account ${store.credentialsAccountId}`);
      params.auth_token = token;
    }

    return params;
  };

  const migrateToNewReticulumServer = async deployNotification => {
    // On Reticulum deploys, reconnect after a random delay until pool + version match deployed version/pool
    console.log(`Reticulum deploy detected v${deployNotification.ret_version} on ${deployNotification.ret_pool}`);
    clearInterval(retDeployReconnectInterval);

    setTimeout(() => {
      const tryReconnect = async () => {
        invalidateReticulumMeta();
        const reticulumMeta = await getReticulumMeta();

        if (
          reticulumMeta.pool === deployNotification.ret_pool &&
          reticulumMeta.version === deployNotification.ret_version
        ) {
          console.log("Reticulum reconnecting.");
          clearInterval(retDeployReconnectInterval);
          const oldSocket = retPhxChannel.socket;
          const socket = await connectToReticulum(isDebug, oldSocket.params());
          retPhxChannel = await migrateChannelToSocket(retPhxChannel, socket);
          await hubChannel.migrateToSocket(socket, createHubChannelParams());
          authChannel.setSocket(socket);
          linkChannel.setSocket(socket);

          // Disconnect old socket after a delay to ensure this user is always registered in presence.
          setTimeout(() => {
            console.log("Reconnection complete. Disconnecting old reticulum socket.");
            oldSocket.teardown();
          }, 10000);
        }
      };

      retDeployReconnectInterval = setInterval(tryReconnect, 5000);
      tryReconnect();
    }, Math.floor(Math.random() * retReconnectMaxDelayMs));
  };

  retPhxChannel.on("notice", async data => {
    // On Reticulum deploys, reconnect after a random delay until pool + version match deployed version/pool
    if (data.event === "ret-deploy") {
      await migrateToNewReticulumServer(data);
    }
  });

  const hubPhxChannel = socket.channel(`hub:${hubId}`, createHubChannelParams(oauthFlowPermsToken));

  const presenceLogEntries = [];
  const addToPresenceLog = entry => {
    entry.key = Date.now().toString();

    presenceLogEntries.push(entry);
    remountUI({ presenceLogEntries });
    if (entry.type === "chat") {
      scene.systems["hubs-systems"].soundEffectsSystem.playSoundOneShot(SOUND_CHAT_MESSAGE);
    }

    // Fade out and then remove
    setTimeout(() => {
      entry.expired = true;
      remountUI({ presenceLogEntries });

      setTimeout(() => {
        presenceLogEntries.splice(presenceLogEntries.indexOf(entry), 1);
        remountUI({ presenceLogEntries });
      }, 5000);
    }, 20000);
  };

  const messageDispatch = new MessageDispatch(
    scene,
    entryManager,
    hubChannel,
    addToPresenceLog,
    remountUI,
    mediaSearchStore
  );

  let isInitialJoin = true;

  // We need to be able to wait for initial presence syncs across reconnects and socket migrations,
  // so we create this object in the outer scope and assign it a new promise on channel join.
  const presenceSync = {
    promise: null,
    resolve: null
  };

  hubChannel.setPhoenixChannel(hubPhxChannel);

  hubPhxChannel
    .join()
    .receive("ok", async data => {
      socket.params().session_id = data.session_id;
      socket.params().session_token = data.session_token;

      const vrHudPresenceCount = document.querySelector("#hud-presence-count");

      presenceSync.promise = new Promise(resolve => {
        presenceSync.resolve = resolve;
      });

      if (isInitialJoin) {
        store.addEventListener("profilechanged", hubChannel.sendProfileUpdate.bind(hubChannel));
<<<<<<< HEAD
=======

>>>>>>> 06de1700
        hubChannel.presence.onSync(() => {
          const presence = hubChannel.presence;

          remountUI({
            sessionId: socket.params().session_id,
            presences: presence.state
          });

          const occupantCount = Object.entries(presence.state).length;
          vrHudPresenceCount.setAttribute("text", "value", occupantCount.toString());

          if (occupantCount > 1) {
            scene.addState("copresent");
          } else {
            scene.removeState("copresent");
          }

          // HACK - Set a flag on the presence object indicating if the initial sync has completed,
          // which is used to determine if we should fire join/leave messages into the presence log.
          // This flag is required since we reuse these onJoin and onLeave handler functions on
          // socket migrations.
          presence.__hadInitialSync = true;

          presenceSync.resolve();

          presence.onJoin((sessionId, current, info) => {
            // Ignore presence join/leaves if this Presence has not yet had its initial sync (o/w the user
            // will see join messages for every user.)
            if (!hubChannel.presence.__hadInitialSync) return;

            const meta = info.metas[info.metas.length - 1];
            const occupantCount = Object.entries(hubChannel.presence.state).length;

            if (occupantCount <= NOISY_OCCUPANT_COUNT) {
              if (current) {
                // Change to existing presence
                const isSelf = sessionId === socket.params().session_id;
                const currentMeta = current.metas[0];

                if (
                  !isSelf &&
                  currentMeta.presence !== meta.presence &&
                  meta.presence === "room" &&
                  meta.profile.displayName
                ) {
                  addToPresenceLog({
                    type: "entered",
                    presence: meta.presence,
                    name: meta.profile.displayName
                  });
                }

                if (
                  currentMeta.profile &&
                  meta.profile &&
                  currentMeta.profile.displayName !== meta.profile.displayName
                ) {
                  addToPresenceLog({
                    type: "display_name_changed",
                    oldName: currentMeta.profile.displayName,
                    newName: meta.profile.displayName
                  });
                }
              } else if (info.metas.length === 1) {
                // New presence
                const meta = info.metas[0];

                if (meta.presence && meta.profile.displayName) {
                  addToPresenceLog({
                    type: "join",
                    presence: meta.presence,
                    name: meta.profile.displayName
                  });
                }
              }
            }

            scene.emit("presence_updated", {
              sessionId,
              profile: meta.profile,
              roles: meta.roles,
<<<<<<< HEAD
=======
              permissions: meta.permissions,
>>>>>>> 06de1700
              streaming: meta.streaming,
              recording: meta.recording
            });
          });

          presence.onLeave((sessionId, current, info) => {
            // Ignore presence join/leaves if this Presence has not yet had its initial sync
            if (!hubChannel.presence.__hadInitialSync) return;

            if (current && current.metas.length > 0) return;
            const occupantCount = Object.entries(hubChannel.presence.state).length;
            if (occupantCount > NOISY_OCCUPANT_COUNT) return;

            const meta = info.metas[0];

            if (meta.profile.displayName) {
              addToPresenceLog({
                type: "leave",
                name: meta.profile.displayName
              });
            }
          });
        });
      }

      isInitialJoin = false;

      const permsToken = oauthFlowPermsToken || data.perms_token;
      hubChannel.setPermissionsFromToken(permsToken);

      scene.addEventListener("adapter-ready", ({ detail: adapter }) => {
        adapter.setClientId(socket.params().session_id);
        adapter.setJoinToken(data.perms_token);
        hubChannel.addEventListener("permissions-refreshed", e => adapter.setJoinToken(e.detail.permsToken));
      });
      subscriptions.setHubChannel(hubChannel);

      subscriptions.setSubscribed(data.subscriptions.web_push);

      remountUI({
        hubIsBound: data.hub_requires_oauth,
        initialIsFavorited: data.subscriptions.favorites,
        initialIsSubscribed: subscriptions.isSubscribed()
      });

      await presenceSync.promise;

      handleHubChannelJoined(entryManager, hubChannel, messageDispatch, data);
    })
    .receive("error", res => {
      if (res.reason === "closed") {
        entryManager.exitScene();
        remountUI({ roomUnavailableReason: "closed" });
      } else if (res.reason === "oauth_required") {
        entryManager.exitScene();
        remountUI({ oauthInfo: res.oauth_info, showOAuthDialog: true });
      } else if (res.reason === "join_denied") {
        entryManager.exitScene();
        remountUI({ roomUnavailableReason: "denied" });
      }

      console.error(res);
    });

  hubPhxChannel.on("naf", data => {
    if (!NAF.connection.adapter) return;

    NAF.connection.adapter.onData(authorizeOrSanitizeMessage(data), PHOENIX_RELIABLE_NAF);
  });

  hubPhxChannel.on("message", ({ session_id, type, body, from }) => {
    const getAuthor = () => {
      const userInfo = hubChannel.presence.state[session_id];
      if (from) {
        return from;
      } else if (userInfo) {
        return userInfo.metas[0].profile.displayName;
      } else {
        return "Mystery user";
      }
    };

    const name = getAuthor();
    const maySpawn = scene.is("entered");

    const incomingMessage = { name, type, body, maySpawn, sessionId: session_id };

    if (scene.is("vr-mode")) {
      createInWorldLogMessage(incomingMessage);
    }

    addToPresenceLog(incomingMessage);
  });

  hubPhxChannel.on("hub_refresh", ({ session_id, hubs, stale_fields }) => {
    const hub = hubs[0];
    const userInfo = hubChannel.presence.state[session_id];

    updateUIForHub(hub);

    if (stale_fields.includes("scene")) {
      updateEnvironmentForHub(hub);

      addToPresenceLog({
        type: "scene_changed",
        name: userInfo.metas[0].profile.displayName,
        sceneName: hub.scene ? hub.scene.name : "a custom URL"
      });
    }

    if (stale_fields.includes("member_permissions")) {
      hubChannel.fetchPermissions();
    }

    if (stale_fields.includes("name")) {
      const titleParts = document.title.split(" | "); // Assumes title has | trailing site name
      titleParts[0] = hub.name;
      document.title = titleParts.join(" | ");

      // Re-write the slug in the browser history
      const pathParts = history.location.pathname.split("/");
      const oldSlug = pathParts[1];
      const { search, state } = history.location;
      const pathname = history.location.pathname.replace(`/${oldSlug}`, `/${hub.slug}`);

      history.replace({ pathname, search, state });

      addToPresenceLog({
        type: "hub_name_changed",
        name: userInfo.metas[0].profile.displayName,
        hubName: hub.name
      });
    }

    if (hub.entry_mode === "deny") {
      scene.emit("hub_closed");
    }
  });

  hubPhxChannel.on("permissions_updated", () => hubChannel.fetchPermissions());

  hubPhxChannel.on("mute", ({ session_id }) => {
    if (session_id === NAF.clientId && !scene.is("muted")) {
      scene.emit("action_mute");
    }
  });

  authChannel.setSocket(socket);
  linkChannel.setSocket(socket);
});<|MERGE_RESOLUTION|>--- conflicted
+++ resolved
@@ -834,19 +834,11 @@
 
           setTimeout(() => {
             const video = videoComponent.video;
-<<<<<<< HEAD
 
             if (video && video.paused && !videoComponent.data.videoPaused) {
               video.play();
             }
 
-=======
-
-            if (video && video.paused && !videoComponent.data.videoPaused) {
-              video.play();
-            }
-
->>>>>>> 06de1700
             videoComponent._ignorePauseStateChanges = false;
           }, 1000);
         }
@@ -1144,10 +1136,7 @@
 
       if (isInitialJoin) {
         store.addEventListener("profilechanged", hubChannel.sendProfileUpdate.bind(hubChannel));
-<<<<<<< HEAD
-=======
-
->>>>>>> 06de1700
+
         hubChannel.presence.onSync(() => {
           const presence = hubChannel.presence;
 
@@ -1229,10 +1218,7 @@
               sessionId,
               profile: meta.profile,
               roles: meta.roles,
-<<<<<<< HEAD
-=======
               permissions: meta.permissions,
->>>>>>> 06de1700
               streaming: meta.streaming,
               recording: meta.recording
             });
