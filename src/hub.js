import "./assets/stylesheets/hub.scss";
import moment from "moment-timezone";
import uuid from "uuid/v4";
import queryString from "query-string";
import { Socket } from "phoenix";

import { patchWebGLRenderingContext } from "./utils/webgl";
patchWebGLRenderingContext();

import "aframe-xr";
import "./vendor/GLTFLoader";
import "networked-aframe/src/index";
import "naf-janus-adapter";
import "aframe-teleport-controls";
import "aframe-input-mapping-component";
import "aframe-billboard-component";
import "aframe-rounded";
import "webrtc-adapter";
import "aframe-slice9-component";
import "aframe-motion-capture-components";

import "./utils/audio-context-fix";

import trackpad_dpad4 from "./behaviours/trackpad-dpad4";
import joystick_dpad4 from "./behaviours/joystick-dpad4";
import { PressedMove } from "./activators/pressedmove";
import { ReverseY } from "./activators/reversey";
import "./activators/shortpress";

import "./components/wasd-to-analog2d"; //Might be a behaviour or activator in the future
import "./components/mute-mic";
import "./components/audio-feedback";
import "./components/bone-mute-state-indicator";
import "./components/bone-visibility";
import "./components/in-world-hud";
import "./components/virtual-gamepad-controls";
import "./components/ik-controller";
import "./components/hand-controls2";
import "./components/character-controller";
import "./components/haptic-feedback";
import "./components/networked-video-player";
import "./components/offset-relative-to";
import "./components/water";
import "./components/skybox";
import "./components/layers";
import "./components/spawn-controller";
import "./components/hide-when-quality";
import "./components/player-info";
import "./components/debug";
import "./components/animation-mixer";
import "./components/loop-animation";
import "./components/hand-poses";
import "./components/gltf-model-plus";
import "./components/gltf-bundle";
import "./components/hud-controller";
import "./components/freeze-controller";
import "./components/icon-button";
import "./components/text-button";
import "./components/block-button";
import "./components/visible-while-frozen";
import "./components/stats-plus";
import "./components/networked-avatar";
import "./components/css-class";
import "./components/scene-shadow";
import "./components/avatar-replay";

import ReactDOM from "react-dom";
import React from "react";
import UIRoot from "./react-components/ui-root";
import HubChannel from "./utils/hub-channel";

import "./systems/personal-space-bubble";
import "./systems/app-mode";
import "./systems/exit-on-blur";

import "./gltf-component-mappings";
import { DEFAULT_ENVIRONMENT_URL } from "./assets/environments/environments";

import { App } from "./App";

window.APP = new App();
const store = window.APP.store;

const qs = queryString.parse(location.search);
const isMobile = AFRAME.utils.device.isMobile();

if (qs.quality) {
  window.APP.quality = qs.quality;
} else {
  window.APP.quality = isMobile ? "low" : "high";
}

import "aframe-physics-system";
import "aframe-physics-extras";
import "aframe-extras/src/pathfinding";
import "super-hands";
import "./components/super-networked-interactable";
import "./components/networked-counter";
import "./components/super-spawner";
import "./components/event-repeater";
import "./components/controls-shape-offset";
import "./components/duck";
import "./components/quack";

import "./components/cursor-controller";

import "./components/nav-mesh-helper";

import registerNetworkSchemas from "./network-schemas";
import { inGameActions, config as inputConfig } from "./input-mappings";
import registerTelemetry from "./telemetry";

import { generateDefaultProfile, generateRandomName } from "./utils/identity.js";
import { getAvailableVREntryTypes, VR_DEVICE_AVAILABILITY } from "./utils/vr-caps-detect.js";
import ConcurrentLoadDetector from "./utils/concurrent-load-detector.js";

function qsTruthy(param) {
  const val = qs[param];
  // if the param exists but is not set (e.g. "?foo&bar"), its value is null.
  return val === null || /1|on|true/i.test(val);
}

registerTelemetry();

AFRAME.registerInputBehaviour("trackpad_dpad4", trackpad_dpad4);
AFRAME.registerInputBehaviour("joystick_dpad4", joystick_dpad4);
AFRAME.registerInputActivator("pressedmove", PressedMove);
AFRAME.registerInputActivator("reverseY", ReverseY);
AFRAME.registerInputMappings(inputConfig, true);

const isBotMode = qsTruthy("bot");
const concurrentLoadDetector = new ConcurrentLoadDetector();

concurrentLoadDetector.start();

// Always layer in any new default profile bits
store.update({ activity: {}, settings: {}, profile: { ...generateDefaultProfile(), ...(store.state.profile || {}) } });

// Regenerate name to encourage users to change it.
if (!store.state.activity.hasChangedName) {
  store.update({ profile: { displayName: generateRandomName() } });
}

function mountUI(scene, props = {}) {
  const disableAutoExitOnConcurrentLoad = qsTruthy("allow_multi");
  const forcedVREntryType = qs.vr_entry_type || null;
  const enableScreenSharing = qsTruthy("enable_screen_sharing");
  const htmlPrefix = document.body.dataset.htmlPrefix || "";
  const showProfileEntry = !store.state.activity.hasChangedName;

  ReactDOM.render(
    <UIRoot
      {...{
        scene,
        concurrentLoadDetector,
        disableAutoExitOnConcurrentLoad,
        forcedVREntryType,
        enableScreenSharing,
        store,
        htmlPrefix,
        showProfileEntry,
        ...props
      }}
    />,
    document.getElementById("ui-root")
  );
}

const onReady = async () => {
  const scene = document.querySelector("a-scene");
  const hubChannel = new HubChannel(store);

  document.querySelector("a-scene canvas").classList.add("blurred");
  window.APP.scene = scene;

  registerNetworkSchemas();

  let uiProps = {};

  mountUI(scene);

  const remountUI = props => {
    uiProps = { ...uiProps, ...props };
    mountUI(scene, uiProps);
  };

  const applyProfileFromStore = playerRig => {
    const displayName = store.state.profile.displayName;
    playerRig.setAttribute("player-info", {
      displayName,
      avatarSrc: "#" + (store.state.profile.avatarId || "botdefault")
    });
    const hudController = playerRig.querySelector("[hud-controller]");
    hudController.setAttribute("hud-controller", { showTip: !store.state.activity.hasFoundFreeze });
    document.querySelector("a-scene").emit("username-changed", { username: displayName });
  };

  const exitScene = () => {
    if (NAF.connection.adapter && NAF.connection.adapter.localMediaStream) {
      NAF.connection.adapter.localMediaStream.getTracks().forEach(t => t.stop());
    }
    if (hubChannel) {
      hubChannel.disconnect();
    }
    const scene = document.querySelector("a-scene");
    if (scene) {
      if (scene.renderer) {
        scene.renderer.animate(null); // Stop animation loop, TODO A-Frame should do this
      }
      document.body.removeChild(scene);
    }
  };

  const enterScene = async (mediaStream, enterInVR, hubId) => {
    const scene = document.querySelector("a-scene");
    const playerRig = document.querySelector("#player-rig");
    document.querySelector("a-scene canvas").classList.remove("blurred");
    scene.render();

    if (enterInVR) {
      scene.enterVR();
    }

    AFRAME.registerInputActions(inGameActions, "default");

    document.querySelector("#player-camera").setAttribute("look-controls", "");

    scene.setAttribute("networked-scene", {
      room: hubId,
      serverURL: process.env.JANUS_SERVER
    });

    scene.setAttribute("stats-plus", false);

    if (isMobile || qsTruthy("mobile")) {
      playerRig.setAttribute("virtual-gamepad-controls", {});
    }

    const applyProfileOnPlayerRig = applyProfileFromStore.bind(null, playerRig);
    applyProfileOnPlayerRig();
    store.addEventListener("statechanged", applyProfileOnPlayerRig);

    const avatarScale = parseInt(qs.avatar_scale, 10);

    if (avatarScale) {
      playerRig.setAttribute("scale", { x: avatarScale, y: avatarScale, z: avatarScale });
    }

    const videoTracks = mediaStream ? mediaStream.getVideoTracks() : [];
    let sharingScreen = videoTracks.length > 0;

    const screenEntityId = `${NAF.clientId}-screen`;
    let screenEntity = document.getElementById(screenEntityId);

    scene.addEventListener("action_share_screen", () => {
      sharingScreen = !sharingScreen;
      if (sharingScreen) {
        for (const track of videoTracks) {
          mediaStream.addTrack(track);
        }
      } else {
        for (const track of mediaStream.getVideoTracks()) {
          mediaStream.removeTrack(track);
        }
      }
      NAF.connection.adapter.setLocalMediaStream(mediaStream);
      screenEntity.setAttribute("visible", sharingScreen);
    });

    document.body.addEventListener("blocked", ev => {
      NAF.connection.entities.removeEntitiesOfClient(ev.detail.clientId);
    });

    document.body.addEventListener("unblocked", ev => {
      NAF.connection.entities.completeSync(ev.detail.clientId);
    });

    if (!qsTruthy("offline")) {
      document.body.addEventListener("connected", () => {
        hubChannel.sendEntryEvent().then(() => {
          store.update({ activity: { lastEnteredAt: moment().toJSON() } });
        });
        remountUI({ occupantCount: NAF.connection.adapter.publisher.initialOccupants.length + 1 });
      });

      document.body.addEventListener("clientConnected", () => {
        remountUI({
          occupantCount: Object.keys(NAF.connection.adapter.occupants).length + 1
        });
      });

      document.body.addEventListener("clientDisconnected", () => {
        remountUI({
          occupantCount: Object.keys(NAF.connection.adapter.occupants).length + 1
        });
      });

      scene.components["networked-scene"].connect().catch(connectError => {
        // hacky until we get return codes
        const isFull = connectError.error && connectError.error.msg.match(/\bfull\b/i);
        remountUI({ roomUnavailableReason: isFull ? "full" : "connect_error" });
        exitScene();

        return;
      });

      if (isBotMode) {
        playerRig.setAttribute("avatar-replay", {
          camera: "#player-camera",
          leftController: "#player-left-controller",
          rightController: "#player-right-controller"
        });
        const audio = document.getElementById("bot-recording");
        mediaStream.addTrack(audio.captureStream().getAudioTracks()[0]);
        // wait for runner script to interact with the page so that we can play audio.
        await new Promise(resolve => {
          window.interacted = resolve;
        });
        audio.play();
      }

      if (mediaStream) {
        NAF.connection.adapter.setLocalMediaStream(mediaStream);

        if (screenEntity) {
          screenEntity.setAttribute("visible", sharingScreen);
        } else if (sharingScreen) {
          const sceneEl = document.querySelector("a-scene");
          screenEntity = document.createElement("a-entity");
          screenEntity.id = screenEntityId;
          screenEntity.setAttribute("offset-relative-to", {
            target: "#player-camera",
            offset: "0 0 -2",
            on: "action_share_screen"
          });
          screenEntity.setAttribute("networked", { template: "#video-template" });
          sceneEl.appendChild(screenEntity);
        }
      }
    }
  };

  const getPlatformUnsupportedReason = () => {
    if (typeof RTCDataChannelEvent === "undefined") {
      return "no_data_channels";
    }

    return null;
  };

  remountUI({ enterScene, exitScene });

  const platformUnsupportedReason = getPlatformUnsupportedReason();

  if (platformUnsupportedReason) {
    remountUI({ platformUnsupportedReason: platformUnsupportedReason });
    exitScene();
    return;
  }

  getAvailableVREntryTypes().then(availableVREntryTypes => {
    if (availableVREntryTypes.gearvr === VR_DEVICE_AVAILABILITY.yes) {
      remountUI({ availableVREntryTypes, forcedVREntryType: "gearvr" });
    } else {
      remountUI({ availableVREntryTypes });
    }
  });

  const environmentRoot = document.querySelector("#environment-root");

  const initialEnvironmentEl = document.createElement("a-entity");
  initialEnvironmentEl.addEventListener("bundleloaded", () => {
    remountUI({ initialEnvironmentLoaded: true });
    // We never want to stop the render loop when were running in "bot" mode.
    if (!isBotMode) {
      // Stop rendering while the UI is up. We restart the render loop in enterScene.
      // Wait a tick plus some margin so that the environments actually render.
      setTimeout(() => scene.renderer.animate(null), 100);
    }
  });
  environmentRoot.appendChild(initialEnvironmentEl);

  const setRoom = (janusRoomId, hubName) => {
    if (!isBotMode) {
      remountUI({ janusRoomId, hubName });
    } else {
      const enterSceneImmediately = () => enterScene(new MediaStream(), false, janusRoomId);
      if (scene.hasLoaded) {
        enterSceneImmediately();
      } else {
        scene.addEventListener("loaded", enterSceneImmediately);
      }
    }
  };

  if (qs.room) {
    // If ?room is set, this is `yarn start`, so just use a default environment and query string room.
<<<<<<< HEAD
    setRoom(qs.room && !isNaN(parseInt(qs.room)) ? parseInt(qs.room) : 1);
=======
    remountUI({ hubId: qs.room || "default" });
>>>>>>> 61fa6652
    initialEnvironmentEl.setAttribute("gltf-bundle", {
      src: DEFAULT_ENVIRONMENT_URL
    });
    return;
  }

  // Connect to reticulum over phoenix channels to get hub info.
  const hubId = qs.hub_id || document.location.pathname.substring(1).split("/")[0];
  console.log(`Hub ID: ${hubId}`);

  const socketProtocol = document.location.protocol === "https:" ? "wss:" : "ws:";
  const [retHost, retPort] = (process.env.DEV_RETICULUM_SERVER || "").split(":");
  const isProd = process.env.NODE_ENV === "production";
  const socketPort = qs.phx_port || (isProd ? document.location.port : retPort) || "443";
  const socketHost = qs.phx_host || (isProd ? document.location.hostname : retHost) || "";
  const socketUrl = `${socketProtocol}//${socketHost}${socketPort ? `:${socketPort}` : ""}/socket`;
  console.log(`Phoenix Channel URL: ${socketUrl}`);

  const socket = new Socket(socketUrl, { params: { session_id: uuid() } });
  socket.connect();

  const channel = socket.channel(`hub:${hubId}`, {});

  channel
    .join()
    .receive("ok", data => {
      const hub = data.hubs[0];
      const defaultSpaceTopic = hub.topics[0];
      const gltfBundleUrl = defaultSpaceTopic.assets.find(a => a.asset_type === "gltf_bundle").src;
<<<<<<< HEAD
      setRoom(defaultSpaceTopic.janus_room_id, hub.name);
=======
      remountUI({ hubId: hub.hub_id, hubName: hub.name });
>>>>>>> 61fa6652
      initialEnvironmentEl.setAttribute("gltf-bundle", `src: ${gltfBundleUrl}`);
      hubChannel.setPhoenixChannel(channel);
    })
    .receive("error", res => {
      if (res.reason === "closed") {
        exitScene();
        remountUI({ roomUnavailableReason: "closed" });
      }

      console.error(res);
    });
};

document.addEventListener("DOMContentLoaded", onReady);<|MERGE_RESOLUTION|>--- conflicted
+++ resolved
@@ -380,11 +380,11 @@
   });
   environmentRoot.appendChild(initialEnvironmentEl);
 
-  const setRoom = (janusRoomId, hubName) => {
+  const setRoom = (hubId, hubName) => {
     if (!isBotMode) {
-      remountUI({ janusRoomId, hubName });
+      remountUI({ hubId, hubName });
     } else {
-      const enterSceneImmediately = () => enterScene(new MediaStream(), false, janusRoomId);
+      const enterSceneImmediately = () => enterScene(new MediaStream(), false, hubId);
       if (scene.hasLoaded) {
         enterSceneImmediately();
       } else {
@@ -395,11 +395,7 @@
 
   if (qs.room) {
     // If ?room is set, this is `yarn start`, so just use a default environment and query string room.
-<<<<<<< HEAD
-    setRoom(qs.room && !isNaN(parseInt(qs.room)) ? parseInt(qs.room) : 1);
-=======
-    remountUI({ hubId: qs.room || "default" });
->>>>>>> 61fa6652
+    setRoom(qs.room || "default");
     initialEnvironmentEl.setAttribute("gltf-bundle", {
       src: DEFAULT_ENVIRONMENT_URL
     });
@@ -429,11 +425,7 @@
       const hub = data.hubs[0];
       const defaultSpaceTopic = hub.topics[0];
       const gltfBundleUrl = defaultSpaceTopic.assets.find(a => a.asset_type === "gltf_bundle").src;
-<<<<<<< HEAD
-      setRoom(defaultSpaceTopic.janus_room_id, hub.name);
-=======
-      remountUI({ hubId: hub.hub_id, hubName: hub.name });
->>>>>>> 61fa6652
+      setRoom(hub.hub_id, hub.name);
       initialEnvironmentEl.setAttribute("gltf-bundle", `src: ${gltfBundleUrl}`);
       hubChannel.setPhoenixChannel(channel);
     })
