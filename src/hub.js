--- conflicted
+++ resolved
@@ -316,10 +316,7 @@
   window.APP.scene = scene;
 
   registerNetworkSchemas();
-<<<<<<< HEAD
-  remountUI({ hubChannel, linkChannel, enterScene: entryManager.enterScene, exitScene: entryManager.exitScene });
-  scene.addEventListener("action_focus_chat", () => document.querySelector(".chat-focus-target").focus());
-=======
+
   remountUI({
     hubChannel,
     linkChannel,
@@ -328,7 +325,8 @@
     exitScene: entryManager.exitScene,
     initialIsSubscribed: subscriptions.isSubscribed()
   });
->>>>>>> 58f4eba5
+
+  scene.addEventListener("action_focus_chat", () => document.querySelector(".chat-focus-target").focus());
 
   pollForSupportAvailability(isSupportAvailable => remountUI({ isSupportAvailable }));
 
