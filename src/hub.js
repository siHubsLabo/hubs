--- conflicted
+++ resolved
@@ -24,11 +24,7 @@
 
 import nextTick from "./utils/next-tick";
 import { addAnimationComponents } from "./utils/animation";
-<<<<<<< HEAD
-import { Presence } from "phoenix";
 import Cookies from "js-cookie";
-=======
->>>>>>> f910a8fc
 
 import "./components/scene-components";
 import "./components/wasd-to-analog2d"; //Might be a behaviour or activator in the future
@@ -806,14 +802,6 @@
     .receive("ok", async data => {
       hubChannel.setPhoenixChannel(hubPhxChannel);
 
-<<<<<<< HEAD
-      const permsToken = oauthFlowPermsToken || data.perms_token;
-      hubChannel.setPermissionsFromToken(permsToken);
-
-      scene.addEventListener("adapter-ready", ({ detail: adapter }) => {
-        adapter.setClientId(socket.params().session_id);
-        adapter.setJoinToken(permsToken);
-=======
       const hubPhxPresence = hubChannel.presence;
       let isInitialSync = true;
       const vrHudPresenceCount = document.querySelector("#hud-presence-count");
@@ -884,12 +872,12 @@
         });
       });
 
-      hubChannel.setPermissionsFromToken(data.perms_token);
+      const permsToken = oauthFlowPermsToken || data.perms_token;
+      hubChannel.setPermissionsFromToken(permsToken);
       scene.addEventListener("adapter-ready", ({ detail: adapter }) => {
         adapter.setClientId(socket.params().session_id);
         adapter.setJoinToken(data.perms_token);
         hubChannel.addEventListener("permissions-refreshed", e => adapter.setJoinToken(e.detail.permsToken));
->>>>>>> f910a8fc
       });
       subscriptions.setHubChannel(hubChannel);
 
