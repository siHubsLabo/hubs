--- conflicted
+++ resolved
@@ -299,12 +299,7 @@
   window.APP.scene = scene;
 
   registerNetworkSchemas();
-<<<<<<< HEAD
-  mountUI({});
   remountUI({ hubChannel, linkChannel, enterScene: entryManager.enterScene, exitScene: entryManager.exitScene });
-=======
-  remountUI({ hubChannel, enterScene: entryManager.enterScene, exitScene: entryManager.exitScene });
->>>>>>> 658b8f3d
 
   pollForSupportAvailability(isSupportAvailable => remountUI({ isSupportAvailable }));
 
