import "@babel/polyfill";
import "./utils/debug-log";

console.log(`Hubs version: ${process.env.BUILD_VERSION || "?"}`);

import "./assets/stylesheets/hub.scss";

import "./aframe-entry";
import "./utils/logging";

import "networked-aframe/src/index";
import "naf-janus-adapter";
import "aframe-rounded";
import "webrtc-adapter";
import "aframe-slice9-component";
<<<<<<< HEAD
import "./utils/audio-context-fix";
import "./utils/threejs-positional-audio-updatematrixworld";
import "./utils/threejs-world-update";
import "./utils/threejs-video-texture-pause";
import patchThreeAllocations from "./utils/threejs-allocation-patches";
import addBlitFrameBufferFunction from "./utils/threejs-blit-framebuffer";
=======
>>>>>>> b7cd689c
import { detectOS, detect } from "detect-browser";
import {
  getReticulumFetchUrl,
  getReticulumMeta,
  invalidateReticulumMeta,
  migrateChannelToSocket
} from "./utils/phoenix-utils";

import nextTick from "./utils/next-tick";
import { addAnimationComponents } from "./utils/animation";
import Cookies from "js-cookie";

import "./components/scene-components";
import "./components/mute-mic";
import "./components/bone-mute-state-indicator";
import "./components/bone-visibility";
import "./components/in-world-hud";
import "./components/virtual-gamepad-controls";
import "./components/ik-controller";
import "./components/hand-controls2";
import "./components/character-controller";
import "./components/hoverable-visuals";
import "./components/hover-visuals";
import "./components/offset-relative-to";
import "./components/player-info";
import "./components/debug";
import "./components/hand-poses";
import "./components/hud-controller";
import "./components/freeze-controller";
import "./components/icon-button";
import "./components/text-button";
import "./components/block-button";
import "./components/mute-button";
import "./components/kick-button";
import "./components/close-vr-notice-button";
import "./components/leave-room-button";
import "./components/visible-if-permitted";
import "./components/visibility-while-frozen";
import "./components/stats-plus";
import "./components/networked-avatar";
import "./components/media-views";
import "./components/avatar-volume-controls";
import "./components/pinch-to-move";
import "./components/pitch-yaw-rotator";
import "./components/position-at-box-shape-border";
import "./components/pinnable";
import "./components/pin-networked-object-button";
import "./components/drop-object-button";
import "./components/remove-networked-object-button";
import "./components/camera-focus-button";
import "./components/unmute-video-button";
import "./components/destroy-at-extreme-distances";
import "./components/visible-to-owner";
import "./components/camera-tool";
import "./components/emit-state-change";
import "./components/action-to-event";
import "./components/action-to-remove";
import "./components/emit-scene-event-on-remove";
import "./components/follow-in-fov";
import "./components/matrix-auto-update";
import "./components/clone-media-button";
import "./components/open-media-button";
import "./components/transform-object-button";
import "./components/hover-menu";
import "./components/disable-frustum-culling";
import "./components/teleporter";
import "./components/set-active-camera";
import "./components/track-pose";
import "./components/replay";
import "./components/visibility-by-path";
import "./components/tags";
import "./components/hubs-text";
import "./components/billboard";
import { sets as userinputSets } from "./systems/userinput/sets";

import ReactDOM from "react-dom";
import React from "react";
import { Router, Route } from "react-router-dom";
import { createBrowserHistory } from "history";
import { pushHistoryState } from "./utils/history";
import UIRoot from "./react-components/ui-root";
import AuthChannel from "./utils/auth-channel";
import HubChannel from "./utils/hub-channel";
import LinkChannel from "./utils/link-channel";
import { connectToReticulum } from "./utils/phoenix-utils";
import { disableiOSZoom } from "./utils/disable-ios-zoom";
import { proxiedUrlFor } from "./utils/media-url-utils";
import { traverseMeshesAndAddShapes } from "./utils/physics-utils";
import { handleExitTo2DInterstitial, handleReEntryToVRFrom2DInterstitial } from "./utils/vr-interstitial";
import { getAvatarSrc } from "./utils/avatar-utils.js";
import MessageDispatch from "./message-dispatch";
import SceneEntryManager from "./scene-entry-manager";
import Subscriptions from "./subscriptions";
import { createInWorldLogMessage } from "./react-components/chat-message";

import "./systems/nav";
import "./systems/frame-scheduler";
import "./systems/personal-space-bubble";
import "./systems/app-mode";
import "./systems/permissions";
import "./systems/exit-on-blur";
import "./systems/camera-tools";
import "./systems/userinput/userinput";
import "./systems/userinput/userinput-debug";
import "./systems/ui-hotkeys";
import "./systems/tips";
import "./systems/interactions";
import "./systems/hubs-systems";
import "./systems/capture-system";
import { SOUND_CHAT_MESSAGE } from "./systems/sound-effects-system";
import { Buffer } from "buffer";
window.Buffer = window.Buffer || Buffer;

import "./gltf-component-mappings";

import { App } from "./App";

window.APP = new App();
window.APP.RENDER_ORDER = {
  HUD_BACKGROUND: 1,
  HUD_ICONS: 2,
  CURSOR: 3
};
const store = window.APP.store;
const mediaSearchStore = window.APP.mediaSearchStore;
const OAUTH_FLOW_PERMS_TOKEN_KEY = "ret-oauth-flow-perms-token";
const NOISY_OCCUPANT_COUNT = 12; // Above this # of occupants, we stop posting join/leaves/renames

const qs = new URLSearchParams(location.search);
const isMobile = AFRAME.utils.device.isMobile();
const isMobileVR = AFRAME.utils.device.isMobileVR();
const isEmbed = window.self !== window.top;
if (isEmbed && !qs.get("embed_token")) {
  // Should be covered by X-Frame-Options, but just in case.
  throw new Error("no embed token");
}

const embedsEnabled = qs.get("embeds");

THREE.Object3D.DefaultMatrixAutoUpdate = false;
window.APP.quality = qs.get("quality") || (isMobile || isMobileVR) ? "low" : "high";

const Ammo = require("ammo.js/builds/ammo.wasm.js");
const AmmoWasm = require("ammo.js/builds/ammo.wasm.wasm");
window.Ammo = Ammo.bind(undefined, {
  locateFile(path) {
    if (path.endsWith(".wasm")) {
      return AmmoWasm;
    }
    return path;
  }
});
require("aframe-physics-system");

import "./systems/post-physics";

import "./components/owned-object-limiter";
import "./components/set-unowned-body-kinematic";
import "./components/scalable-when-grabbed";
import "./components/networked-counter";
import "./components/event-repeater";
import "./components/set-yxz-order";

import "./components/cursor-controller";

import "./components/nav-mesh-helper";

import "./components/tools/pen";
import "./components/tools/networked-drawing";
import "./components/tools/drawing-manager";

import registerNetworkSchemas from "./network-schemas";
import registerTelemetry from "./telemetry";
import { warmSerializeElement } from "./utils/serialize-element";

import { getAvailableVREntryTypes, VR_DEVICE_AVAILABILITY } from "./utils/vr-caps-detect.js";
import detectConcurrentLoad from "./utils/concurrent-load-detector.js";

import qsTruthy from "./utils/qs_truthy";

const PHOENIX_RELIABLE_NAF = "phx-reliable";
NAF.options.firstSyncSource = PHOENIX_RELIABLE_NAF;

const isBotMode = qsTruthy("bot");
const isTelemetryDisabled = qsTruthy("disable_telemetry");
const isDebug = qsTruthy("debug");
const loadingEnvironmentURL = proxiedUrlFor(
  "https://uploads-prod.reticulum.io/files/61d77151-7a74-40a6-b427-0c5a350c4502.glb"
);

if (!isBotMode && !isTelemetryDisabled) {
  registerTelemetry("/hub", "Room Landing Page");
}

disableiOSZoom();
detectConcurrentLoad();

store.init();

function getPlatformUnsupportedReason() {
  if (typeof RTCDataChannelEvent === "undefined") return "no_data_channels";
  return null;
}

function setupLobbyCamera() {
  const camera = document.querySelector("#player-camera");
  const previewCamera = document.querySelector("#environment-scene").object3D.getObjectByName("scene-preview-camera");

  if (previewCamera) {
    camera.object3D.position.copy(previewCamera.position);
    camera.object3D.rotation.copy(previewCamera.rotation);
    camera.object3D.rotation.reorder("YXZ");
  } else {
    const cameraPos = camera.object3D.position;
    camera.object3D.position.set(cameraPos.x, 2.5, cameraPos.z);
  }

  camera.object3D.matrixNeedsUpdate = true;

  camera.setAttribute("scene-preview-camera", "positionOnly: true; duration: 60");
  camera.components["pitch-yaw-rotator"].set(camera.object3D.rotation.x, camera.object3D.rotation.y);
}

let uiProps = {};

// Hub ID and slug are the basename
let routerBaseName = document.location.pathname
  .split("/")
  .slice(0, 2)
  .join("/");

if (document.location.pathname.includes("hub.html")) {
  routerBaseName = "";
}

const history = createBrowserHistory({ basename: routerBaseName });
window.APP.history = history;

const qsVREntryType = qs.get("vr_entry_type");

function mountUI(props = {}) {
  const scene = document.querySelector("a-scene");
  const disableAutoExitOnConcurrentLoad = qsTruthy("allow_multi");
  const isCursorHoldingPen = scene && scene.systems.userinput.activeSets.includes(userinputSets.cursorHoldingPen);
  const hasActiveCamera = scene && !!scene.systems["camera-tools"].getMyCamera();
  const forcedVREntryType = qsVREntryType;

  ReactDOM.render(
    <Router history={history}>
      <Route
        render={routeProps => (
          <UIRoot
            {...{
              scene,
              isBotMode,
              disableAutoExitOnConcurrentLoad,
              forcedVREntryType,
              store,
              mediaSearchStore,
              isCursorHoldingPen,
              hasActiveCamera,
              ...props,
              ...routeProps
            }}
          />
        )}
      />
    </Router>,
    document.getElementById("ui-root")
  );
}

function remountUI(props) {
  uiProps = { ...uiProps, ...props };
  mountUI(uiProps);
}

async function updateUIForHub(hub) {
  remountUI({
    hubId: hub.hub_id,
    hubName: hub.name,
    hubScene: hub.scene,
    hubEntryCode: hub.entry_code
  });
}

async function updateEnvironmentForHub(hub) {
  let sceneUrl;
  let isLegacyBundle; // Deprecated

  const environmentScene = document.querySelector("#environment-scene");
  const sceneEl = document.querySelector("a-scene");

  if (hub.scene) {
    isLegacyBundle = false;
    sceneUrl = hub.scene.model_url;
  } else if (hub.scene === null) {
    // delisted/removed scene
    sceneUrl = loadingEnvironmentURL;
  } else {
    const defaultSpaceTopic = hub.topics[0];
    const glbAsset = defaultSpaceTopic.assets.find(a => a.asset_type === "glb");
    const bundleAsset = defaultSpaceTopic.assets.find(a => a.asset_type === "gltf_bundle");
    sceneUrl = (glbAsset || bundleAsset).src;
    const hasExtension = /\.gltf/i.test(sceneUrl) || /\.glb/i.test(sceneUrl);
    isLegacyBundle = !(glbAsset || hasExtension);
  }

  if (isLegacyBundle) {
    // Deprecated
    const res = await fetch(sceneUrl);
    const data = await res.json();
    const baseURL = new URL(THREE.LoaderUtils.extractUrlBase(sceneUrl), window.location.href);
    sceneUrl = new URL(data.assets[0].src, baseURL).href;
  } else {
    sceneUrl = proxiedUrlFor(sceneUrl);
  }

  console.log(`Scene URL: ${sceneUrl}`);

  let environmentEl = null;

  if (environmentScene.childNodes.length === 0) {
    const environmentEl = document.createElement("a-entity");
    environmentEl.setAttribute("gltf-model-plus", { src: sceneUrl, useCache: false, inflate: true });

    environmentScene.appendChild(environmentEl);

    environmentEl.addEventListener(
      "model-loaded",
      () => {
        // Show the canvas once the model has loaded
        document.querySelector(".a-canvas").classList.remove("a-hidden");

        //TODO: check if the environment was made with spoke to determine if a shape should be added
        traverseMeshesAndAddShapes(environmentEl);
      },
      { once: true }
    );
  } else {
    // Change environment
    environmentEl = environmentScene.childNodes[0];

    // Clear the three.js image cache and load the loading environment before switching to the new one.
    THREE.Cache.clear();

    environmentEl.addEventListener(
      "model-loaded",
      () => {
        environmentEl.addEventListener(
          "model-loaded",
          () => {
            traverseMeshesAndAddShapes(environmentEl);

            // We've already entered, so move to new spawn point once new environment is loaded
            if (sceneEl.is("entered")) {
              document.querySelector("#player-rig").components["spawn-controller"].moveToSpawnPoint();
            }
          },
          { once: true }
        );

        environmentEl.setAttribute("gltf-model-plus", { src: sceneUrl });
      },
      { once: true }
    );

    environmentEl.setAttribute("gltf-model-plus", { src: loadingEnvironmentURL });
  }
}

async function handleHubChannelJoined(entryManager, hubChannel, messageDispatch, data) {
  const scene = document.querySelector("a-scene");
  const isRejoin = NAF.connection.isConnected();

  if (isRejoin) {
    // Slight hack, to ensure correct presence state we need to re-send the entry event
    // on re-join. Ideally this would be updated into the channel socket state but this
    // would require significant changes to the hub channel events and socket management.
    if (scene.is("entered")) {
      hubChannel.sendEntryEvent();
    }

    // Send complete sync on phoenix re-join.
    NAF.connection.entities.completeSync(null, true);
    return;
  }

  // Turn off NAF for embeds as an optimization, so the user's browser isn't getting slammed
  // with NAF traffic on load.
  if (isEmbed) {
    hubChannel.allowNAFTraffic(false);
  }

  const hub = data.hubs[0];

  let embedToken = hub.embed_token;

  if (!embedToken) {
    const embedTokenEntry = store.state.embedTokens && store.state.embedTokens.find(t => t.hubId === hub.hub_id);

    if (embedTokenEntry) {
      embedToken = embedTokenEntry.embedToken;
    }
  }

  console.log(`Janus host: ${hub.host}`);

  remountUI({
    onSendMessage: messageDispatch.dispatch,
    onMediaSearchResultEntrySelected: entry => scene.emit("action_selected_media_result_entry", entry),
    onMediaSearchCancelled: entry => scene.emit("action_media_search_cancelled", entry),
    onAvatarSaved: entry => scene.emit("action_avatar_saved", entry),
    embedToken: embedsEnabled ? embedToken : null
  });

  scene.addEventListener("action_selected_media_result_entry", e => {
    const entry = e.detail;
    if (entry.type !== "scene_listing" && entry.type !== "scene") return;
    if (!hubChannel.can("update_hub")) return;

    hubChannel.updateScene(entry.url);
  });

  // Handle request for user gesture
  scene.addEventListener("2d-interstitial-gesture-required", () => {
    remountUI({
      showInterstitialPrompt: true,
      onInterstitialPromptClicked: () => {
        scene.emit("2d-interstitial-gesture-complete");
        remountUI({ showInterstitialPrompt: false, onInterstitialPromptClicked: null });
      }
    });
  });

  const objectsScene = document.querySelector("#objects-scene");
  const objectsUrl = getReticulumFetchUrl(`/${hub.hub_id}/objects.gltf`);
  const objectsEl = document.createElement("a-entity");
  objectsEl.setAttribute("gltf-model-plus", { src: objectsUrl, useCache: false, inflate: true });

  if (!isBotMode) {
    objectsScene.appendChild(objectsEl);
  }

  // Wait for scene objects to load before connecting, so there is no race condition on network state.
  const connectToScene = async () => {
    scene.setAttribute("networked-scene", {
      room: hub.hub_id,
      serverURL: `wss://${hub.host}`,
      debug: !!isDebug
    });

    while (!scene.components["networked-scene"] || !scene.components["networked-scene"].data) await nextTick();

    scene.addEventListener("adapter-ready", ({ detail: adapter }) => {
      let newHostPollInterval = null;

      // When reconnecting, update the server URL if necessary
      adapter.setReconnectionListeners(
        () => {
          if (newHostPollInterval) return;

          newHostPollInterval = setInterval(async () => {
            const currentServerURL = NAF.connection.adapter.serverUrl;
            const newHubHost = await hubChannel.getHost();
            const newServerURL = `wss://${newHubHost}`;

            if (currentServerURL !== newServerURL) {
              console.log("Connecting to new Janus server " + newServerURL);
              scene.setAttribute("networked-scene", { serverURL: newServerURL });
              adapter.serverUrl = newServerURL;
            }
          }, 1000);
        },
        () => {
          clearInterval(newHostPollInterval);
          newHostPollInterval = null;
        },
        null
      );

      const sendViaPhoenix = reliable => (clientId, dataType, data) => {
        const payload = { dataType, data };

        if (clientId) {
          payload.clientId = clientId;
        }

        const isOpen = hubChannel.channel.socket.connectionState() === "open";

        if (isOpen || reliable) {
          if (isOpen) {
            hubChannel.channel.push("naf", payload);
          } else {
            // Memory is re-used, so make a copy
            hubChannel.channel.push("naf", AFRAME.utils.clone(payload));
          }
        }
      };

      adapter.reliableTransport = sendViaPhoenix(true);
      adapter.unreliableTransport = sendViaPhoenix(false);
    });

    const loadEnvironmentAndConnect = () => {
      updateEnvironmentForHub(hub);

      scene.components["networked-scene"]
        .connect()
        .then(() => scene.emit("didConnectToNetworkedScene"))
        .catch(connectError => {
          // hacky until we get return codes
          const isFull = connectError.error && connectError.error.msg.match(/\bfull\b/i);
          console.error(connectError);
          remountUI({ roomUnavailableReason: isFull ? "full" : "connect_error" });
          entryManager.exitScene();

          return;
        });
    };

    updateUIForHub(hub);

    if (!isEmbed) {
      loadEnvironmentAndConnect();
    } else {
      remountUI({
        onPreloadLoadClicked: () => {
          hubChannel.allowNAFTraffic(true);
          remountUI({ showPreload: false });
          loadEnvironmentAndConnect();
        }
      });
    }
  };

  if (!isBotMode) {
    objectsEl.addEventListener("model-loaded", async el => {
      if (el.target !== objectsEl) return;
      connectToScene();
    });
  } else {
    connectToScene();
  }
}

async function runBotMode(scene, entryManager) {
  const noop = () => {};
  scene.renderer = { setAnimationLoop: noop, render: noop };

  while (!NAF.connection.isConnected()) await nextTick();
  entryManager.enterSceneWhenLoaded(new MediaStream(), false);
}

document.addEventListener("DOMContentLoaded", async () => {
  const canvas = document.querySelector(".a-canvas");
  canvas.classList.add("a-hidden");

  warmSerializeElement();

  if (!window.WebAssembly) {
    remountUI({ showWebAssemblyDialog: true });
    return;
  }

  // If we are on iOS but we don't have the mediaDevices API, then we are likely in a Firefox or Chrome WebView,
  // or a WebView preview used in apps like Twitter and Discord. So we show the dialog that tells users to open
  // the room in the real Safari.
  const detectedOS = detectOS(navigator.userAgent);
  if (detectedOS === "iOS" && !navigator.mediaDevices) {
    remountUI({ showSafariDialog: true });
    return;
  }

  // HACK: On Safari for iOS & MacOS, if mic permission is not granted, subscriber webrtc negotiation fails.
  // So we need to insist on microphone grants to continue.
  const browser = detect();
  if (["iOS", "Mac OS"].includes(detectedOS) && ["safari", "ios"].includes(browser.name)) {
    try {
      await navigator.mediaDevices.getUserMedia({ audio: true });
    } catch (e) {
      remountUI({ showSafariMicDialog: true });
      return;
    }
  }

  const hubId = qs.get("hub_id") || document.location.pathname.substring(1).split("/")[0];
  console.log(`Hub ID: ${hubId}`);

  const subscriptions = new Subscriptions(hubId);

  if (navigator.serviceWorker) {
    try {
      navigator.serviceWorker
        .register("/hub.service.js")
        .then(() => {
          navigator.serviceWorker.ready
            .then(registration => subscriptions.setRegistration(registration))
            .catch(() => subscriptions.setRegistrationFailed());
        })
        .catch(() => subscriptions.setRegistrationFailed());
    } catch (e) {
      subscriptions.setRegistrationFailed();
    }
  } else {
    subscriptions.setRegistrationFailed();
  }

  const scene = document.querySelector("a-scene");
  scene.setAttribute("shadow", { enabled: window.APP.quality !== "low" }); // Disable shadows on low quality

  // Physics needs to be ready before spawning anything.
  while (!scene.systems.physics.initialized) await nextTick();

  const onSceneLoaded = () => {
    const physicsSystem = scene.systems.physics;
    physicsSystem.setDebug(isDebug || physicsSystem.data.debug);
<<<<<<< HEAD
    patchThreeAllocations();
    addBlitFrameBufferFunction();
=======
>>>>>>> b7cd689c
  };

  if (scene.hasLoaded) {
    onSceneLoaded();
  } else {
    scene.addEventListener("loaded", onSceneLoaded, { once: true });
  }

  // If the stored avatar doesn't have a valid src, reset to a legacy avatar.
  const avatarSrc = await getAvatarSrc(store.state.profile.avatarId);
  if (!avatarSrc) {
    store.resetToRandomLegacyAvatar();
  }

  const authChannel = new AuthChannel(store);
  const hubChannel = new HubChannel(store, hubId);
  const availableVREntryTypes = await getAvailableVREntryTypes();
  const entryManager = new SceneEntryManager(hubChannel, authChannel, availableVREntryTypes, history);
  const performConditionalSignIn = async (predicate, action, messageId, onFailure) => {
    if (predicate()) return action();

    const signInContinueTextId = scene.is("vr-mode") ? "entry.return-to-vr" : "dialog.close";

    handleExitTo2DInterstitial(true, () => remountUI({ showSignInDialog: false }));

    remountUI({
      showSignInDialog: true,
      signInMessageId: `sign-in.${messageId}`,
      signInCompleteMessageId: `sign-in.${messageId}-complete`,
      signInContinueTextId,
      onContinueAfterSignIn: async () => {
        remountUI({ showSignInDialog: false });
        let actionError = null;
        if (predicate()) {
          try {
            await action();
          } catch (e) {
            actionError = e;
          }
        } else {
          actionError = new Error("Predicate failed post sign-in");
        }

        if (actionError && onFailure) onFailure(actionError);
        handleReEntryToVRFrom2DInterstitial();
      }
    });
  };

  window.addEventListener("action_create_avatar", () => {
    performConditionalSignIn(
      () => hubChannel.signedIn,
      () => pushHistoryState(history, "overlay", "avatar-editor"),
      "create-avatar"
    );
  });

  scene.addEventListener("scene_media_selected", e => {
    const sceneInfo = e.detail;

    performConditionalSignIn(
      () => hubChannel.can("update_hub"),
      () => hubChannel.updateScene(sceneInfo),
      "change-scene"
    );
  });

  remountUI({ performConditionalSignIn, embed: isEmbed, showPreload: isEmbed });
  entryManager.performConditionalSignIn = performConditionalSignIn;
  entryManager.init();

  const linkChannel = new LinkChannel(store);

  window.APP.scene = scene;
  window.APP.hubChannel = hubChannel;

  const handleEarlyVRMode = () => {
    // If VR headset is activated, refreshing page will fire vrdisplayactivate
    // which puts A-Frame in VR mode, so exit VR mode whenever it is attempted
    // to be entered and we haven't entered the room yet.
    if (scene.is("vr-mode") && !scene.is("vr-entered")) {
      console.log("Pre-emptively exiting VR mode.");
      scene.exitVR();
      return true;
    }

    return false;
  };

  scene.addEventListener("enter-vr", () => {
    if (handleEarlyVRMode()) return true;

    if (isMobileVR) {
      // Optimization, stop drawing UI if not visible
      remountUI({ hide: true });
    }

    document.body.classList.add("vr-mode");

    // Don't stretch canvas on cardboard, since that's drawing the actual VR view :)
    if ((!isMobile && !isMobileVR) || availableVREntryTypes.cardboard !== VR_DEVICE_AVAILABILITY.yes) {
      document.body.classList.add("vr-mode-stretch");
    }
  });

  handleEarlyVRMode();

  // HACK A-Frame 0.9.0 seems to fail to wire up vrdisplaypresentchange early enough
  // to catch presentation state changes and recognize that an HMD is presenting on startup.
  window.addEventListener(
    "vrdisplaypresentchange",
    () => {
      if (scene.is("vr-entered")) return;
      if (scene.is("vr-mode")) return;

      const device = AFRAME.utils.device.getVRDisplay();

      if (device && device.isPresenting) {
        if (!scene.is("vr-mode")) {
          console.warn("Hit A-Frame bug where VR display is presenting but A-Frame has not entered VR mode.");
          scene.enterVR();
        }
      }
    },
    { once: true }
  );

  scene.addEventListener("exit-vr", () => {
    document.body.classList.remove("vr-mode");
    document.body.classList.remove("vr-mode-stretch");

    remountUI({ hide: false });

    // HACK: Oculus browser pauses videos when exiting VR mode, so we need to resume them after a timeout.
    if (/OculusBrowser/i.test(window.navigator.userAgent)) {
      document.querySelectorAll("[media-video]").forEach(m => {
        const video = m.components["media-video"].video;

        if (!video.paused) {
          setTimeout(() => video.play(), 1000);
        }
      });
    }
  });

  registerNetworkSchemas();

  remountUI({
    authChannel,
    hubChannel,
    linkChannel,
    subscriptions,
    enterScene: entryManager.enterScene,
    exitScene: reason => {
      entryManager.exitScene();

      if (reason) {
        remountUI({ roomUnavailableReason: reason });
      }
    },
    initialIsSubscribed: subscriptions.isSubscribed(),
    activeTips: scene.systems.tips.activeTips
  });

  scene.addEventListener("action_focus_chat", () => {
    const chatFocusTarget = document.querySelector(".chat-focus-target");
    chatFocusTarget && chatFocusTarget.focus();
  });

  scene.addEventListener("tips_changed", e => {
    remountUI({ activeTips: e.detail });
  });

  scene.addEventListener("leave_room_requested", () => {
    scene.exitVR();
    entryManager.exitScene("left");
    remountUI({ roomUnavailableReason: "left" });
  });

  scene.addEventListener("camera_toggled", () => remountUI({}));

  scene.addEventListener("camera_removed", () => remountUI({}));

  scene.addEventListener("hub_closed", () => {
    scene.exitVR();
    entryManager.exitScene("closed");
    remountUI({ roomUnavailableReason: "closed" });
  });

  const platformUnsupportedReason = getPlatformUnsupportedReason();

  if (platformUnsupportedReason) {
    remountUI({ platformUnsupportedReason });
    entryManager.exitScene();
    return;
  }

  if (qs.get("required_version") && process.env.BUILD_VERSION) {
    const buildNumber = process.env.BUILD_VERSION.split(" ", 1)[0]; // e.g. "123 (abcd5678)"

    if (qs.get("required_version") !== buildNumber) {
      remountUI({ roomUnavailableReason: "version_mismatch" });
      setTimeout(() => document.location.reload(), 5000);
      entryManager.exitScene();
      return;
    }
  }

  getReticulumMeta().then(reticulumMeta => {
    console.log(`Reticulum @ ${reticulumMeta.phx_host}: v${reticulumMeta.version} on ${reticulumMeta.pool}`);

    if (
      qs.get("required_ret_version") &&
      (qs.get("required_ret_version") !== reticulumMeta.version || qs.get("required_ret_pool") !== reticulumMeta.pool)
    ) {
      remountUI({ roomUnavailableReason: "version_mismatch" });
      setTimeout(() => document.location.reload(), 5000);
      entryManager.exitScene();
      return;
    }
  });

  if (isMobileVR) {
    remountUI({ availableVREntryTypes, forcedVREntryType: "vr" });

    if (/Oculus/.test(navigator.userAgent)) {
      // HACK - The polyfill reports Cardboard as the primary VR display on startup out ahead of Oculus Go on Oculus Browser 5.5.0 beta. This display is cached by A-Frame,
      // so we need to resolve that and get the real VRDisplay before entering as well.
      const displays = await navigator.getVRDisplays();
      const vrDisplay = displays.length && displays[0];
      AFRAME.utils.device.getVRDisplay = () => vrDisplay;
    }
  } else {
    const hasVREntryDevice =
      availableVREntryTypes.cardboard !== VR_DEVICE_AVAILABILITY.no ||
      availableVREntryTypes.generic !== VR_DEVICE_AVAILABILITY.no ||
      availableVREntryTypes.daydream !== VR_DEVICE_AVAILABILITY.no;

    remountUI({ availableVREntryTypes, forcedVREntryType: qsVREntryType || (!hasVREntryDevice ? "2d" : null) });
  }

  const environmentScene = document.querySelector("#environment-scene");

  const onFirstEnvironmentLoad = () => {
    if (!scene.is("entered")) {
      setupLobbyCamera();
    }

    // Replace renderer with a noop renderer to reduce bot resource usage.
    if (isBotMode) {
      runBotMode(scene, entryManager);
    }

    environmentScene.removeEventListener("model-loaded", onFirstEnvironmentLoad);
  };

  environmentScene.addEventListener("model-loaded", onFirstEnvironmentLoad);

  environmentScene.addEventListener("model-loaded", () => {
    // This will be run every time the environment is changed (including the first load.)
    remountUI({ environmentSceneLoaded: true });
    scene.emit("environment-scene-loaded");

    // Re-bind the teleporter controls collision meshes in case the scene changed.
    document.querySelectorAll("a-entity[teleporter]").forEach(x => x.components["teleporter"].queryCollisionEntities());

    for (const modelEl of environmentScene.children) {
      addAnimationComponents(modelEl);
    }
  });

  const socket = await connectToReticulum(isDebug);

  socket.onClose(e => {
    // The socket should close normally if the server has explicitly killed it.
    const NORMAL_CLOSURE = 1000;
    if (e.code === NORMAL_CLOSURE) {
      entryManager.exitScene();
      remountUI({ roomUnavailableReason: "kicked" });
    }
  });

  let retDeployReconnectInterval;
  const retReconnectMaxDelayMs = 15000;

  // Reticulum global channel
  let retPhxChannel = socket.channel(`ret`, { hub_id: hubId });
  retPhxChannel
    .join()
    .receive("ok", async data => subscriptions.setVapidPublicKey(data.vapid_public_key))
    .receive("error", res => {
      subscriptions.setVapidPublicKey(null);
      console.error(res);
    });

  const pushSubscriptionEndpoint = await subscriptions.getCurrentEndpoint();

  const oauthFlowPermsToken = Cookies.get(OAUTH_FLOW_PERMS_TOKEN_KEY);

  if (oauthFlowPermsToken) {
    Cookies.remove(OAUTH_FLOW_PERMS_TOKEN_KEY);
  }

  const createHubChannelParams = permsToken => {
    const params = {
      profile: store.state.profile,
      push_subscription_endpoint: pushSubscriptionEndpoint,
      auth_token: null,
      perms_token: null,
      context: {
        mobile: isMobile || isMobileVR,
        hmd: availableVREntryTypes.isInHMD,
        embed: isEmbed
      }
    };

    if (permsToken) {
      params.perms_token = permsToken;
    }

    const { token } = store.state.credentials;
    if (token) {
      console.log(`Logged into account ${store.credentialsAccountId}`);
      params.auth_token = token;
    }

    return params;
  };

  const migrateToNewReticulumServer = async deployNotification => {
    // On Reticulum deploys, reconnect after a random delay until pool + version match deployed version/pool
    console.log(`Reticulum deploy detected v${deployNotification.ret_version} on ${deployNotification.ret_pool}`);
    clearInterval(retDeployReconnectInterval);

    setTimeout(() => {
      const tryReconnect = async () => {
        invalidateReticulumMeta();
        const reticulumMeta = await getReticulumMeta();

        if (
          reticulumMeta.pool === deployNotification.ret_pool &&
          reticulumMeta.version === deployNotification.ret_version
        ) {
          console.log("Reticulum reconnecting.");
          clearInterval(retDeployReconnectInterval);
          const oldSocket = retPhxChannel.socket;
          const socket = await connectToReticulum(isDebug, oldSocket.params());
          retPhxChannel = await migrateChannelToSocket(retPhxChannel, socket);
          await hubChannel.migrateToSocket(socket, createHubChannelParams());
          authChannel.setSocket(socket);
          linkChannel.setSocket(socket);

          // Disconnect old socket after a delay to ensure this user is always registered in presence.
          setTimeout(() => {
            console.log("Reconnection complete. Disconnecting old reticulum socket.");
            oldSocket.teardown();
          }, 10000);
        }
      };

      retDeployReconnectInterval = setInterval(tryReconnect, 5000);
      tryReconnect();
    }, Math.floor(Math.random() * retReconnectMaxDelayMs));
  };

  retPhxChannel.on("notice", async data => {
    // On Reticulum deploys, reconnect after a random delay until pool + version match deployed version/pool
    if (data.event === "ret-deploy") {
      await migrateToNewReticulumServer(data);
    }
  });

  const hubPhxChannel = socket.channel(`hub:${hubId}`, createHubChannelParams(oauthFlowPermsToken));

  const presenceLogEntries = [];
  const addToPresenceLog = entry => {
    entry.key = Date.now().toString();

    presenceLogEntries.push(entry);
    remountUI({ presenceLogEntries });
    if (entry.type === "chat") {
      scene.systems["hubs-systems"].soundEffectsSystem.playSoundOneShot(SOUND_CHAT_MESSAGE);
    }

    // Fade out and then remove
    setTimeout(() => {
      entry.expired = true;
      remountUI({ presenceLogEntries });

      setTimeout(() => {
        presenceLogEntries.splice(presenceLogEntries.indexOf(entry), 1);
        remountUI({ presenceLogEntries });
      }, 5000);
    }, 20000);
  };

  const messageDispatch = new MessageDispatch(
    scene,
    entryManager,
    hubChannel,
    addToPresenceLog,
    remountUI,
    mediaSearchStore
  );

  let isInitialJoin = true;

  hubChannel.setPhoenixChannel(hubPhxChannel);

  hubPhxChannel
    .join()
    .receive("ok", async data => {
      socket.params().session_id = data.session_id;
      socket.params().session_token = data.session_token;

      const vrHudPresenceCount = document.querySelector("#hud-presence-count");

      if (isInitialJoin) {
        store.addEventListener("statechanged", hubChannel.sendProfileUpdate.bind(hubChannel));
        hubChannel.presence.onSync(() => {
          const presence = hubChannel.presence;

          remountUI({
            sessionId: socket.params().session_id,
            presences: presence.state
          });

          const occupantCount = Object.entries(presence.state).length;
          vrHudPresenceCount.setAttribute("text", "value", occupantCount.toString());

          if (occupantCount > 1) {
            scene.addState("copresent");
          } else {
            scene.removeState("copresent");
          }

          // HACK - Set a flag on the presence object indicating if the initial sync has completed,
          // which is used to determine if we should fire join/leave messages into the presence log.
          presence.__hadInitialSync = true;

          presence.onJoin((sessionId, current, info) => {
            // Ignore presence join/leaves if this Presence has not yet had its initial sync (o/w the user
            // will see join messages for every user.)
            if (!hubChannel.presence.__hadInitialSync) return;

            const meta = info.metas[info.metas.length - 1];
            const occupantCount = Object.entries(hubChannel.presence.state).length;

            if (occupantCount <= NOISY_OCCUPANT_COUNT) {
              if (current) {
                // Change to existing presence
                const isSelf = sessionId === socket.params().session_id;
                const currentMeta = current.metas[0];

                if (
                  !isSelf &&
                  currentMeta.presence !== meta.presence &&
                  meta.presence === "room" &&
                  meta.profile.displayName
                ) {
                  addToPresenceLog({
                    type: "entered",
                    presence: meta.presence,
                    name: meta.profile.displayName
                  });
                }

                if (
                  currentMeta.profile &&
                  meta.profile &&
                  currentMeta.profile.displayName !== meta.profile.displayName
                ) {
                  addToPresenceLog({
                    type: "display_name_changed",
                    oldName: currentMeta.profile.displayName,
                    newName: meta.profile.displayName
                  });
                }
              } else if (info.metas.length === 1) {
                // New presence
                const meta = info.metas[0];

                if (meta.presence && meta.profile.displayName) {
                  addToPresenceLog({
                    type: "join",
                    presence: meta.presence,
                    name: meta.profile.displayName
                  });
                }
              }
            }

            scene.emit("presence_updated", {
              sessionId,
              profile: meta.profile,
              roles: meta.roles,
              streaming: meta.streaming,
              recording: meta.recording
            });
          });

          presence.onLeave((sessionId, current, info) => {
            // Ignore presence join/leaves if this Presence has not yet had its initial sync
            if (!hubChannel.presence.__hadInitialSync) return;

            if (current && current.metas.length > 0) return;
            const occupantCount = Object.entries(hubChannel.presence.state).length;
            if (occupantCount > NOISY_OCCUPANT_COUNT) return;

            const meta = info.metas[0];

            if (meta.profile.displayName) {
              addToPresenceLog({
                type: "leave",
                name: meta.profile.displayName
              });
            }
          });
        });
      }

      isInitialJoin = false;

      const permsToken = oauthFlowPermsToken || data.perms_token;
      hubChannel.setPermissionsFromToken(permsToken);

      scene.addEventListener("adapter-ready", ({ detail: adapter }) => {
        adapter.setClientId(socket.params().session_id);
        adapter.setJoinToken(data.perms_token);
        hubChannel.addEventListener("permissions-refreshed", e => adapter.setJoinToken(e.detail.permsToken));
      });
      subscriptions.setHubChannel(hubChannel);

      subscriptions.setSubscribed(data.subscriptions.web_push);

      remountUI({
        hubIsBound: data.hub_requires_oauth,
        initialIsFavorited: data.subscriptions.favorites,
        initialIsSubscribed: subscriptions.isSubscribed()
      });

      await handleHubChannelJoined(entryManager, hubChannel, messageDispatch, data);
    })
    .receive("error", res => {
      if (res.reason === "closed") {
        entryManager.exitScene();
        remountUI({ roomUnavailableReason: "closed" });
      } else if (res.reason === "oauth_required") {
        entryManager.exitScene();
        remountUI({ oauthInfo: res.oauth_info, showOAuthDialog: true });
      } else if (res.reason === "join_denied") {
        entryManager.exitScene();
        remountUI({ roomUnavailableReason: "denied" });
      }

      console.error(res);
    });

  hubPhxChannel.on("naf", data => {
    if (!NAF.connection.adapter) return;
    NAF.connection.adapter.onData(data, PHOENIX_RELIABLE_NAF);
  });

  hubPhxChannel.on("message", ({ session_id, type, body, from }) => {
    const getAuthor = () => {
      const userInfo = hubChannel.presence.state[session_id];
      if (from) {
        return from;
      } else if (userInfo) {
        return userInfo.metas[0].profile.displayName;
      } else {
        return "Mystery user";
      }
    };

    const name = getAuthor();
    const maySpawn = scene.is("entered");

    const incomingMessage = { name, type, body, maySpawn, sessionId: session_id };

    if (scene.is("vr-mode")) {
      createInWorldLogMessage(incomingMessage);
    }

    addToPresenceLog(incomingMessage);
  });

  hubPhxChannel.on("hub_refresh", ({ session_id, hubs, stale_fields }) => {
    const hub = hubs[0];
    const userInfo = hubChannel.presence.state[session_id];

    updateUIForHub(hub);

    if (stale_fields.includes("scene")) {
      updateEnvironmentForHub(hub);

      addToPresenceLog({
        type: "scene_changed",
        name: userInfo.metas[0].profile.displayName,
        sceneName: hub.scene ? hub.scene.name : "a custom URL"
      });
    }

    if (stale_fields.includes("name")) {
      const titleParts = document.title.split(" | "); // Assumes title has | trailing site name
      titleParts[0] = hub.name;
      document.title = titleParts.join(" | ");

      // Re-write the slug in the browser history
      const pathParts = history.location.pathname.split("/");
      const oldSlug = pathParts[1];
      const { search, state } = history.location;
      const pathname = history.location.pathname.replace(`/${oldSlug}`, `/${hub.slug}`);

      history.replace({ pathname, search, state });

      addToPresenceLog({
        type: "hub_name_changed",
        name: userInfo.metas[0].profile.displayName,
        hubName: hub.name
      });
    }

    if (hub.entry_mode === "deny") {
      scene.emit("hub_closed");
    }
  });

  hubPhxChannel.on("mute", ({ session_id }) => {
    if (session_id === NAF.clientId && !scene.is("muted")) {
      scene.emit("action_mute");
    }
  });

  authChannel.setSocket(socket);
  linkChannel.setSocket(socket);
});<|MERGE_RESOLUTION|>--- conflicted
+++ resolved
@@ -13,15 +13,7 @@
 import "aframe-rounded";
 import "webrtc-adapter";
 import "aframe-slice9-component";
-<<<<<<< HEAD
-import "./utils/audio-context-fix";
-import "./utils/threejs-positional-audio-updatematrixworld";
-import "./utils/threejs-world-update";
-import "./utils/threejs-video-texture-pause";
-import patchThreeAllocations from "./utils/threejs-allocation-patches";
 import addBlitFrameBufferFunction from "./utils/threejs-blit-framebuffer";
-=======
->>>>>>> b7cd689c
 import { detectOS, detect } from "detect-browser";
 import {
   getReticulumFetchUrl,
@@ -639,11 +631,7 @@
   const onSceneLoaded = () => {
     const physicsSystem = scene.systems.physics;
     physicsSystem.setDebug(isDebug || physicsSystem.data.debug);
-<<<<<<< HEAD
-    patchThreeAllocations();
     addBlitFrameBufferFunction();
-=======
->>>>>>> b7cd689c
   };
 
   if (scene.hasLoaded) {
