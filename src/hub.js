console.log(`Hubs version: ${process.env.BUILD_VERSION || "?"}`);

import "./assets/stylesheets/hub.scss";

import "aframe";
import "./utils/logging";
import { patchWebGLRenderingContext } from "./utils/webgl";
patchWebGLRenderingContext();

import "three/examples/js/loaders/GLTFLoader";
import "networked-aframe/src/index";
import "naf-janus-adapter";
import "aframe-teleport-controls";
import "aframe-input-mapping-component";
import "aframe-billboard-component";
import "aframe-rounded";
import "webrtc-adapter";
import "aframe-slice9-component";
import "aframe-motion-capture-components";
import "./utils/audio-context-fix";

import trackpad_dpad4 from "./behaviours/trackpad-dpad4";
import trackpad_scrolling from "./behaviours/trackpad-scrolling";
import joystick_dpad4 from "./behaviours/joystick-dpad4";
import msft_mr_axis_with_deadzone from "./behaviours/msft-mr-axis-with-deadzone";
import { PressedMove } from "./activators/pressedmove";
import { ReverseY } from "./activators/reversey";
import { ObjectContentOrigins } from "./object-types";

import "./activators/shortpress";

import "./components/wasd-to-analog2d"; //Might be a behaviour or activator in the future
import "./components/mute-mic";
import "./components/audio-feedback";
import "./components/bone-mute-state-indicator";
import "./components/bone-visibility";
import "./components/in-world-hud";
import "./components/virtual-gamepad-controls";
import "./components/ik-controller";
import "./components/hand-controls2";
import "./components/character-controller";
import "./components/haptic-feedback";
import "./components/networked-video-player";
import "./components/offset-relative-to";
import "./components/water";
import "./components/skybox";
import "./components/layers";
import "./components/spawn-controller";
import "./components/hide-when-quality";
import "./components/player-info";
import "./components/debug";
import "./components/animation-mixer";
import "./components/loop-animation";
import "./components/hand-poses";
import "./components/gltf-model-plus";
import "./components/gltf-bundle";
import "./components/hud-controller";
import "./components/freeze-controller";
import "./components/icon-button";
import "./components/text-button";
import "./components/block-button";
import "./components/visible-while-frozen";
import "./components/stats-plus";
import "./components/networked-avatar";
import "./components/css-class";
import "./components/scene-shadow";
import "./components/avatar-replay";
import "./components/media-views";
import "./components/pinch-to-move";
import "./components/look-on-mobile";
import "./components/pitch-yaw-rotator";
import "./components/input-configurator";
import "./components/sticky-object";
import "./components/auto-scale-cannon-physics-body";
import "./components/position-at-box-shape-border";
import "./components/remove-networked-object-button";
import "./components/destroy-at-extreme-distances";
import "./components/media-loader";
import "./components/gamma-factor";
import "./components/ambient-light";
import "./components/directional-light";
import "./components/hemisphere-light";
import "./components/point-light";
import "./components/spot-light";
import "./components/visible-to-owner";

import ReactDOM from "react-dom";
import React from "react";
import UIRoot from "./react-components/ui-root";
import HubChannel from "./utils/hub-channel";
import LinkChannel from "./utils/link-channel";
import { connectToReticulum } from "./utils/phoenix-utils";
import { disableiOSZoom } from "./utils/disable-ios-zoom";
import { addMedia } from "./utils/media-utils";

import "./systems/personal-space-bubble";
import "./systems/app-mode";
import "./systems/exit-on-blur";

import "./gltf-component-mappings";
import { DEFAULT_ENVIRONMENT_URL } from "./assets/environments/environments";

import { App } from "./App";

window.APP = new App();
window.APP.RENDER_ORDER = {
  HUD_BACKGROUND: 1,
  HUD_ICONS: 2,
  CURSOR: 3
};
const store = window.APP.store;

const qs = new URLSearchParams(location.search);
const isMobile = AFRAME.utils.device.isMobile();

window.APP.quality = qs.get("quality") || isMobile ? "low" : "high";

import "aframe-physics-system";
import "aframe-physics-extras";
import "aframe-extras/src/pathfinding";
import "super-hands";
import "./components/super-networked-interactable";
import "./components/networked-counter";
import "./components/super-spawner";
import "./components/event-repeater";
import "./components/controls-shape-offset";
import "./components/duck";
import "./components/quack";
import "./components/grabbable-toggle";

import "./components/cardboard-controls";

import "./components/cursor-controller";

import "./components/nav-mesh-helper";

import registerNetworkSchemas from "./network-schemas";
import { inGameActions, config as inputConfig } from "./input-mappings";
import registerTelemetry from "./telemetry";

import { getAvailableVREntryTypes, VR_DEVICE_AVAILABILITY } from "./utils/vr-caps-detect.js";
import ConcurrentLoadDetector from "./utils/concurrent-load-detector.js";

import "./components/tools/pen";
import "./components/tools/networked-drawing";
import "./components/tools/drawing-manager";

import qsTruthy from "./utils/qs_truthy";

const isBotMode = qsTruthy("bot");
const isTelemetryDisabled = qsTruthy("disable_telemetry");
const isDebug = qsTruthy("debug");

if (!isBotMode && !isTelemetryDisabled) {
  registerTelemetry();
}

disableiOSZoom();

AFRAME.registerInputBehaviour("trackpad_dpad4", trackpad_dpad4);
AFRAME.registerInputBehaviour("trackpad_scrolling", trackpad_scrolling);
AFRAME.registerInputBehaviour("joystick_dpad4", joystick_dpad4);
AFRAME.registerInputBehaviour("msft_mr_axis_with_deadzone", msft_mr_axis_with_deadzone);
AFRAME.registerInputActivator("pressedmove", PressedMove);
AFRAME.registerInputActivator("reverseY", ReverseY);
AFRAME.registerInputMappings(inputConfig, true);

const concurrentLoadDetector = new ConcurrentLoadDetector();

concurrentLoadDetector.start();

store.init();

function mountUI(scene, props = {}) {
  const disableAutoExitOnConcurrentLoad = qsTruthy("allow_multi");
  const forcedVREntryType = qs.get("vr_entry_type");
  const enableScreenSharing = qsTruthy("enable_screen_sharing");
  const showProfileEntry = !store.state.activity.hasChangedName;

  ReactDOM.render(
    <UIRoot
      {...{
        scene,
        isBotMode,
        concurrentLoadDetector,
        disableAutoExitOnConcurrentLoad,
        forcedVREntryType,
        enableScreenSharing,
        store,
        showProfileEntry,
        ...props
      }}
    />,
    document.getElementById("ui-root")
  );
}

const onReady = async () => {
  const scene = document.querySelector("a-scene");
  const hubChannel = new HubChannel(store);
  const linkChannel = new LinkChannel(store);

  document.querySelector("canvas").classList.add("blurred");
  window.APP.scene = scene;

  registerNetworkSchemas();

  let uiProps = { linkChannel };

  mountUI(scene);

  const remountUI = props => {
    uiProps = { ...uiProps, ...props };
    mountUI(scene, uiProps);
  };

  const applyProfileFromStore = playerRig => {
    const displayName = store.state.profile.displayName;
    playerRig.setAttribute("player-info", {
      displayName,
      avatarSrc: "#" + (store.state.profile.avatarId || "botdefault")
    });
    const hudController = playerRig.querySelector("[hud-controller]");
    hudController.setAttribute("hud-controller", { showTip: !store.state.activity.hasFoundFreeze });
    document.querySelector("a-scene").emit("username-changed", { username: displayName });
  };

  const exitScene = () => {
    if (NAF.connection.adapter && NAF.connection.adapter.localMediaStream) {
      NAF.connection.adapter.localMediaStream.getTracks().forEach(t => t.stop());
    }
    if (hubChannel) {
      hubChannel.disconnect();
    }
    const scene = document.querySelector("a-scene");
    if (scene) {
      if (scene.renderer) {
        scene.renderer.setAnimationLoop(null); // Stop animation loop, TODO A-Frame should do this
      }
      document.body.removeChild(scene);
    }
  };

  const enterScene = async (mediaStream, enterInVR, hubId) => {
    const scene = document.querySelector("a-scene");
    if (!isBotMode) {
      scene.classList.add("no-cursor");
    }
    const playerRig = document.querySelector("#player-rig");
    document.querySelector("canvas").classList.remove("blurred");
    scene.render();

    if (enterInVR) {
      scene.enterVR();
    }

    AFRAME.registerInputActions(inGameActions, "default");

    scene.setAttribute("networked-scene", {
      room: hubId,
      serverURL: process.env.JANUS_SERVER
    });

    if (isDebug) {
      scene.setAttribute("networked-scene", { debug: true });
    }

    scene.setAttribute("stats-plus", false);

    if (isMobile || qsTruthy("mobile")) {
      playerRig.setAttribute("virtual-gamepad-controls", {});
    }

    const applyProfileOnPlayerRig = applyProfileFromStore.bind(null, playerRig);
    applyProfileOnPlayerRig();
    store.addEventListener("statechanged", applyProfileOnPlayerRig);

    const avatarScale = parseInt(qs.get("avatar_scale"), 10);

    if (avatarScale) {
      playerRig.setAttribute("scale", { x: avatarScale, y: avatarScale, z: avatarScale });
    }

    const videoTracks = mediaStream ? mediaStream.getVideoTracks() : [];
    let sharingScreen = videoTracks.length > 0;

    const screenEntityId = `${NAF.clientId}-screen`;
    let screenEntity = document.getElementById(screenEntityId);

    scene.addEventListener("action_share_screen", () => {
      sharingScreen = !sharingScreen;
      if (sharingScreen) {
        for (const track of videoTracks) {
          mediaStream.addTrack(track);
        }
      } else {
        for (const track of mediaStream.getVideoTracks()) {
          mediaStream.removeTrack(track);
        }
      }
      NAF.connection.adapter.setLocalMediaStream(mediaStream);
      screenEntity.setAttribute("visible", sharingScreen);
    });

    document.body.addEventListener("blocked", ev => {
      NAF.connection.entities.removeEntitiesOfClient(ev.detail.clientId);
    });

    document.body.addEventListener("unblocked", ev => {
      NAF.connection.entities.completeSync(ev.detail.clientId);
    });

    const offset = { x: 0, y: 0, z: -1.5 };
<<<<<<< HEAD

    const spawnMediaInfrontOfPlayer = src => {
      const entity = addMedia(src, "#interactable-media", true);
=======
    const spawnMediaInfrontOfPlayer = (src, contentOrigin) => {
      const entity = addMedia(src, contentOrigin, true);

>>>>>>> f573a62a
      entity.setAttribute("offset-relative-to", {
        target: "#player-camera",
        offset
      });
    };

    scene.addEventListener("add_media", e => {
      const contentOrigin = e.detail instanceof File ? ObjectContentOrigins.FILE : ObjectContentOrigins.URL;

      spawnMediaInfrontOfPlayer(e.detail, contentOrigin);
    });

    scene.addEventListener("object_spawned", e => {
      if (hubChannel) {
        hubChannel.sendObjectSpawnedEvent(e.detail.objectType);
      }
    });

    document.addEventListener("paste", e => {
      if (e.target.nodeName === "INPUT") return;

      const url = e.clipboardData.getData("text");
      const files = e.clipboardData.files && e.clipboardData.files;
      if (url) {
        spawnMediaInfrontOfPlayer(url, ObjectContentOrigins.URL);
      } else {
        for (const file of files) {
          spawnMediaInfrontOfPlayer(file, ObjectContentOrigins.CLIPBOARD);
        }
      }
    });

    document.addEventListener("dragover", e => {
      e.preventDefault();
    });

    document.addEventListener("drop", e => {
      e.preventDefault();
      const url = e.dataTransfer.getData("url");
      const files = e.dataTransfer.files;
      if (url) {
        spawnMediaInfrontOfPlayer(url, ObjectContentOrigins.URL);
      } else {
        for (const file of files) {
          spawnMediaInfrontOfPlayer(file, ObjectContentOrigins.FILE);
        }
      }
    });

    if (!qsTruthy("offline")) {
      document.body.addEventListener("connected", () => {
        if (!isBotMode) {
          hubChannel.sendEntryEvent().then(() => {
            store.update({ activity: { lastEnteredAt: new Date().toISOString() } });
          });
        }
        remountUI({ occupantCount: NAF.connection.adapter.publisher.initialOccupants.length + 1 });
      });

      document.body.addEventListener("clientConnected", () => {
        remountUI({
          occupantCount: Object.keys(NAF.connection.adapter.occupants).length + 1
        });
      });

      document.body.addEventListener("clientDisconnected", () => {
        remountUI({
          occupantCount: Object.keys(NAF.connection.adapter.occupants).length + 1
        });
      });

      scene.components["networked-scene"].connect().catch(connectError => {
        // hacky until we get return codes
        const isFull = connectError.error && connectError.error.msg.match(/\bfull\b/i);
        console.error(connectError);
        remountUI({ roomUnavailableReason: isFull ? "full" : "connect_error" });
        exitScene();

        return;
      });

      if (isDebug) {
        NAF.connection.adapter.session.options.verbose = true;
      }

      if (isBotMode) {
        playerRig.setAttribute("avatar-replay", {
          camera: "#player-camera",
          leftController: "#player-left-controller",
          rightController: "#player-right-controller"
        });

        const audioEl = document.createElement("audio");
        const audioInput = document.querySelector("#bot-audio-input");
        audioInput.onchange = () => {
          audioEl.loop = true;
          audioEl.muted = true;
          audioEl.crossorigin = "anonymous";
          audioEl.src = URL.createObjectURL(audioInput.files[0]);
          document.body.appendChild(audioEl);
        };
        const dataInput = document.querySelector("#bot-data-input");
        dataInput.onchange = () => {
          const url = URL.createObjectURL(dataInput.files[0]);
          playerRig.setAttribute("avatar-replay", { recordingUrl: url });
        };
        await new Promise(resolve => audioEl.addEventListener("canplay", resolve));
        mediaStream.addTrack(audioEl.captureStream().getAudioTracks()[0]);
        audioEl.play();
      }

      if (mediaStream) {
        NAF.connection.adapter.setLocalMediaStream(mediaStream);

        if (screenEntity) {
          screenEntity.setAttribute("visible", sharingScreen);
        } else if (sharingScreen) {
          const sceneEl = document.querySelector("a-scene");
          screenEntity = document.createElement("a-entity");
          screenEntity.id = screenEntityId;
          screenEntity.setAttribute("offset-relative-to", {
            target: "#player-camera",
            offset: "0 0 -2",
            on: "action_share_screen"
          });
          screenEntity.setAttribute("networked", { template: "#video-template" });
          sceneEl.appendChild(screenEntity);
        }
      }
    }
  };

  const getPlatformUnsupportedReason = () => {
    if (typeof RTCDataChannelEvent === "undefined") {
      return "no_data_channels";
    }

    return null;
  };

  remountUI({ enterScene, exitScene });

  const platformUnsupportedReason = getPlatformUnsupportedReason();

  if (platformUnsupportedReason) {
    remountUI({ platformUnsupportedReason: platformUnsupportedReason });
    exitScene();
    return;
  }

  if (qs.get("required_version") && process.env.BUILD_VERSION) {
    const buildNumber = process.env.BUILD_VERSION.split(" ", 1)[0]; // e.g. "123 (abcd5678)"
    if (qs.get("required_version") !== buildNumber) {
      remountUI({ roomUnavailableReason: "version_mismatch" });
      setTimeout(() => document.location.reload(), 5000);
      exitScene();
      return;
    }
  }

  getAvailableVREntryTypes().then(availableVREntryTypes => {
    if (availableVREntryTypes.isInHMD) {
      remountUI({ availableVREntryTypes, forcedVREntryType: "vr" });
    } else if (availableVREntryTypes.gearvr === VR_DEVICE_AVAILABILITY.yes) {
      remountUI({ availableVREntryTypes, forcedVREntryType: "gearvr" });
    } else {
      remountUI({ availableVREntryTypes });
    }
  });

  const environmentRoot = document.querySelector("#environment-root");

  const initialEnvironmentEl = document.createElement("a-entity");
  initialEnvironmentEl.addEventListener("bundleloaded", () => {
    remountUI({ initialEnvironmentLoaded: true });
    // We never want to stop the render loop when were running in "bot" mode.
    if (!isBotMode) {
      // Stop rendering while the UI is up. We restart the render loop in enterScene.
      // Wait a tick plus some margin so that the environments actually render.
      setTimeout(() => scene.renderer.setAnimationLoop(null), 100);
    } else {
      const noop = () => {};
      // Replace renderer with a noop renderer to reduce bot resource usage.
      scene.renderer = { setAnimationLoop: noop, render: noop };
    }
  });
  environmentRoot.appendChild(initialEnvironmentEl);

  const setRoom = (hubId, hubName) => {
    if (!isBotMode) {
      remountUI({ hubId, hubName });
    } else {
      const enterSceneImmediately = () => enterScene(new MediaStream(), false, hubId);
      if (scene.hasLoaded) {
        enterSceneImmediately();
      } else {
        scene.addEventListener("loaded", enterSceneImmediately);
      }
    }
  };

  if (qs.has("room")) {
    // If ?room is set, this is `yarn start`, so just use a default environment and query string room.
    setRoom(qs.get("room") || "default");
    initialEnvironmentEl.setAttribute("gltf-bundle", {
      src: DEFAULT_ENVIRONMENT_URL
    });
    return;
  }

  // Connect to reticulum over phoenix channels to get hub info.
  const hubId = qs.get("hub_id") || document.location.pathname.substring(1).split("/")[0];
  console.log(`Hub ID: ${hubId}`);

  const socket = connectToReticulum();
  const channel = socket.channel(`hub:${hubId}`, {});

  channel
    .join()
    .receive("ok", data => {
      const hub = data.hubs[0];
      const defaultSpaceTopic = hub.topics[0];
      const sceneUrl = defaultSpaceTopic.assets.find(a => a.asset_type === "gltf_bundle").src;

      console.log(`Scene URL: ${sceneUrl}`);

      if (/\.gltf/i.test(sceneUrl) || /\.glb/i.test(sceneUrl)) {
        const gltfEl = document.createElement("a-entity");
        gltfEl.setAttribute("gltf-model-plus", { src: sceneUrl, inflate: true });
        gltfEl.addEventListener("model-loaded", () => initialEnvironmentEl.emit("bundleloaded"));
        initialEnvironmentEl.appendChild(gltfEl);
      } else {
        // TODO remove, and remove bundleloaded event
        initialEnvironmentEl.setAttribute("gltf-bundle", `src: ${sceneUrl}`);
      }

      setRoom(hub.hub_id, hub.name);
      hubChannel.setPhoenixChannel(channel);
    })
    .receive("error", res => {
      if (res.reason === "closed") {
        exitScene();
        remountUI({ roomUnavailableReason: "closed" });
      }

      console.error(res);
    });

  linkChannel.setSocket(socket);
};

document.addEventListener("DOMContentLoaded", onReady);<|MERGE_RESOLUTION|>--- conflicted
+++ resolved
@@ -311,15 +311,10 @@
     });
 
     const offset = { x: 0, y: 0, z: -1.5 };
-<<<<<<< HEAD
-
-    const spawnMediaInfrontOfPlayer = src => {
-      const entity = addMedia(src, "#interactable-media", true);
-=======
+
     const spawnMediaInfrontOfPlayer = (src, contentOrigin) => {
-      const entity = addMedia(src, contentOrigin, true);
-
->>>>>>> f573a62a
+      const entity = addMedia(src, "#interactable-media", contentOrigin, true);
+
       entity.setAttribute("offset-relative-to", {
         target: "#player-camera",
         offset
