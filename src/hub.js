import "./utils/debug-log";

console.log(`Hubs version: ${process.env.BUILD_VERSION || "?"}`);

import "./assets/stylesheets/hub.scss";

import "aframe";
import "./utils/logging";
import { patchWebGLRenderingContext } from "./utils/webgl";
patchWebGLRenderingContext();

import "three/examples/js/loaders/GLTFLoader";
import "networked-aframe/src/index";
import "naf-janus-adapter";
import "aframe-teleport-controls";
import "./components/teleport-controls-matrix-auto-update";
import "aframe-billboard-component";
import "aframe-rounded";
import "webrtc-adapter";
import "aframe-slice9-component";
import "aframe-motion-capture-components";
import "./utils/audio-context-fix";
import "./utils/threejs-positional-audio-updatematrixworld";
import "./utils/threejs-world-update";
import { detectOS, detect } from "detect-browser";
import { getReticulumFetchUrl } from "./utils/phoenix-utils";

import nextTick from "./utils/next-tick";
import { addAnimationComponents } from "./utils/animation";
import { Presence } from "phoenix";

import "./components/scene-components";
import "./components/wasd-to-analog2d"; //Might be a behaviour or activator in the future
import "./components/mute-mic";
import "./components/bone-mute-state-indicator";
import "./components/bone-visibility";
import "./components/in-world-hud";
import "./components/virtual-gamepad-controls";
import "./components/ik-controller";
import "./components/hand-controls2";
import "./components/character-controller";
import "./components/hoverable-visuals";
import "./components/hover-visuals";
import "./components/haptic-feedback";
import "./components/offset-relative-to";
import "./components/player-info";
import "./components/debug";
import "./components/hand-poses";
import "./components/hud-controller";
import "./components/freeze-controller";
import "./components/icon-button";
import "./components/text-button";
import "./components/block-button";
import "./components/kick-button";
import "./components/visible-if-permitted";
import "./components/visibility-while-frozen";
import "./components/stats-plus";
import "./components/networked-avatar";
import "./components/avatar-replay";
import "./components/media-views";
import "./components/pinch-to-move";
import "./components/pitch-yaw-rotator";
import "./components/position-at-box-shape-border";
import "./components/pinnable";
import "./components/pin-networked-object-button";
import "./components/remove-networked-object-button";
import "./components/camera-focus-button";
import "./components/mirror-camera-button";
import "./components/unmute-video-button";
import "./components/destroy-at-extreme-distances";
import "./components/visible-to-owner";
import "./components/camera-tool";
import "./components/scene-sound";
import "./components/emit-state-change";
import "./components/action-to-event";
import "./components/emit-scene-event-on-remove";
import "./components/stop-event-propagation";
import "./components/follow-in-lower-fov";
import "./components/matrix-auto-update";
import "./components/clone-media-button";
import "./components/open-media-button";
import "./components/rotate-object-button";
import "./components/hover-menu";

import ReactDOM from "react-dom";
import React from "react";
import jwtDecode from "jwt-decode";
import { BrowserRouter, Route } from "react-router-dom";
import UIRoot from "./react-components/ui-root";
import AuthChannel from "./utils/auth-channel";
import HubChannel from "./utils/hub-channel";
import LinkChannel from "./utils/link-channel";
import { connectToReticulum } from "./utils/phoenix-utils";
import { disableiOSZoom } from "./utils/disable-ios-zoom";
import { traverseMeshesAndAddShapes, proxiedUrlFor } from "./utils/media-utils";
import MessageDispatch from "./message-dispatch";
import SceneEntryManager from "./scene-entry-manager";
import Subscriptions from "./subscriptions";
import { createInWorldLogMessage } from "./react-components/chat-message";

import "./systems/nav";
import "./systems/personal-space-bubble";
import "./systems/app-mode";
import "./systems/permissions";
import "./systems/exit-on-blur";
import "./systems/camera-tools";
import "./systems/userinput/userinput";
import "./systems/camera-mirror";
import "./systems/userinput/userinput-debug";
import "./systems/frame-scheduler";

import "./gltf-component-mappings";

import { App } from "./App";

window.APP = new App();
window.APP.RENDER_ORDER = {
  HUD_BACKGROUND: 1,
  HUD_ICONS: 2,
  CURSOR: 3
};
const store = window.APP.store;

const qs = new URLSearchParams(location.search);
const isMobile = AFRAME.utils.device.isMobile() || AFRAME.utils.device.isOculusGo();

THREE.Object3D.DefaultMatrixAutoUpdate = false;
window.APP.quality = qs.get("quality") || isMobile ? "low" : "high";

const Ammo = require("ammo.js/builds/ammo.wasm.js");
const AmmoWasm = require("ammo.js/builds/ammo.wasm.wasm");
window.Ammo = Ammo.bind(undefined, {
  locateFile(path) {
    if (path.endsWith(".wasm")) {
      return AmmoWasm;
    }
    return path;
  }
});
require("aframe-physics-system");
import "super-hands";
import "./components/super-networked-interactable";
import "./components/networked-counter";
import "./components/event-repeater";
import "./components/controls-shape-offset";
import "./components/set-yxz-order";
import "./components/set-sounds-invisible";

import "./components/cardboard-controls";

import "./components/cursor-controller";

import "./components/nav-mesh-helper";

import "./components/tools/pen";
import "./components/tools/networked-drawing";
import "./components/tools/drawing-manager";

import registerNetworkSchemas from "./network-schemas";
import registerTelemetry from "./telemetry";
import { warmSerializeElement } from "./utils/serialize-element";

import { getAvailableVREntryTypes } from "./utils/vr-caps-detect.js";
import ConcurrentLoadDetector from "./utils/concurrent-load-detector.js";

import qsTruthy from "./utils/qs_truthy";

const isBotMode = qsTruthy("bot");
const isTelemetryDisabled = qsTruthy("disable_telemetry");
const isDebug = qsTruthy("debug");
const loadingEnvironmentURL =
  "https://hubs-proxy.com/https://uploads-prod.reticulum.io/files/58c034aa-ff17-4d3c-a6cc-c9095bb4822c.glb";

if (!isBotMode && !isTelemetryDisabled) {
  registerTelemetry("/hub", "Room Landing Page");
}

disableiOSZoom();

const concurrentLoadDetector = new ConcurrentLoadDetector();
concurrentLoadDetector.start();

store.init();

function getPlatformUnsupportedReason() {
  if (typeof RTCDataChannelEvent === "undefined") return "no_data_channels";
  return null;
}

function pollForSupportAvailability(callback) {
  const availabilityUrl = getReticulumFetchUrl("/api/v1/support/availability");
  let isSupportAvailable = null;

  const updateIfChanged = () =>
    fetch(availabilityUrl).then(({ ok }) => {
      if (isSupportAvailable === ok) return;
      isSupportAvailable = ok;
      callback(isSupportAvailable);
    });

  updateIfChanged();
  setInterval(updateIfChanged, 30000);
}

function setupLobbyCamera() {
  const camera = document.querySelector("#player-camera");
  const previewCamera = document.querySelector("#environment-scene").object3D.getObjectByName("scene-preview-camera");

  if (previewCamera) {
    camera.object3D.position.copy(previewCamera.position);
    camera.object3D.rotation.copy(previewCamera.rotation);
    camera.object3D.rotation.reorder("YXZ");
  } else {
    const cameraPos = camera.object3D.position;
    camera.object3D.position.set(cameraPos.x, 2.5, cameraPos.z);
  }

  camera.object3D.matrixNeedsUpdate = true;

  camera.setAttribute("scene-preview-camera", "positionOnly: true; duration: 60");
  camera.components["pitch-yaw-rotator"].set(camera.object3D.rotation.x, camera.object3D.rotation.y);
}

let uiProps = {};

function mountUI(props = {}) {
  const scene = document.querySelector("a-scene");
  const disableAutoExitOnConcurrentLoad = qsTruthy("allow_multi");
  const forcedVREntryType = qs.get("vr_entry_type");

  // Hub ID and slug are the basename
  let routerBaseName = document.location.pathname
    .split("/")
    .slice(0, 3)
    .join("/");

  if (document.location.pathname.includes("hub.html")) {
    routerBaseName = "";
  }

  ReactDOM.render(
    <BrowserRouter basename={routerBaseName}>
      <Route
        render={routeProps => (
          <UIRoot
            {...{
              scene,
              isBotMode,
              concurrentLoadDetector,
              disableAutoExitOnConcurrentLoad,
              forcedVREntryType,
              store,
              ...props,
              ...routeProps
            }}
          />
        )}
      />
    </BrowserRouter>,
    document.getElementById("ui-root")
  );
}

function remountUI(props) {
  uiProps = { ...uiProps, ...props };
  mountUI(uiProps);
}

async function updateUIForHub(hub) {
  remountUI({
    hubId: hub.hub_id,
    hubName: hub.name,
    hubScene: hub.scene,
    hubEntryCode: hub.entry_code
  });

  document
    .querySelector("#hud-hub-entry-link")
    .setAttribute("text", { value: `hub.link/${hub.entry_code}`, width: 1.1, align: "center" });
}

async function updateEnvironmentForHub(hub) {
  let sceneUrl;
  let isLegacyBundle; // Deprecated

  const environmentScene = document.querySelector("#environment-scene");
  const sceneEl = document.querySelector("a-scene");

  if (hub.scene) {
    isLegacyBundle = false;
    sceneUrl = hub.scene.model_url;
  } else {
    const defaultSpaceTopic = hub.topics[0];
    const glbAsset = defaultSpaceTopic.assets.find(a => a.asset_type === "glb");
    const bundleAsset = defaultSpaceTopic.assets.find(a => a.asset_type === "gltf_bundle");
    sceneUrl = (glbAsset || bundleAsset).src;
    const hasExtension = /\.gltf/i.test(sceneUrl) || /\.glb/i.test(sceneUrl);
    isLegacyBundle = !(glbAsset || hasExtension);
  }

  if (isLegacyBundle) {
    // Deprecated
    const res = await fetch(sceneUrl);
    const data = await res.json();
    const baseURL = new URL(THREE.LoaderUtils.extractUrlBase(sceneUrl), window.location.href);
    sceneUrl = new URL(data.assets[0].src, baseURL).href;
  } else {
    sceneUrl = proxiedUrlFor(sceneUrl);
  }

  console.log(`Scene URL: ${sceneUrl}`);

  let environmentEl = null;

  if (environmentScene.childNodes.length === 0) {
    const environmentEl = document.createElement("a-entity");
    environmentEl.setAttribute("gltf-model-plus", { src: sceneUrl, useCache: false, inflate: true });

    environmentScene.appendChild(environmentEl);

    environmentEl.addEventListener(
      "model-loaded",
      () => {
        //TODO: check if the environment was made with spoke to determine if a shape should be added
        traverseMeshesAndAddShapes(environmentEl, "mesh", 0.1);
      },
      { once: true }
    );
  } else {
    // Change environment
    environmentEl = environmentScene.childNodes[0];

    // Clear the three.js image cache and load the loading environment before switching to the new one.
    THREE.Cache.clear();

<<<<<<< HEAD
    const onLoadingEnvironmentReady = () => {
      //TODO: check if the environment was made with spoke to determine if a shape should be added
      traverseMeshesAndAddShapes(environmentEl, "mesh", 0.1);
      environmentEl.setAttribute("gltf-model-plus", { src: sceneUrl });
      environmentEl.removeEventListener("model-loaded", onLoadingEnvironmentReady);
    };
=======
    environmentEl.addEventListener(
      "model-loaded",
      () => {
        if (sceneEl.is("entered")) {
          // We've already entered, so move to new spawn point once new environment is loaded
          environmentEl.addEventListener(
            "model-loaded",
            () => document.querySelector("#player-rig").components["spawn-controller"].moveToSpawnPoint(),
            { once: true }
          );
        }

        environmentEl.setAttribute("gltf-model-plus", { src: sceneUrl });
      },
      { once: true }
    );
>>>>>>> 8ed1c22d

    environmentEl.setAttribute("gltf-model-plus", { src: loadingEnvironmentURL });
  }
}

async function handleHubChannelJoined(entryManager, hubChannel, messageDispatch, data) {
  const scene = document.querySelector("a-scene");
  const isRejoin = NAF.connection.isConnected();

  if (isRejoin) {
    // Slight hack, to ensure correct presence state we need to re-send the entry event
    // on re-join. Ideally this would be updated into the channel socket state but this
    // would require significant changes to the hub channel events and socket management.
    hubChannel.sendEntryEvent();

    // Send complete sync on phoenix re-join.
    NAF.connection.entities.completeSync(null, true);
    return;
  }

  const hub = data.hubs[0];

  console.log(`Janus host: ${hub.host}`);
  const objectsScene = document.querySelector("#objects-scene");
  const objectsUrl = getReticulumFetchUrl(`/${hub.hub_id}/objects.gltf`);
  const objectsEl = document.createElement("a-entity");
  objectsEl.setAttribute("gltf-model-plus", { src: objectsUrl, useCache: false, inflate: true });
  objectsScene.appendChild(objectsEl);

  updateEnvironmentForHub(hub);
  updateUIForHub(hub);

  remountUI({ onSendMessage: messageDispatch.dispatch });

  // Wait for scene objects to load before connecting, so there is no race condition on network state.
  objectsEl.addEventListener("model-loaded", async el => {
    if (el.target !== objectsEl) return;

    scene.setAttribute("networked-scene", {
      room: hub.hub_id,
      serverURL: `wss://${hub.host}`,
      debug: !!isDebug
    });

    while (!scene.components["networked-scene"] || !scene.components["networked-scene"].data) await nextTick();

    scene.components["networked-scene"]
      .connect()
      .then(() => {
        let newHostPollInterval = null;

        // When reconnecting, update the server URL if necessary
        NAF.connection.adapter.setReconnectionListeners(
          () => {
            if (newHostPollInterval) return;

            newHostPollInterval = setInterval(async () => {
              const currentServerURL = NAF.connection.adapter.serverUrl;
              const newHubHost = await hubChannel.getHost();
              const newServerURL = `wss://${newHubHost}`;

              if (currentServerURL !== newServerURL) {
                console.log("Connecting to new Janus server " + newServerURL);
                scene.setAttribute("networked-scene", { serverURL: newServerURL });
                NAF.connection.adapter.serverUrl = newServerURL;
              }
            }, 1000);
          },
          () => {
            clearInterval(newHostPollInterval);
            newHostPollInterval = null;
          },
          null
        );

        NAF.connection.adapter.reliableTransport = (clientId, dataType, data) => {
          const payload = { dataType, data };

          if (clientId) {
            payload.clientId = clientId;
          }

          hubChannel.channel.push("naf", payload);
        };
      })
      .catch(connectError => {
        // hacky until we get return codes
        const isFull = connectError.error && connectError.error.msg.match(/\bfull\b/i);
        console.error(connectError);
        remountUI({ roomUnavailableReason: isFull ? "full" : "connect_error" });
        entryManager.exitScene();

        return;
      });
  });
}

async function runBotMode(scene, entryManager) {
  const noop = () => {};
  scene.renderer = { setAnimationLoop: noop, render: noop };

  while (!NAF.connection.isConnected()) await nextTick();
  entryManager.enterSceneWhenLoaded(new MediaStream(), false);
}

document.addEventListener("DOMContentLoaded", async () => {
  warmSerializeElement();

  // HACK: On Safari for iOS & MacOS, if mic permission is not granted, subscriber webrtc negotiation fails.
  const detectedOS = detectOS(navigator.userAgent);
  const browser = detect();
  if (["iOS", "Mac OS"].includes(detectedOS) && ["safari", "ios"].includes(browser.name)) {
    try {
      await navigator.mediaDevices.getUserMedia({ audio: true });
    } catch (e) {
      remountUI({ showSafariMicDialog: true });
      return;
    }
  }

  const hubId = qs.get("hub_id") || document.location.pathname.substring(1).split("/")[0];
  console.log(`Hub ID: ${hubId}`);

  const subscriptions = new Subscriptions(hubId);

  if (navigator.serviceWorker) {
    try {
      navigator.serviceWorker
        .register("/hub.service.js")
        .then(() => {
          navigator.serviceWorker.ready
            .then(registration => subscriptions.setRegistration(registration))
            .catch(() => subscriptions.setRegistrationFailed());
        })
        .catch(() => subscriptions.setRegistrationFailed());
    } catch (e) {
      subscriptions.setRegistrationFailed();
    }
  }

  const scene = document.querySelector("a-scene");
  scene.removeAttribute("keyboard-shortcuts"); // Remove F and ESC hotkeys from aframe
  scene.setAttribute("shadow", { enabled: window.APP.quality !== "low" }); // Disable shadows on low quality

  scene.addEventListener("loaded", () => {
    const physicsSystem = scene.systems.physics;
    physicsSystem.setDebug(isDebug || physicsSystem.data.debug);
  });

  const authChannel = new AuthChannel(store);
  const hubChannel = new HubChannel(store);
  const entryManager = new SceneEntryManager(hubChannel, authChannel);
  entryManager.onRequestAuthentication = (
    signInMessageId,
    signInCompleteMessageId,
    signInContinueTextId,
    onContinueAfterSignIn
  ) => {
    remountUI({
      showSignInDialog: true,
      signInMessageId,
      signInCompleteMessageId,
      signInContinueTextId,
      onContinueAfterSignIn: () => {
        remountUI({ showSignInDialog: false });
        onContinueAfterSignIn();
      }
    });
  };
  entryManager.init();

  const linkChannel = new LinkChannel(store);

  window.APP.scene = scene;
  window.APP.hubChannel = hubChannel;

  scene.addEventListener("enter-vr", () => {
    document.body.classList.add("vr-mode");

    if (!scene.is("entered")) {
      // If VR headset is activated, refreshing page will fire vrdisplayactivate
      // which puts A-Frame in VR mode, so exit VR mode whenever it is attempted
      // to be entered and we haven't entered the room yet.
      console.log("Pre-emptively exiting VR mode.");
      scene.exitVR();
    }
  });

  scene.addEventListener("exit-vr", () => document.body.classList.remove("vr-mode"));

  registerNetworkSchemas();

  remountUI({
    authChannel,
    hubChannel,
    linkChannel,
    subscriptions,
    enterScene: entryManager.enterScene,
    exitScene: entryManager.exitScene,
    initialIsSubscribed: subscriptions.isSubscribed()
  });

  scene.addEventListener("action_focus_chat", () => document.querySelector(".chat-focus-target").focus());

  pollForSupportAvailability(isSupportAvailable => remountUI({ isSupportAvailable }));

  const platformUnsupportedReason = getPlatformUnsupportedReason();

  if (platformUnsupportedReason) {
    remountUI({ platformUnsupportedReason });
    entryManager.exitScene();
    return;
  }

  if (qs.get("required_version") && process.env.BUILD_VERSION) {
    const buildNumber = process.env.BUILD_VERSION.split(" ", 1)[0]; // e.g. "123 (abcd5678)"

    if (qs.get("required_version") !== buildNumber) {
      remountUI({ roomUnavailableReason: "version_mismatch" });
      setTimeout(() => document.location.reload(), 5000);
      entryManager.exitScene();
      return;
    }
  }

  const availableVREntryTypes = await getAvailableVREntryTypes();

  if (availableVREntryTypes.isInHMD) {
    remountUI({ availableVREntryTypes, forcedVREntryType: "vr" });

    if (/Oculus/.test(navigator.userAgent)) {
      // HACK - The polyfill reports Cardboard as the primary VR display on startup out ahead of Oculus Go on Oculus Browser 5.5.0 beta. This display is cached by A-Frame,
      // so we need to resolve that and get the real VRDisplay before entering as well.
      const displays = await navigator.getVRDisplays();
      const vrDisplay = displays.length && displays[0];
      AFRAME.utils.device.getVRDisplay = () => vrDisplay;
    }
  } else {
    remountUI({ availableVREntryTypes });
  }

  const environmentScene = document.querySelector("#environment-scene");

  const onFirstEnvironmentLoad = () => {
    setupLobbyCamera();

    // Replace renderer with a noop renderer to reduce bot resource usage.
    if (isBotMode) {
      runBotMode(scene, entryManager);
    }

    environmentScene.removeEventListener("model-loaded", onFirstEnvironmentLoad);
  };

  environmentScene.addEventListener("model-loaded", onFirstEnvironmentLoad);

  environmentScene.addEventListener("model-loaded", () => {
    // This will be run every time the environment is changed (including the first load.)
    remountUI({ environmentSceneLoaded: true });

    // Re-bind the teleporter controls collision meshes in case the scene changed.
    document
      .querySelectorAll("a-entity[teleport-controls]")
      .forEach(x => x.components["teleport-controls"].queryCollisionEntities());

    for (const modelEl of environmentScene.children) {
      addAnimationComponents(modelEl);
    }
  });

  const socket = connectToReticulum(isDebug);

  socket.onClose(e => {
    // The socket should close normally if the server has explicitly killed it.
    const NORMAL_CLOSURE = 1000;
    if (e.code === NORMAL_CLOSURE) {
      entryManager.exitScene();
      remountUI({ roomUnavailableReason: "kicked" });
    }
  });

  remountUI({ sessionId: socket.params().session_id });

  // Hub local channel
  const context = {
    mobile: isMobile,
    hmd: availableVREntryTypes.isInHMD
  };

  // Reticulum global channel
  const retPhxChannel = socket.channel(`ret`, { hub_id: hubId });
  retPhxChannel
    .join()
    .receive("ok", async data => subscriptions.setVapidPublicKey(data.vapid_public_key))
    .receive("error", res => {
      subscriptions.setVapidPublicKey(null);
      console.error(res);
    });

  const pushSubscriptionEndpoint = await subscriptions.getCurrentEndpoint();
  const joinPayload = { profile: store.state.profile, push_subscription_endpoint: pushSubscriptionEndpoint, context };
  const { token } = store.state.credentials;
  if (token) {
    console.log(`Logged into account ${jwtDecode(token).sub}`);
    joinPayload.auth_token = token;
  }
  const hubPhxChannel = socket.channel(`hub:${hubId}`, joinPayload);

  const presenceLogEntries = [];
  const addToPresenceLog = entry => {
    entry.key = Date.now().toString();

    presenceLogEntries.push(entry);
    remountUI({ presenceLogEntries });
    scene.emit(`presence-log-${entry.type}`);

    // Fade out and then remove
    setTimeout(() => {
      entry.expired = true;
      remountUI({ presenceLogEntries });

      setTimeout(() => {
        presenceLogEntries.splice(presenceLogEntries.indexOf(entry), 1);
        remountUI({ presenceLogEntries });
      }, 5000);
    }, 20000);
  };

  const messageDispatch = new MessageDispatch(scene, entryManager, hubChannel, addToPresenceLog, remountUI);

  hubPhxChannel
    .join()
    .receive("ok", async data => {
      hubChannel.setPhoenixChannel(hubPhxChannel);
      hubChannel.setPermissionsFromToken(data.perms_token);
      scene.addEventListener("adapter-ready", ({ detail: adapter }) => {
        adapter.setClientId(socket.params().session_id);
        adapter.setJoinToken(data.perms_token);
      });
      subscriptions.setHubChannel(hubChannel);
      subscriptions.setSubscribed(data.subscriptions.web_push);
      remountUI({ initialIsSubscribed: subscriptions.isSubscribed() });
      await handleHubChannelJoined(entryManager, hubChannel, messageDispatch, data);
    })
    .receive("error", res => {
      if (res.reason === "closed") {
        entryManager.exitScene();
        remountUI({ roomUnavailableReason: "closed" });
      }

      console.error(res);
    });

  const hubPhxPresence = new Presence(hubPhxChannel);

  let isInitialSync = true;
  const vrHudPresenceCount = document.querySelector("#hud-presence-count");

  hubPhxPresence.onSync(() => {
    remountUI({ presences: hubPhxPresence.state });
    const occupantCount = Object.entries(hubPhxPresence.state).length;
    vrHudPresenceCount.setAttribute("text", "value", occupantCount.toString());

    if (!isInitialSync) return;
    // Wire up join/leave event handlers after initial sync.
    isInitialSync = false;

    hubPhxPresence.onJoin((sessionId, current, info) => {
      const meta = info.metas[info.metas.length - 1];

      if (current) {
        // Change to existing presence
        const isSelf = sessionId === socket.params().session_id;
        const currentMeta = current.metas[0];

        if (!isSelf && currentMeta.presence !== meta.presence && meta.profile.displayName) {
          addToPresenceLog({
            type: "entered",
            presence: meta.presence,
            name: meta.profile.displayName
          });
        }

        if (currentMeta.profile && meta.profile && currentMeta.profile.displayName !== meta.profile.displayName) {
          addToPresenceLog({
            type: "display_name_changed",
            oldName: currentMeta.profile.displayName,
            newName: meta.profile.displayName
          });
        }
      } else {
        // New presence
        const meta = info.metas[0];

        if (meta.presence && meta.profile.displayName) {
          addToPresenceLog({
            type: "join",
            presence: meta.presence,
            name: meta.profile.displayName
          });
        }
      }
    });

    hubPhxPresence.onLeave((sessionId, current, info) => {
      if (current && current.metas.length > 0) return;

      const meta = info.metas[0];

      if (meta.profile.displayName) {
        addToPresenceLog({
          type: "leave",
          name: meta.profile.displayName
        });
      }
    });
  });

  hubPhxChannel.on("naf", data => {
    if (!NAF.connection.adapter) return;
    NAF.connection.adapter.onData(data);
  });

  hubPhxChannel.on("message", ({ session_id, type, body, from }) => {
    const getAuthor = () => {
      const userInfo = hubPhxPresence.state[session_id];
      if (from) {
        return from;
      } else if (userInfo) {
        return userInfo.metas[0].profile.displayName;
      } else {
        return "Mystery user";
      }
    };

    const name = getAuthor();
    const maySpawn = scene.is("entered");

    const incomingMessage = { name, type, body, maySpawn };

    if (scene.is("vr-mode")) {
      createInWorldLogMessage(incomingMessage);
    }

    addToPresenceLog(incomingMessage);
  });

  hubPhxChannel.on("hub_refresh", ({ session_id, hubs, stale_fields }) => {
    const hub = hubs[0];
    const userInfo = hubPhxPresence.state[session_id];

    updateUIForHub(hub);

    if (stale_fields.includes("scene")) {
      updateEnvironmentForHub(hub);

      addToPresenceLog({
        type: "scene_changed",
        name: userInfo.metas[0].profile.displayName,
        sceneName: hub.scene ? hub.scene.name : "a custom URL"
      });
    }

    if (stale_fields.includes("name")) {
      // Re-write the slug in the browser history
      if (window.history && window.history.replaceState) {
        const pathParts = document.location.pathname.split("/");

        if (pathParts.length >= 3 && pathParts[1] === hub.hub_id) {
          const oldSlug = pathParts[2];

          const title =
            window.history.state && window.history.state.title ? window.history.state.title : document.title;
          const state = window.history.state ? window.history.state.state : null;
          const url = document.location.toString().replace(`${hub.hub_id}/${oldSlug}`, `${hub.hub_id}/${hub.slug}`);

          window.history.replaceState(state, title, url);
        }
      }

      addToPresenceLog({
        type: "hub_name_changed",
        name: userInfo.metas[0].profile.displayName,
        hubName: hub.name
      });
    }
  });

  authChannel.setSocket(socket);
  linkChannel.setSocket(socket);
});<|MERGE_RESOLUTION|>--- conflicted
+++ resolved
@@ -333,14 +333,6 @@
     // Clear the three.js image cache and load the loading environment before switching to the new one.
     THREE.Cache.clear();
 
-<<<<<<< HEAD
-    const onLoadingEnvironmentReady = () => {
-      //TODO: check if the environment was made with spoke to determine if a shape should be added
-      traverseMeshesAndAddShapes(environmentEl, "mesh", 0.1);
-      environmentEl.setAttribute("gltf-model-plus", { src: sceneUrl });
-      environmentEl.removeEventListener("model-loaded", onLoadingEnvironmentReady);
-    };
-=======
     environmentEl.addEventListener(
       "model-loaded",
       () => {
@@ -348,7 +340,10 @@
           // We've already entered, so move to new spawn point once new environment is loaded
           environmentEl.addEventListener(
             "model-loaded",
-            () => document.querySelector("#player-rig").components["spawn-controller"].moveToSpawnPoint(),
+            () => {
+              traverseMeshesAndAddShapes(environmentEl, "mesh", 0.1);
+              document.querySelector("#player-rig").components["spawn-controller"].moveToSpawnPoint();
+            },
             { once: true }
           );
         }
@@ -357,7 +352,6 @@
       },
       { once: true }
     );
->>>>>>> 8ed1c22d
 
     environmentEl.setAttribute("gltf-model-plus", { src: loadingEnvironmentURL });
   }
