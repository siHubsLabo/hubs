import "./utils/debug-log";

console.log(`Hubs version: ${process.env.BUILD_VERSION || "?"}`);

import "./assets/stylesheets/hub.scss";

import "aframe";
import "./utils/logging";
import { patchWebGLRenderingContext } from "./utils/webgl";
patchWebGLRenderingContext();

import "three/examples/js/loaders/GLTFLoader";
import "networked-aframe/src/index";
import "naf-janus-adapter";
import "aframe-teleport-controls";
import "./components/teleport-controls-matrix-auto-update";
import "aframe-billboard-component";
import "aframe-rounded";
import "webrtc-adapter";
import "aframe-slice9-component";
import "aframe-motion-capture-components";
import "./utils/audio-context-fix";
import "./utils/threejs-positional-audio-updatematrixworld";
import "./utils/threejs-world-update";
import { detectOS, detect } from "detect-browser";
import { getReticulumFetchUrl } from "./utils/phoenix-utils";

import nextTick from "./utils/next-tick";
import { addAnimationComponents } from "./utils/animation";
import { Presence } from "phoenix";

import "./components/scene-components";
import "./components/wasd-to-analog2d"; //Might be a behaviour or activator in the future
import "./components/mute-mic";
import "./components/bone-mute-state-indicator";
import "./components/bone-visibility";
import "./components/in-world-hud";
import "./components/virtual-gamepad-controls";
import "./components/ik-controller";
import "./components/hand-controls2";
import "./components/character-controller";
import "./components/hoverable-visuals";
import "./components/hover-visuals";
import "./components/haptic-feedback";
import "./components/offset-relative-to";
import "./components/player-info";
import "./components/debug";
import "./components/hand-poses";
import "./components/hud-controller";
import "./components/freeze-controller";
import "./components/icon-button";
import "./components/text-button";
import "./components/block-button";
import "./components/kick-button";
import "./components/visible-if-permitted";
import "./components/visibility-while-frozen";
import "./components/stats-plus";
import "./components/networked-avatar";
import "./components/avatar-replay";
import "./components/media-views";
import "./components/pinch-to-move";
import "./components/pitch-yaw-rotator";
import "./components/position-at-box-shape-border";
import "./components/pinnable";
import "./components/pin-networked-object-button";
import "./components/remove-networked-object-button";
import "./components/camera-focus-button";
import "./components/mirror-camera-button";
import "./components/unmute-video-button";
import "./components/destroy-at-extreme-distances";
import "./components/gamma-factor";
import "./components/visible-to-owner";
import "./components/camera-tool";
import "./components/scene-sound";
import "./components/emit-state-change";
import "./components/action-to-event";
import "./components/emit-scene-event-on-remove";
import "./components/stop-event-propagation";
import "./components/animation";
import "./components/follow-in-lower-fov";
import "./components/matrix-auto-update";
import "./components/clone-media-button";
import "./components/open-media-button";
import "./components/rotate-object-button";
import "./components/hover-menu";

import ReactDOM from "react-dom";
import React from "react";
import jwtDecode from "jwt-decode";
import { BrowserRouter, Route } from "react-router-dom";
import UIRoot from "./react-components/ui-root";
import AuthChannel from "./utils/auth-channel";
import HubChannel from "./utils/hub-channel";
import LinkChannel from "./utils/link-channel";
import { connectToReticulum } from "./utils/phoenix-utils";
import { disableiOSZoom } from "./utils/disable-ios-zoom";
import { proxiedUrlFor } from "./utils/media-utils";
import MessageDispatch from "./message-dispatch";
import SceneEntryManager from "./scene-entry-manager";
import Subscriptions from "./subscriptions";
import { createInWorldLogMessage } from "./react-components/chat-message";

import "./systems/nav";
import "./systems/personal-space-bubble";
import "./systems/app-mode";
import "./systems/permissions";
import "./systems/exit-on-blur";
import "./systems/camera-tools";
import "./systems/userinput/userinput";
import "./systems/camera-mirror";
import "./systems/userinput/userinput-debug";
import "./systems/frame-scheduler";

import "./gltf-component-mappings";

import { App } from "./App";

window.APP = new App();
window.APP.RENDER_ORDER = {
  HUD_BACKGROUND: 1,
  HUD_ICONS: 2,
  CURSOR: 3
};
const store = window.APP.store;

const qs = new URLSearchParams(location.search);
const isMobile = AFRAME.utils.device.isMobile();

THREE.Object3D.DefaultMatrixAutoUpdate = false;
window.APP.quality = qs.get("quality") || isMobile ? "low" : "high";

const Ammo = require("ammo.js/builds/ammo.wasm.js");
const AmmoWasm = require("ammo.js/builds/ammo.wasm.wasm");
window.Ammo = Ammo.bind(undefined, {
  locateFile(path) {
    if (path.endsWith(".wasm")) {
      return AmmoWasm;
    }
    return path;
  }
});
require("aframe-physics-system");
import "super-hands";
import "./components/super-networked-interactable";
import "./components/networked-counter";
import "./components/event-repeater";
import "./components/controls-shape-offset";
import "./components/set-yxz-order";
import "./components/set-sounds-invisible";

import "./components/cardboard-controls";

import "./components/cursor-controller";

import "./components/nav-mesh-helper";

import "./components/tools/pen";
import "./components/tools/networked-drawing";
import "./components/tools/drawing-manager";

import registerNetworkSchemas from "./network-schemas";
import registerTelemetry from "./telemetry";
import { warmSerializeElement } from "./utils/serialize-element";

import { getAvailableVREntryTypes } from "./utils/vr-caps-detect.js";
import ConcurrentLoadDetector from "./utils/concurrent-load-detector.js";

import qsTruthy from "./utils/qs_truthy";

const isBotMode = qsTruthy("bot");
const isTelemetryDisabled = qsTruthy("disable_telemetry");
const isDebug = qsTruthy("debug");
const loadingEnvironmentURL =
  "https://hubs-proxy.com/https://uploads-prod.reticulum.io/files/58c034aa-ff17-4d3c-a6cc-c9095bb4822c.glb";

if (!isBotMode && !isTelemetryDisabled) {
  registerTelemetry("/hub", "Room Landing Page");
}

disableiOSZoom();

const concurrentLoadDetector = new ConcurrentLoadDetector();
concurrentLoadDetector.start();

store.init();

function getPlatformUnsupportedReason() {
  if (typeof RTCDataChannelEvent === "undefined") return "no_data_channels";
  return null;
}

function pollForSupportAvailability(callback) {
  const availabilityUrl = getReticulumFetchUrl("/api/v1/support/availability");
  let isSupportAvailable = null;

  const updateIfChanged = () =>
    fetch(availabilityUrl).then(({ ok }) => {
      if (isSupportAvailable === ok) return;
      isSupportAvailable = ok;
      callback(isSupportAvailable);
    });

  updateIfChanged();
  setInterval(updateIfChanged, 30000);
}

function setupLobbyCamera() {
  const camera = document.querySelector("#player-camera");
  const previewCamera = document.querySelector("#environment-scene").object3D.getObjectByName("scene-preview-camera");

  if (previewCamera) {
    camera.object3D.position.copy(previewCamera.position);
    camera.object3D.rotation.copy(previewCamera.rotation);
    camera.object3D.rotation.reorder("YXZ");
  } else {
    const cameraPos = camera.object3D.position;
    camera.object3D.position.set(cameraPos.x, 2.5, cameraPos.z);
  }

  camera.object3D.matrixNeedsUpdate = true;

  camera.setAttribute("scene-preview-camera", "positionOnly: true; duration: 60");
  camera.components["pitch-yaw-rotator"].set(camera.object3D.rotation.x, camera.object3D.rotation.y);
}

let uiProps = {};

function mountUI(props = {}) {
  const scene = document.querySelector("a-scene");
  const disableAutoExitOnConcurrentLoad = qsTruthy("allow_multi");
  const forcedVREntryType = qs.get("vr_entry_type");

  // Hub ID and slug are the basename
  let routerBaseName = document.location.pathname
    .split("/")
    .slice(0, 3)
    .join("/");

  if (document.location.pathname.includes("hub.html")) {
    routerBaseName = "";
  }

  ReactDOM.render(
    <BrowserRouter basename={routerBaseName}>
      <Route
        render={routeProps => (
          <UIRoot
            {...{
              scene,
              isBotMode,
              concurrentLoadDetector,
              disableAutoExitOnConcurrentLoad,
              forcedVREntryType,
              store,
              ...props,
              ...routeProps
            }}
          />
        )}
      />
    </BrowserRouter>,
    document.getElementById("ui-root")
  );
}

function remountUI(props) {
  uiProps = { ...uiProps, ...props };
  mountUI(uiProps);
}

async function updateUIForHub(hub) {
  remountUI({
    hubId: hub.hub_id,
    hubName: hub.name,
    hubScene: hub.scene,
    hubEntryCode: hub.entry_code
  });

  document
    .querySelector("#hud-hub-entry-link")
    .setAttribute("text", { value: `hub.link/${hub.entry_code}`, width: 1.1, align: "center" });
}

async function updateEnvironmentForHub(hub) {
  let sceneUrl;
  let isLegacyBundle; // Deprecated

  const environmentScene = document.querySelector("#environment-scene");

  if (hub.scene) {
    isLegacyBundle = false;
    sceneUrl = hub.scene.model_url;
  } else {
    const defaultSpaceTopic = hub.topics[0];
    const glbAsset = defaultSpaceTopic.assets.find(a => a.asset_type === "glb");
    const bundleAsset = defaultSpaceTopic.assets.find(a => a.asset_type === "gltf_bundle");
    sceneUrl = (glbAsset || bundleAsset).src;
    const hasExtension = /\.gltf/i.test(sceneUrl) || /\.glb/i.test(sceneUrl);
    isLegacyBundle = !(glbAsset || hasExtension);
  }

  if (isLegacyBundle) {
    // Deprecated
    const res = await fetch(sceneUrl);
    const data = await res.json();
    const baseURL = new URL(THREE.LoaderUtils.extractUrlBase(sceneUrl), window.location.href);
    sceneUrl = new URL(data.assets[0].src, baseURL).href;
  } else {
    sceneUrl = proxiedUrlFor(sceneUrl);
  }

  console.log(`Scene URL: ${sceneUrl}`);

  let environmentEl = null;

  if (environmentScene.childNodes.length === 0) {
    const environmentEl = document.createElement("a-entity");
    environmentEl.setAttribute("gltf-model-plus", { src: sceneUrl, useCache: false, inflate: true });
    environmentScene.appendChild(environmentEl);
  } else {
    // Change environment
    environmentEl = environmentScene.childNodes[0];

    // Clear the three.js image cache and load the loading environment before switching to the new one.
    THREE.Cache.clear();

    const onLoadingEnvironmentReady = () => {
      environmentEl.setAttribute("gltf-model-plus", { src: sceneUrl });
      environmentEl.removeEventListener("model-loaded", onLoadingEnvironmentReady);
    };

    environmentEl.addEventListener("model-loaded", onLoadingEnvironmentReady);
    environmentEl.setAttribute("gltf-model-plus", { src: loadingEnvironmentURL });
  }
}

async function handleHubChannelJoined(entryManager, hubChannel, messageDispatch, data) {
  const scene = document.querySelector("a-scene");
  const isRejoin = NAF.connection.isConnected();

  if (isRejoin) {
    // Slight hack, to ensure correct presence state we need to re-send the entry event
    // on re-join. Ideally this would be updated into the channel socket state but this
    // would require significant changes to the hub channel events and socket management.
    hubChannel.sendEntryEvent();

    // Send complete sync on phoenix re-join.
    NAF.connection.entities.completeSync(null, true);
    return;
  }

  const hub = data.hubs[0];

  console.log(`Janus host: ${hub.host}`);
  const objectsScene = document.querySelector("#objects-scene");
  const objectsUrl = getReticulumFetchUrl(`/${hub.hub_id}/objects.gltf`);
  const objectsEl = document.createElement("a-entity");
  objectsEl.setAttribute("gltf-model-plus", { src: objectsUrl, useCache: false, inflate: true });
  objectsScene.appendChild(objectsEl);

<<<<<<< HEAD
  if (!isLegacyBundle) {
    const gltfEl = document.createElement("a-entity");
    gltfEl.setAttribute("gltf-model-plus", { src: proxiedUrlFor(sceneUrl), useCache: false, inflate: true });
    gltfEl.addEventListener(
      "model-loaded",
      () => {
        environmentScene.emit("bundleloaded");
        if (!gltfEl.getAttribute("ammo-shape")) {
          gltfEl.setAttribute("ammo-shape", { type: "mesh", mergeGeometry: true });
        }
      },
      { once: true }
    );
    environmentScene.appendChild(gltfEl);
  } else {
    // Deprecated
    environmentScene.setAttribute("gltf-bundle", `src: ${sceneUrl}`);
  }

  remountUI({
    hubId: hub.hub_id,
    hubName: hub.name,
    hubScene: hub.scene,
    hubEntryCode: hub.entry_code,
    onSendMessage: messageDispatch.dispatch
  });
=======
  updateEnvironmentForHub(hub);
  updateUIForHub(hub);
>>>>>>> 00f1e2c9

  remountUI({ onSendMessage: messageDispatch.dispatch });

  // Wait for scene objects to load before connecting, so there is no race condition on network state.
  objectsEl.addEventListener("model-loaded", async el => {
    if (el.target !== objectsEl) return;

    scene.setAttribute("networked-scene", {
      room: hub.hub_id,
      serverURL: `wss://${hub.host}`,
      debug: !!isDebug
    });

    while (!scene.components["networked-scene"] || !scene.components["networked-scene"].data) await nextTick();

    scene.components["networked-scene"]
      .connect()
      .then(() => {
        let newHostPollInterval = null;

        // When reconnecting, update the server URL if necessary
        NAF.connection.adapter.setReconnectionListeners(
          () => {
            if (newHostPollInterval) return;

            newHostPollInterval = setInterval(async () => {
              const currentServerURL = NAF.connection.adapter.serverUrl;
              const newHubHost = await hubChannel.getHost();
              const newServerURL = `wss://${newHubHost}`;

              if (currentServerURL !== newServerURL) {
                console.log("Connecting to new Janus server " + newServerURL);
                scene.setAttribute("networked-scene", { serverURL: newServerURL });
                NAF.connection.adapter.serverUrl = newServerURL;
              }
            }, 1000);
          },
          () => {
            clearInterval(newHostPollInterval);
            newHostPollInterval = null;
          },
          null
        );

        NAF.connection.adapter.reliableTransport = (clientId, dataType, data) => {
          const payload = { dataType, data };

          if (clientId) {
            payload.clientId = clientId;
          }

          hubChannel.channel.push("naf", payload);
        };
      })
      .catch(connectError => {
        // hacky until we get return codes
        const isFull = connectError.error && connectError.error.msg.match(/\bfull\b/i);
        console.error(connectError);
        remountUI({ roomUnavailableReason: isFull ? "full" : "connect_error" });
        entryManager.exitScene();

        return;
      });
  });
}

async function runBotMode(scene, entryManager) {
  const noop = () => {};
  scene.renderer = { setAnimationLoop: noop, render: noop };

  while (!NAF.connection.isConnected()) await nextTick();
  entryManager.enterSceneWhenLoaded(new MediaStream(), false);
}

document.addEventListener("DOMContentLoaded", async () => {
  warmSerializeElement();

  // HACK: On Safari for iOS & MacOS, if mic permission is not granted, subscriber webrtc negotiation fails.
  const detectedOS = detectOS(navigator.userAgent);
  const browser = detect();
  if (["iOS", "Mac OS"].includes(detectedOS) && ["safari", "ios"].includes(browser.name)) {
    try {
      await navigator.mediaDevices.getUserMedia({ audio: true });
    } catch (e) {
      remountUI({ showSafariMicDialog: true });
      return;
    }
  }

  const hubId = qs.get("hub_id") || document.location.pathname.substring(1).split("/")[0];
  console.log(`Hub ID: ${hubId}`);

  const subscriptions = new Subscriptions(hubId);

  if (navigator.serviceWorker) {
    try {
      navigator.serviceWorker
        .register("/hub.service.js")
        .then(() => {
          navigator.serviceWorker.ready
            .then(registration => subscriptions.setRegistration(registration))
            .catch(() => subscriptions.setRegistrationFailed());
        })
        .catch(() => subscriptions.setRegistrationFailed());
    } catch (e) {
      subscriptions.setRegistrationFailed();
    }
  }

  const scene = document.querySelector("a-scene");
  scene.removeAttribute("keyboard-shortcuts"); // Remove F and ESC hotkeys from aframe
  scene.setAttribute("shadow", { enabled: window.APP.quality !== "low" }); // Disable shadows on low quality

  scene.addEventListener("loaded", () => {
    const physicsSystem = scene.systems.physics;
    physicsSystem.setDebug(isDebug || physicsSystem.data.debug);
  });

  const authChannel = new AuthChannel(store);
  const hubChannel = new HubChannel(store);
  const entryManager = new SceneEntryManager(hubChannel, authChannel);
  entryManager.onRequestAuthentication = (
    signInMessageId,
    signInCompleteMessageId,
    signInContinueTextId,
    onContinueAfterSignIn
  ) => {
    remountUI({
      showSignInDialog: true,
      signInMessageId,
      signInCompleteMessageId,
      signInContinueTextId,
      onContinueAfterSignIn: () => {
        remountUI({ showSignInDialog: false });
        onContinueAfterSignIn();
      }
    });
  };
  entryManager.init();

  const linkChannel = new LinkChannel(store);

  window.APP.scene = scene;
  window.APP.hubChannel = hubChannel;

  scene.addEventListener("enter-vr", () => {
    document.body.classList.add("vr-mode");

    if (!scene.is("entered")) {
      // If VR headset is activated, refreshing page will fire vrdisplayactivate
      // which puts A-Frame in VR mode, so exit VR mode whenever it is attempted
      // to be entered and we haven't entered the room yet.
      console.log("Pre-emptively exiting VR mode.");
      scene.exitVR();
    }
  });

  scene.addEventListener("exit-vr", () => document.body.classList.remove("vr-mode"));

  registerNetworkSchemas();

  remountUI({
    authChannel,
    hubChannel,
    linkChannel,
    subscriptions,
    enterScene: entryManager.enterScene,
    exitScene: entryManager.exitScene,
    initialIsSubscribed: subscriptions.isSubscribed()
  });

  scene.addEventListener("action_focus_chat", () => document.querySelector(".chat-focus-target").focus());

  pollForSupportAvailability(isSupportAvailable => remountUI({ isSupportAvailable }));

  const platformUnsupportedReason = getPlatformUnsupportedReason();

  if (platformUnsupportedReason) {
    remountUI({ platformUnsupportedReason });
    entryManager.exitScene();
    return;
  }

  if (qs.get("required_version") && process.env.BUILD_VERSION) {
    const buildNumber = process.env.BUILD_VERSION.split(" ", 1)[0]; // e.g. "123 (abcd5678)"

    if (qs.get("required_version") !== buildNumber) {
      remountUI({ roomUnavailableReason: "version_mismatch" });
      setTimeout(() => document.location.reload(), 5000);
      entryManager.exitScene();
      return;
    }
  }

  const availableVREntryTypes = await getAvailableVREntryTypes();

  if (availableVREntryTypes.isInHMD) {
    remountUI({ availableVREntryTypes, forcedVREntryType: "vr" });

    if (/Oculus/.test(navigator.userAgent)) {
      // HACK - The polyfill reports Cardboard as the primary VR display on startup out ahead of Oculus Go on Oculus Browser 5.5.0 beta. This display is cached by A-Frame,
      // so we need to resolve that and get the real VRDisplay before entering as well.
      const displays = await navigator.getVRDisplays();
      const vrDisplay = displays.length && displays[0];
      AFRAME.utils.device.getVRDisplay = () => vrDisplay;
    }
  } else {
    remountUI({ availableVREntryTypes });
  }

  const environmentScene = document.querySelector("#environment-scene");

  const onFirstEnvironmentLoad = () => {
    setupLobbyCamera();

    // Replace renderer with a noop renderer to reduce bot resource usage.
    if (isBotMode) {
      runBotMode(scene, entryManager);
    }

    environmentScene.removeEventListener("model-loaded", onFirstEnvironmentLoad);
  };

  environmentScene.addEventListener("model-loaded", onFirstEnvironmentLoad);

  environmentScene.addEventListener("model-loaded", () => {
    // This will be run every time the environment is changed (including the first load.)
    remountUI({ environmentSceneLoaded: true });

    // Re-bind the teleporter controls collision meshes in case the scene changed.
    document
      .querySelectorAll("a-entity[teleport-controls]")
      .forEach(x => x.components["teleport-controls"].queryCollisionEntities());

    for (const modelEl of environmentScene.children) {
      addAnimationComponents(modelEl);
    }
  });

  const socket = connectToReticulum(isDebug);

  socket.onClose(e => {
    // The socket should close normally if the server has explicitly killed it.
    const NORMAL_CLOSURE = 1000;
    if (e.code === NORMAL_CLOSURE) {
      entryManager.exitScene();
      remountUI({ roomUnavailableReason: "kicked" });
    }
  });

  remountUI({ sessionId: socket.params().session_id });

  // Hub local channel
  const context = {
    mobile: isMobile,
    hmd: availableVREntryTypes.isInHMD
  };

  // Reticulum global channel
  const retPhxChannel = socket.channel(`ret`, { hub_id: hubId });
  retPhxChannel
    .join()
    .receive("ok", async data => subscriptions.setVapidPublicKey(data.vapid_public_key))
    .receive("error", res => {
      subscriptions.setVapidPublicKey(null);
      console.error(res);
    });

  const pushSubscriptionEndpoint = await subscriptions.getCurrentEndpoint();
  const joinPayload = { profile: store.state.profile, push_subscription_endpoint: pushSubscriptionEndpoint, context };
  const { token } = store.state.credentials;
  if (token) {
    console.log(`Logged into account ${jwtDecode(token).sub}`);
    joinPayload.auth_token = token;
  }
  const hubPhxChannel = socket.channel(`hub:${hubId}`, joinPayload);

  const presenceLogEntries = [];
  const addToPresenceLog = entry => {
    entry.key = Date.now().toString();

    presenceLogEntries.push(entry);
    remountUI({ presenceLogEntries });
    scene.emit(`presence-log-${entry.type}`);

    // Fade out and then remove
    setTimeout(() => {
      entry.expired = true;
      remountUI({ presenceLogEntries });

      setTimeout(() => {
        presenceLogEntries.splice(presenceLogEntries.indexOf(entry), 1);
        remountUI({ presenceLogEntries });
      }, 5000);
    }, 20000);
  };

  const messageDispatch = new MessageDispatch(scene, entryManager, hubChannel, addToPresenceLog, remountUI);

  hubPhxChannel
    .join()
    .receive("ok", async data => {
      hubChannel.setPhoenixChannel(hubPhxChannel);
      hubChannel.setPermissionsFromToken(data.perms_token);
      scene.addEventListener("adapter-ready", ({ detail: adapter }) => {
        adapter.setClientId(socket.params().session_id);
        adapter.setJoinToken(data.perms_token);
      });
      subscriptions.setHubChannel(hubChannel);
      subscriptions.setSubscribed(data.subscriptions.web_push);
      remountUI({ initialIsSubscribed: subscriptions.isSubscribed() });
      await handleHubChannelJoined(entryManager, hubChannel, messageDispatch, data);
    })
    .receive("error", res => {
      if (res.reason === "closed") {
        entryManager.exitScene();
        remountUI({ roomUnavailableReason: "closed" });
      }

      console.error(res);
    });

  const hubPhxPresence = new Presence(hubPhxChannel);

  let isInitialSync = true;
  const vrHudPresenceCount = document.querySelector("#hud-presence-count");

  hubPhxPresence.onSync(() => {
    remountUI({ presences: hubPhxPresence.state });
    const occupantCount = Object.entries(hubPhxPresence.state).length;
    vrHudPresenceCount.setAttribute("text", "value", occupantCount.toString());

    if (!isInitialSync) return;
    // Wire up join/leave event handlers after initial sync.
    isInitialSync = false;

    hubPhxPresence.onJoin((sessionId, current, info) => {
      const meta = info.metas[info.metas.length - 1];

      if (current) {
        // Change to existing presence
        const isSelf = sessionId === socket.params().session_id;
        const currentMeta = current.metas[0];

        if (!isSelf && currentMeta.presence !== meta.presence && meta.profile.displayName) {
          addToPresenceLog({
            type: "entered",
            presence: meta.presence,
            name: meta.profile.displayName
          });
        }

        if (currentMeta.profile && meta.profile && currentMeta.profile.displayName !== meta.profile.displayName) {
          addToPresenceLog({
            type: "display_name_changed",
            oldName: currentMeta.profile.displayName,
            newName: meta.profile.displayName
          });
        }
      } else {
        // New presence
        const meta = info.metas[0];

        if (meta.presence && meta.profile.displayName) {
          addToPresenceLog({
            type: "join",
            presence: meta.presence,
            name: meta.profile.displayName
          });
        }
      }
    });

    hubPhxPresence.onLeave((sessionId, current, info) => {
      if (current && current.metas.length > 0) return;

      const meta = info.metas[0];

      if (meta.profile.displayName) {
        addToPresenceLog({
          type: "leave",
          name: meta.profile.displayName
        });
      }
    });
  });

  hubPhxChannel.on("naf", data => {
    if (!NAF.connection.adapter) return;
    NAF.connection.adapter.onData(data);
  });

  hubPhxChannel.on("message", ({ session_id, type, body, from }) => {
    const getAuthor = () => {
      const userInfo = hubPhxPresence.state[session_id];
      if (from) {
        return from;
      } else if (userInfo) {
        return userInfo.metas[0].profile.displayName;
      } else {
        return "Mystery user";
      }
    };

    const name = getAuthor();
    const maySpawn = scene.is("entered");

    const incomingMessage = { name, type, body, maySpawn };

    if (scene.is("vr-mode")) {
      createInWorldLogMessage(incomingMessage);
    }

    addToPresenceLog(incomingMessage);
  });

  hubPhxChannel.on("hub_refresh", ({ session_id, hubs, stale_fields }) => {
    const hub = hubs[0];
    const userInfo = hubPhxPresence.state[session_id];

    updateUIForHub(hub);

    if (stale_fields.includes("scene")) {
      updateEnvironmentForHub(hub);

      addToPresenceLog({
        type: "scene_changed",
        name: userInfo.metas[0].profile.displayName,
        sceneName: hub.scene ? hub.scene.name : "a custom URL"
      });
    }

    if (stale_fields.includes("name")) {
      // Re-write the slug in the browser history
      if (window.history && window.history.replaceState) {
        const pathParts = document.location.pathname.split("/");

        if (pathParts.length >= 3 && pathParts[1] === hub.hub_id) {
          const oldSlug = pathParts[2];

          const title =
            window.history.state && window.history.state.title ? window.history.state.title : document.title;
          const state = window.history.state ? window.history.state.state : null;
          const url = document.location.toString().replace(`${hub.hub_id}/${oldSlug}`, `${hub.hub_id}/${hub.slug}`);

          window.history.replaceState(state, title, url);
        }
      }

      addToPresenceLog({
        type: "hub_name_changed",
        name: userInfo.metas[0].profile.displayName,
        hubName: hub.name
      });
    }
  });

  authChannel.setSocket(socket);
  linkChannel.setSocket(socket);
});<|MERGE_RESOLUTION|>--- conflicted
+++ resolved
@@ -94,7 +94,7 @@
 import LinkChannel from "./utils/link-channel";
 import { connectToReticulum } from "./utils/phoenix-utils";
 import { disableiOSZoom } from "./utils/disable-ios-zoom";
-import { proxiedUrlFor } from "./utils/media-utils";
+import { traverseMeshesAndAddShapes, proxiedUrlFor } from "./utils/media-utils";
 import MessageDispatch from "./message-dispatch";
 import SceneEntryManager from "./scene-entry-manager";
 import Subscriptions from "./subscriptions";
@@ -317,6 +317,15 @@
     const environmentEl = document.createElement("a-entity");
     environmentEl.setAttribute("gltf-model-plus", { src: sceneUrl, useCache: false, inflate: true });
     environmentScene.appendChild(environmentEl);
+
+    environmentEl.addEventListener(
+      "model-loaded",
+      () => {
+        //TODO: check if the environment was made with spoke to determine if a shape should be added
+        traverseMeshesAndAddShapes(environmentEl, "mesh", 0.1);
+      },
+      { once: true }
+    );
   } else {
     // Change environment
     environmentEl = environmentScene.childNodes[0];
@@ -325,6 +334,8 @@
     THREE.Cache.clear();
 
     const onLoadingEnvironmentReady = () => {
+      //TODO: check if the environment was made with spoke to determine if a shape should be added
+      traverseMeshesAndAddShapes(environmentEl, "mesh", 0.1);
       environmentEl.setAttribute("gltf-model-plus", { src: sceneUrl });
       environmentEl.removeEventListener("model-loaded", onLoadingEnvironmentReady);
     };
@@ -358,37 +369,8 @@
   objectsEl.setAttribute("gltf-model-plus", { src: objectsUrl, useCache: false, inflate: true });
   objectsScene.appendChild(objectsEl);
 
-<<<<<<< HEAD
-  if (!isLegacyBundle) {
-    const gltfEl = document.createElement("a-entity");
-    gltfEl.setAttribute("gltf-model-plus", { src: proxiedUrlFor(sceneUrl), useCache: false, inflate: true });
-    gltfEl.addEventListener(
-      "model-loaded",
-      () => {
-        environmentScene.emit("bundleloaded");
-        if (!gltfEl.getAttribute("ammo-shape")) {
-          gltfEl.setAttribute("ammo-shape", { type: "mesh", mergeGeometry: true });
-        }
-      },
-      { once: true }
-    );
-    environmentScene.appendChild(gltfEl);
-  } else {
-    // Deprecated
-    environmentScene.setAttribute("gltf-bundle", `src: ${sceneUrl}`);
-  }
-
-  remountUI({
-    hubId: hub.hub_id,
-    hubName: hub.name,
-    hubScene: hub.scene,
-    hubEntryCode: hub.entry_code,
-    onSendMessage: messageDispatch.dispatch
-  });
-=======
   updateEnvironmentForHub(hub);
   updateUIForHub(hub);
->>>>>>> 00f1e2c9
 
   remountUI({ onSendMessage: messageDispatch.dispatch });
 
