import { CursorTargettingSystem } from "./cursor-targetting-system";
import { CursorTogglingSystem } from "./cursor-toggling-system";
import { ConstraintsSystem } from "./constraints-system";
import { TwoPointStretchingSystem } from "./two-point-stretching-system";
import { SingleActionButtonSystem, HoldableButtonSystem, HoverButtonSystem } from "./button-systems";
import { HoverMenuSystem } from "./hover-menu-system";
import { SuperSpawnerSystem } from "./super-spawner-system";
import { HapticFeedbackSystem } from "./haptic-feedback-system";
import { SoundEffectsSystem } from "./sound-effects-system";
import { BatchManagerSystem } from "./render-manager-system";
import { LobbyCameraSystem } from "./lobby-camera-system";
<<<<<<< HEAD
import { InteractionSfxSystem } from "./interaction-sfx-system";
=======
import { SpriteSystem } from "./sprites";
import { CameraSystem } from "./camera-system";
>>>>>>> 9d924f0b

AFRAME.registerSystem("hubs-systems", {
  init() {
    this.cursorTogglingSystem = new CursorTogglingSystem();
    this.interactionSfxSystem = new InteractionSfxSystem();
    this.superSpawnerSystem = new SuperSpawnerSystem();
    this.cursorTargettingSystem = new CursorTargettingSystem();
    this.constraintsSystem = new ConstraintsSystem();
    this.twoPointStretchingSystem = new TwoPointStretchingSystem();
    this.singleActionButtonSystem = new SingleActionButtonSystem();
    this.holdableButtonSystem = new HoldableButtonSystem();
    this.hoverButtonSystem = new HoverButtonSystem();
    this.hoverMenuSystem = new HoverMenuSystem();
    this.hapticFeedbackSystem = new HapticFeedbackSystem();
    this.soundEffectsSystem = new SoundEffectsSystem();
    this.lobbyCameraSystem = new LobbyCameraSystem();
    this.batchManagerSystem = new BatchManagerSystem(this.el.sceneEl.object3D, this.el.sceneEl.renderer);
    this.spriteSystem = new SpriteSystem(this.el);
    this.cameraSystem = new CameraSystem();
  },

  tick(t) {
    const systems = AFRAME.scenes[0].systems;
    systems.userinput.tick2();
    systems.interaction.tick2();
    this.cursorTogglingSystem.tick(systems.interaction, systems.userinput, this.el);
    this.interactionSfxSystem.tick(systems.interaction, systems.userinput, this.soundEffectsSystem);
    this.superSpawnerSystem.tick();
    this.cursorTargettingSystem.tick(t);
    this.constraintsSystem.tick();
    this.twoPointStretchingSystem.tick();
    this.singleActionButtonSystem.tick();
    this.holdableButtonSystem.tick();
    this.hoverButtonSystem.tick();
    this.hoverMenuSystem.tick();
    this.hapticFeedbackSystem.tick(
      this.twoPointStretchingSystem,
      this.singleActionButtonSystem.didInteractLeftThisFrame,
      this.singleActionButtonSystem.didInteractRightThisFrame
    );
    this.soundEffectsSystem.tick();
    this.lobbyCameraSystem.tick();
  },

  remove() {
    this.cursorTargettingSystem.remove();
  }
});

const i = window.setInterval(() => {
  if (AFRAME.scenes[0] && AFRAME.scenes[0].systems && AFRAME.scenes[0].systems.physics) {
    AFRAME.registerSystem("post-physics", {
      init() {
        this.hubsSystems = this.el.sceneEl.systems["hubs-systems"];
      },
      tick(t, dt) {
        this.hubsSystems.spriteSystem.tick(t, dt);
        this.hubsSystems.batchManagerSystem.tick(t);
        this.hubsSystems.cameraSystem.tick();
      }
    });
    window.clearInterval(i);
  }
}, 1000);<|MERGE_RESOLUTION|>--- conflicted
+++ resolved
@@ -9,12 +9,9 @@
 import { SoundEffectsSystem } from "./sound-effects-system";
 import { BatchManagerSystem } from "./render-manager-system";
 import { LobbyCameraSystem } from "./lobby-camera-system";
-<<<<<<< HEAD
 import { InteractionSfxSystem } from "./interaction-sfx-system";
-=======
 import { SpriteSystem } from "./sprites";
 import { CameraSystem } from "./camera-system";
->>>>>>> 9d924f0b
 
 AFRAME.registerSystem("hubs-systems", {
   init() {
