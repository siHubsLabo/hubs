import { CursorTargettingSystem } from "./cursor-targetting-system";
import { CursorTogglingSystem } from "./cursor-toggling-system";
import { PhysicsSystem } from "./physics-system";
import { ConstraintsSystem } from "./constraints-system";
import { TwoPointStretchingSystem } from "./two-point-stretching-system";
import { SingleActionButtonSystem, HoldableButtonSystem, HoverButtonSystem } from "./button-systems";
import { DrawingMenuSystem } from "./drawing-menu-system";
import { HoverMenuSystem } from "./hover-menu-system";
import { SuperSpawnerSystem } from "./super-spawner-system";
import { HapticFeedbackSystem } from "./haptic-feedback-system";
import { SoundEffectsSystem } from "./sound-effects-system";
import { BatchManagerSystem } from "./render-manager-system";
import { ScenePreviewCameraSystem } from "./scene-preview-camera-system";
import { InteractionSfxSystem } from "./interaction-sfx-system";
import { SpriteSystem } from "./sprites";
import { CameraSystem } from "./camera-system";
import { WaypointSystem } from "./waypoint-system";
import { CharacterControllerSystem } from "./character-controller-system";
import { waitForDOMContentLoaded } from "../utils/async-utils";
import { CursorPoseTrackingSystem } from "./cursor-pose-tracking";
import { ScaleInScreenSpaceSystem } from "./scale-in-screen-space";
<<<<<<< HEAD
import { MenuAnimationSystem } from "./menu-animation-system";
=======
import { AudioSettingsSystem } from "./audio-settings-system";
>>>>>>> fb04e93b

AFRAME.registerSystem("hubs-systems", {
  init() {
    waitForDOMContentLoaded().then(() => {
      this.DOMContentDidLoad = true;
    });
    this.cursorTogglingSystem = new CursorTogglingSystem();
    this.interactionSfxSystem = new InteractionSfxSystem();
    this.superSpawnerSystem = new SuperSpawnerSystem();
    this.cursorTargettingSystem = new CursorTargettingSystem();
    this.physicsSystem = new PhysicsSystem(this.el.object3D);
    this.constraintsSystem = new ConstraintsSystem(this.physicsSystem);
    this.twoPointStretchingSystem = new TwoPointStretchingSystem();
    this.singleActionButtonSystem = new SingleActionButtonSystem();
    this.holdableButtonSystem = new HoldableButtonSystem();
    this.hoverButtonSystem = new HoverButtonSystem();
    this.hoverMenuSystem = new HoverMenuSystem();
    this.hapticFeedbackSystem = new HapticFeedbackSystem();
    this.soundEffectsSystem = new SoundEffectsSystem(this.el);
    this.scenePreviewCameraSystem = new ScenePreviewCameraSystem();
    this.spriteSystem = new SpriteSystem(this.el);
    this.batchManagerSystem = new BatchManagerSystem(this.el.object3D, this.el.renderer);
    this.cameraSystem = new CameraSystem(this.batchManagerSystem);
    this.drawingMenuSystem = new DrawingMenuSystem(this.el);
    this.characterController = new CharacterControllerSystem(this.el);
    this.waypointSystem = new WaypointSystem(this.el, this.characterController);
    this.cursorPoseTrackingSystem = new CursorPoseTrackingSystem();
    this.scaleInScreenSpaceSystem = new ScaleInScreenSpaceSystem();
<<<<<<< HEAD
    this.menuAnimationSystem = new MenuAnimationSystem();
=======
    this.audioSettingsSystem = new AudioSettingsSystem(this.el);
>>>>>>> fb04e93b
  },

  tick(t, dt) {
    if (!this.DOMContentDidLoad) return;
    const systems = AFRAME.scenes[0].systems;
    systems.userinput.tick2();
    systems.interaction.tick2();
    this.characterController.tick(t, dt);
    this.cursorTogglingSystem.tick(systems.interaction, systems.userinput, this.el);
    this.interactionSfxSystem.tick(systems.interaction, systems.userinput, this.soundEffectsSystem);
    this.superSpawnerSystem.tick();
    this.cursorPoseTrackingSystem.tick();
    this.cursorTargettingSystem.tick(t);
    this.scaleInScreenSpaceSystem.tick();
    this.constraintsSystem.tick();
    this.twoPointStretchingSystem.tick();
    this.singleActionButtonSystem.tick();
    this.holdableButtonSystem.tick();
    this.hoverButtonSystem.tick();
    this.drawingMenuSystem.tick();
    this.hoverMenuSystem.tick();
    this.hapticFeedbackSystem.tick(
      this.twoPointStretchingSystem,
      this.singleActionButtonSystem.didInteractLeftThisFrame,
      this.singleActionButtonSystem.didInteractRightThisFrame
    );
    this.soundEffectsSystem.tick();
    this.scenePreviewCameraSystem.tick();
    this.physicsSystem.tick(dt);
    this.batchManagerSystem.tick(t);
    this.cameraSystem.tick(this.el, dt);
    this.waypointSystem.tick(t, dt);
    this.menuAnimationSystem.tick(t);
    this.spriteSystem.tick(t, dt);
  },

  remove() {
    this.cursorTargettingSystem.remove();
  }
});<|MERGE_RESOLUTION|>--- conflicted
+++ resolved
@@ -19,11 +19,8 @@
 import { waitForDOMContentLoaded } from "../utils/async-utils";
 import { CursorPoseTrackingSystem } from "./cursor-pose-tracking";
 import { ScaleInScreenSpaceSystem } from "./scale-in-screen-space";
-<<<<<<< HEAD
 import { MenuAnimationSystem } from "./menu-animation-system";
-=======
 import { AudioSettingsSystem } from "./audio-settings-system";
->>>>>>> fb04e93b
 
 AFRAME.registerSystem("hubs-systems", {
   init() {
@@ -52,11 +49,8 @@
     this.waypointSystem = new WaypointSystem(this.el, this.characterController);
     this.cursorPoseTrackingSystem = new CursorPoseTrackingSystem();
     this.scaleInScreenSpaceSystem = new ScaleInScreenSpaceSystem();
-<<<<<<< HEAD
     this.menuAnimationSystem = new MenuAnimationSystem();
-=======
     this.audioSettingsSystem = new AudioSettingsSystem(this.el);
->>>>>>> fb04e93b
   },
 
   tick(t, dt) {
