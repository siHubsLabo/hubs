import { paths } from "../paths";
import { Pose } from "../pose";
import { copySittingToStandingTransform } from "./copy-sitting-to-standing-transform";

const ONES = new THREE.Vector3(1, 1, 1);
const HAND_OFFSET = new THREE.Matrix4().compose(
  new THREE.Vector3(0, 0, 0.13),
  new THREE.Quaternion().setFromEuler(new THREE.Euler(-40 * THREE.Math.DEG2RAD, 0, 0)),
  new THREE.Vector3(1, 1, 1)
);
const RAY_ROTATION = new THREE.Quaternion().setFromAxisAngle(new THREE.Vector3(1, 0, 0), -Math.PI / 12);

export class ViveControllerDevice {
  constructor(gamepad) {
    // wake the gamepad api up. otherwise it does not report touch controllers.
    // in chrome it still won't unless you enter vr.
    navigator.getVRDisplays();
    this.gamepad = gamepad;

    this.buttonMap = [
      { name: "touchpad", buttonId: 0 },
      { name: "trigger", buttonId: 1 },
      { name: "grip", buttonId: 2 },
      { name: "top", buttonId: 3 }
    ];
    this.axisMap = [{ name: "joyX", axisId: 0 }, { name: "joyY", axisId: 1 }];

    this.pose = new Pose();
    this.rayObjectRotation = new THREE.Quaternion();
    this.path = paths.device.vive[gamepad.hand || "right"];
<<<<<<< HEAD
    if (!gamepad.hand) {
      console.warn("gamepad detected without hand specified");
    } else {
      this.selector = `#player-${gamepad.hand}-controller`;
    }
=======
>>>>>>> 14d87c4f
    this.sittingToStandingMatrix = new THREE.Matrix4().makeTranslation(0, 1.6, 0);
    copySittingToStandingTransform(this.sittingToStandingMatrix);

    this.matrix = new THREE.Matrix4();
    this.position = new THREE.Vector3();
    this.orientation = new THREE.Quaternion();
  }

  write(frame) {
    if (!this.gamepad.connected) return;

    this.buttonMap.forEach(b => {
      const path = this.path.button(b.name);
      const button = this.gamepad.buttons[b.buttonId];
      frame.setValueType(path.pressed, !!button.pressed);
      frame.setValueType(path.touched, !!button.touched);
      frame.setValueType(path.value, button.value);
    });
    this.axisMap.forEach(axis => {
      frame.setValueType(this.path.axis(axis.name), this.gamepad.axes[axis.axisId]);
    });

    if (!this.selector) {
      if (this.gamepad.hand) {
        this.path = paths.device.vive[this.gamepad.hand];
        this.selector = `#player-${this.gamepad.hand}-controller`;
        console.warn("gamepad hand eventually specified");
      } else {
        return;
      }
    }
    const el = document.querySelector(this.selector);
    const rayObject = el.object3D;
    rayObject.updateMatrixWorld();
    this.rayObjectRotation.setFromRotationMatrix(rayObject.matrixWorld);
    this.pose.position.setFromMatrixPosition(rayObject.matrixWorld);
    this.pose.direction
      .set(0, 0, -1)
      .applyQuaternion(RAY_ROTATION)
      .applyQuaternion(this.rayObjectRotation);
    this.pose.fromOriginAndDirection(this.pose.position, this.pose.direction);
    frame.setPose(this.path.pose, this.pose);

    if (this.gamepad.pose.position && this.gamepad.pose.orientation) {
      frame.setMatrix4(
        this.path.matrix,
        this.matrix
          .compose(
            this.position.fromArray(this.gamepad.pose.position),
            this.orientation.fromArray(this.gamepad.pose.orientation),
            ONES
          )
          .premultiply(this.sittingToStandingMatrix)
          .multiply(HAND_OFFSET)
      );
    }

    if (this.gamepad.hapticActuators && this.gamepad.hapticActuators[0]) {
      frame.setValueType(paths.haptics.actuators[this.gamepad.hand], this.gamepad.hapticActuators[0]);
    }
  }
}<|MERGE_RESOLUTION|>--- conflicted
+++ resolved
@@ -28,14 +28,6 @@
     this.pose = new Pose();
     this.rayObjectRotation = new THREE.Quaternion();
     this.path = paths.device.vive[gamepad.hand || "right"];
-<<<<<<< HEAD
-    if (!gamepad.hand) {
-      console.warn("gamepad detected without hand specified");
-    } else {
-      this.selector = `#player-${gamepad.hand}-controller`;
-    }
-=======
->>>>>>> 14d87c4f
     this.sittingToStandingMatrix = new THREE.Matrix4().makeTranslation(0, 1.6, 0);
     copySittingToStandingTransform(this.sittingToStandingMatrix);
 
