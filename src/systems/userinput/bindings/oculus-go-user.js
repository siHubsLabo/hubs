import { paths } from "../paths";
import { sets } from "../sets";
import { xforms } from "./xforms";
import { addSetsToBindings } from "./utils";

export default function generate3DOFTriggerBindings(device) {
  const touchpad = device.v("touchpad");
  const touchpadButton = device.button("touchpad");
  const triggerButton = device.button("trigger");
  const touchpadX = device.axis("touchpadX");
  const touchpadXForPen = device.axis("touchpadXForPen");
  const touchpadY = device.axis("touchpadY");
  const touchpadYForPen = device.axis("touchpadYForPen");
  const touchpadRising = device.v("touchpad/rising");
  const touchpadFalling = device.v("touchpad/falling");
  const triggerRising = device.v("trigger/rising");
  const triggerFalling = device.v("trigger/falling");
  const dpadNorth = device.v("dpad/north");
  const dpadSouth = device.v("dpad/south");
  const dpadEast = device.v("dpad/east");
  const dpadWest = device.v("dpad/west");
  const dpadCenter = device.v("dpad/center");
  const dpadCenterStrip = device.v("dpad/centerStrip");
<<<<<<< HEAD
  const dpadBottomCenterStrip = device.v("dpad/bottomCenterStrip");
=======
  const togglePen = "/vars/oculus-go/togglePen";
>>>>>>> 6a597bf8

  const grabBinding = {
    src: {
      value: triggerRising
    },
    dest: { value: paths.actions.cursor.grab },
    xform: xforms.copy,
    priority: 200
  };
  const dropBinding = {
    src: {
      value: triggerFalling
    },
    dest: { value: paths.actions.cursor.drop },
    xform: xforms.copy,
    priority: 200
  };

  return addSetsToBindings({
    [sets.global]: [
      {
        src: { value: device.matrix },
        dest: { value: paths.actions.rightHand.matrix },
        xform: xforms.copy
      },
      {
        src: {
          value: triggerButton.pressed
        },
        dest: { value: triggerRising },
        xform: xforms.rising
      },
      {
        src: {
          value: triggerButton.pressed
        },
        dest: { value: triggerFalling },
        xform: xforms.falling
      },
      {
        src: {
          value: touchpadButton.pressed
        },
        dest: { value: touchpadRising },
        xform: xforms.rising,
        priority: 100
      },
      {
        src: {
          value: touchpadButton.pressed
        },
        dest: { value: touchpadFalling },
        xform: xforms.falling,
        priority: 100
      },
      {
        src: {
          x: touchpadX,
          y: touchpadY
        },
        dest: { value: touchpad },
        xform: xforms.compose_vec2
      },
      {
        src: { value: touchpadX },
        dest: { value: touchpadXForPen },
        xform: xforms.copy
      },
      {
        src: { value: touchpadY },
        dest: { value: touchpadYForPen },
        xform: xforms.copy
      },
      {
        src: {
          value: touchpad
        },
        dest: {
          north: dpadNorth,
          south: dpadSouth,
          east: dpadEast,
          west: dpadWest,
          center: dpadCenter
        },
        xform: xforms.vec2dpad(0.3)
      },
      {
        src: [dpadCenter, dpadSouth],
        dest: { value: dpadBottomCenterStrip },
        xform: xforms.any
      },
      {
        src: [dpadNorth, dpadBottomCenterStrip],
        dest: { value: dpadCenterStrip },
        xform: xforms.any
      },
      {
        src: {
          value: dpadCenterStrip,
          bool: touchpadButton.pressed
        },
        dest: {
          value: paths.actions.ensureFrozen
        },
        priority: 100,
        xform: xforms.copyIfTrue
      },
      {
        src: { value: touchpadFalling },
        dest: {
          value: paths.actions.thaw
        },
        xform: xforms.copy
      },
      {
        src: {
          value: dpadEast,
          bool: touchpadRising
        },
        dest: {
          value: paths.actions.snapRotateRight
        },
        xform: xforms.copyIfTrue,
        priority: 100
      },
      {
        src: {
          value: dpadWest,
          bool: touchpadRising
        },
        dest: {
          value: paths.actions.snapRotateLeft
        },
        xform: xforms.copyIfTrue,
        priority: 100
      },
      {
        src: {
          value: triggerRising
        },
        dest: { value: paths.actions.rightHand.startTeleport },
        xform: xforms.copy,
        priority: 100
      },
      {
        src: { value: device.pose },
        dest: { value: paths.actions.cursor.pose },
        xform: xforms.copy
      },
      {
        src: { value: device.pose },
        dest: { value: paths.actions.rightHand.pose },
        xform: xforms.copy
      },
      {
        src: { value: touchpadButton.touched },
        dest: { value: paths.actions.rightHand.thumb },
        xform: xforms.copy
      },
      {
        src: { value: triggerButton.pressed },
        dest: { value: paths.actions.rightHand.index },
        xform: xforms.copy
      },
      {
        src: { value: triggerButton.pressed },
        dest: { value: paths.actions.rightHand.middleRingPinky },
        xform: xforms.copy
      }
    ],

    [sets.cursorHoveringOnInteractable]: [grabBinding],
    [sets.cursorHoveringOnUI]: [grabBinding],
    [sets.cursorHoldingUI]: [dropBinding],
    [sets.cursorHoveringOnVideo]: [
      {
        src: {
          value: touchpadY,
          touching: touchpadButton.touched
        },
        dest: { value: paths.actions.cursor.mediaVolumeMod },
        xform: xforms.touch_axis_scroll(-0.1)
      }
    ],

    [sets.cursorHoldingInteractable]: [
      {
        src: {
          value: triggerFalling
        },
        dest: { value: paths.actions.cursor.drop },
        xform: xforms.copy,
        priority: 200
      },
      {
        src: {
          value: touchpadY,
          touching: touchpadButton.touched
        },
        dest: { value: paths.actions.cursor.modDelta },
        xform: xforms.touch_axis_scroll()
      },
      {
        src: { value: dpadCenterStrip },
        priority: 200,
        xform: xforms.noop
      }
    ],

    [sets.rightHandTeleporting]: [
      {
        src: {
          value: triggerFalling
        },
        dest: { value: paths.actions.rightHand.stopTeleport },
        xform: xforms.copy,
        priority: 100
      }
    ],

    [sets.cursorHoldingPen]: [
      {
        src: {
          value: triggerRising
        },
        dest: { value: paths.actions.cursor.startDrawing },
        xform: xforms.copy,
        priority: 300
      },
      {
        src: {
          value: triggerFalling
        },
        dest: { value: paths.actions.cursor.stopDrawing },
        xform: xforms.copy,
        priority: 300
      },
      {
        src: {
          value: touchpadXForPen,
          touching: touchpadButton.touched
        },
        dest: { value: paths.actions.cursor.scalePenTip },
        xform: xforms.touch_axis_scroll(0.1, 0.1),
        priority: 200
      },
      {
        src: {
          value: touchpadYForPen,
          touching: touchpadButton.touched
        },
        dest: { value: paths.actions.cursor.modDelta },
        xform: xforms.touch_axis_scroll(1, 0.1),
        priority: 200
      },
      {
        src: {
          value: dpadBottomCenterStrip,
          bool: touchpadFalling
        },
        dest: { value: togglePen },
        xform: xforms.copyIfTrue,
        priority: 300
      },
      {
        src: { value: togglePen },
        dest: { value: paths.actions.cursor.drop },
        xform: xforms.rising,
        priority: 200
      },
      {
        src: { value: togglePen },
        dest: { value: paths.actions.pen.remove },
        xform: xforms.rising,
        priority: 200
      },
      {
        src: {
          value: dpadEast,
          bool: touchpadRising
        },
        dest: {
          value: paths.actions.cursor.penPrevColor
        },
        xform: xforms.copyIfTrue,
        priority: 200
      },
      {
        src: {
          value: dpadWest,
          bool: touchpadRising
        },
        dest: {
          value: paths.actions.cursor.penNextColor
        },
        xform: xforms.copyIfTrue,
        priority: 200
      },
      {
        src: {
          value: dpadNorth,
          bool: touchpadRising
        },
        dest: {
          value: paths.actions.cursor.undoDrawing
        },
        xform: xforms.copyIfTrue,
        priority: 200
      }
    ],

    [sets.cursorHoldingCamera]: [
      {
        src: {
          value: triggerRising
        },
        dest: { value: paths.actions.cursor.takeSnapshot },
        xform: xforms.copy,
        priority: 300
      }
    ]
  });
}<|MERGE_RESOLUTION|>--- conflicted
+++ resolved
@@ -21,11 +21,8 @@
   const dpadWest = device.v("dpad/west");
   const dpadCenter = device.v("dpad/center");
   const dpadCenterStrip = device.v("dpad/centerStrip");
-<<<<<<< HEAD
   const dpadBottomCenterStrip = device.v("dpad/bottomCenterStrip");
-=======
   const togglePen = "/vars/oculus-go/togglePen";
->>>>>>> 6a597bf8
 
   const grabBinding = {
     src: {
