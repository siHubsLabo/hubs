import { paths } from "../paths";
import { sets } from "../sets";
import { xforms } from "./xforms";

const wasd_vec2 = "/var/mouse-and-keyboard/wasd_vec2";
const keyboardCharacterAcceleration = "/var/mouse-and-keyboard/keyboardCharacterAcceleration";
const arrows_vec2 = "/var/mouse-and-keyboard/arrows_vec2";
const dropWithRMB = "/vars/mouse-and-keyboard/drop_with_RMB";
const dropWithEsc = "/vars/mouse-and-keyboard/drop_with_esc";

const dropWithRMBorEscBindings = [
  {
    src: { value: paths.device.mouse.buttonRight },
    dest: { value: dropWithRMB },
    xform: xforms.falling,
    root: "rmb",
    priority: 200
  },
  {
    src: { value: paths.device.keyboard.key("Escape") },
    dest: { value: dropWithEsc },
    xform: xforms.falling
  },
  {
    src: [dropWithRMB, dropWithEsc],
    dest: { value: paths.actions.cursor.drop },
    xform: xforms.any
  }
];

export const keyboardMouseUserBindings = {
  [sets.global]: [
    {
      src: {
<<<<<<< HEAD
=======
        value: paths.device.keyboard.key("b")
      },
      dest: {
        value: paths.actions.toggleScreenShare
      },
      xform: xforms.rising
    },
    {
      src: {
        w: paths.device.keyboard.key("arrowup"),
        a: paths.device.keyboard.key("arrowleft"),
        s: paths.device.keyboard.key("arrowdown"),
        d: paths.device.keyboard.key("arrowright")
      },
      dest: { vec2: arrows_vec2 },
      xform: xforms.wasd_to_vec2
    },
    {
      src: {
>>>>>>> a49e70d2
        w: paths.device.keyboard.key("w"),
        a: paths.device.keyboard.key("a"),
        s: paths.device.keyboard.key("s"),
        d: paths.device.keyboard.key("d")
      },
      dest: { vec2: wasd_vec2 },
      xform: xforms.wasd_to_vec2
    },
    {
      src: {
        first: wasd_vec2,
        second: arrows_vec2
      },
      dest: { value: keyboardCharacterAcceleration },
      xform: xforms.max_vec2
    },
    {
      src: { value: keyboardCharacterAcceleration },
      dest: { value: paths.actions.characterAcceleration },
      xform: xforms.normalize_vec2
    },
    {
      src: { value: paths.device.keyboard.key("shift") },
      dest: { value: paths.actions.boost },
      xform: xforms.copy
    },
    {
      src: { value: paths.device.keyboard.key("q") },
      dest: { value: paths.actions.snapRotateLeft },
      xform: xforms.rising,
      root: "q",
      priority: 100
    },
    {
      src: { value: paths.device.keyboard.key("e") },
      dest: { value: paths.actions.snapRotateRight },
      xform: xforms.rising,
      root: "e",
      priority: 100
    },
    {
      src: { value: paths.device.keyboard.key(" ") },
      dest: { value: paths.actions.ensureFrozen },
      xform: xforms.copy
    },
    {
      src: { value: paths.device.keyboard.key(" ") },
      dest: { value: paths.actions.thaw },
      xform: xforms.falling
    },
    {
      src: { value: paths.device.hud.penButton },
      dest: { value: paths.actions.spawnPen },
      xform: xforms.rising
    },
    {
      src: { value: paths.device.smartMouse.cursorPose },
      dest: { value: paths.actions.cursor.pose },
      xform: xforms.copy
    },
    {
      src: { value: paths.device.smartMouse.cameraDelta },
      dest: { x: "/var/smartMouseCamDeltaX", y: "/var/smartMouseCamDeltaY" },
      xform: xforms.split_vec2
    },
    {
      src: { value: "/var/smartMouseCamDeltaX" },
      dest: { value: "/var/smartMouseCamDeltaXScaled" },
      xform: xforms.scale(-0.2)
    },
    {
      src: { value: "/var/smartMouseCamDeltaY" },
      dest: { value: "/var/smartMouseCamDeltaYScaled" },
      xform: xforms.scale(-0.1)
    },
    {
      src: { x: "/var/smartMouseCamDeltaXScaled", y: "/var/smartMouseCamDeltaYScaled" },
      dest: { value: paths.actions.cameraDelta },
      xform: xforms.compose_vec2
    },
    {
      src: {
        value: paths.device.keyboard.key("m")
      },
      dest: {
        value: paths.actions.muteMic
      },
      xform: xforms.rising
    },
    {
      src: {
        value: paths.device.keyboard.key("t")
      },
      dest: {
        value: paths.actions.focusChat
      },
      xform: xforms.rising
    },
    {
      src: {
        value: paths.device.keyboard.key("l")
      },
      dest: {
        value: paths.actions.logDebugFrame
      },
      xform: xforms.rising
    },
    {
      src: {
        value: paths.device.mouse.buttonRight
      },
      dest: {
        value: paths.actions.startGazeTeleport
      },
      xform: xforms.rising,
      root: "rmb",
      priority: 100
    },
    {
      src: {
        value: paths.device.mouse.buttonRight
      },
      dest: {
        value: paths.actions.stopGazeTeleport
      },
      xform: xforms.falling
    }
  ],

  [sets.cursorHoldingPen]: [
    {
      src: {
        bool: paths.device.keyboard.key("shift"),
        value: paths.device.keyboard.key("q")
      },
      dest: { value: "/var/shift+q" },
      xform: xforms.copyIfTrue
    },
    {
      src: { value: "/var/shift+q" },
      dest: { value: paths.actions.cursor.penPrevColor },
      xform: xforms.rising
    },
    {
      src: {
        bool: paths.device.keyboard.key("shift"),
        value: paths.device.keyboard.key("e")
      },
      dest: { value: "/var/shift+e" },
      xform: xforms.copyIfTrue
    },
    {
      src: { value: "/var/shift+e" },
      dest: { value: paths.actions.cursor.penNextColor },
      xform: xforms.rising
    },
    {
      src: {
        bool: paths.device.keyboard.key("shift"),
        value: paths.device.keyboard.key("q")
      },
      dest: { value: "/var/notshift+q" },
      xform: xforms.copyIfFalse
    },
    {
      src: { value: "/var/notshift+q" },
      dest: { value: paths.actions.snapRotateLeft },
      xform: xforms.rising,
      root: "q",
      priority: 200
    },
    {
      src: {
        bool: paths.device.keyboard.key("shift"),
        value: paths.device.keyboard.key("e")
      },
      dest: { value: "/var/notshift+e" },
      xform: xforms.copyIfFalse
    },
    {
      src: { value: "/var/notshift+e" },
      dest: { value: paths.actions.snapRotateRight },
      xform: xforms.rising,
      root: "e",
      priority: 200
    },
    {
      src: { value: paths.device.mouse.buttonLeft },
      dest: { value: paths.actions.cursor.startDrawing },
      xform: xforms.rising,
      priority: 200
    },
    {
      src: { value: paths.device.mouse.buttonLeft },
      dest: { value: paths.actions.cursor.stopDrawing },
      xform: xforms.falling,
      priority: 200,
      root: "lmb"
    },
    {
      src: {
        bool: paths.device.keyboard.key("shift"),
        value: paths.device.mouse.wheel
      },
      dest: { value: "/var/cursorScalePenTipWheel" },
      xform: xforms.copyIfTrue,
      priority: 200,
      root: "wheel"
    },
    {
      src: { value: "/var/cursorScalePenTipWheel" },
      dest: { value: paths.actions.cursor.scalePenTip },
      xform: xforms.scale(0.12)
    },
    ...dropWithRMBorEscBindings
  ],

  [sets.cursorHoldingCamera]: [
    {
      src: { value: paths.device.mouse.buttonLeft },
      dest: { value: paths.actions.cursor.takeSnapshot },
      xform: xforms.rising
    },
    {
      src: { value: paths.device.mouse.buttonLeft },
      xform: xforms.noop,
      priority: 200,
      root: "lmb"
    },
    ...dropWithRMBorEscBindings
  ],

  [sets.cursorHoldingInteractable]: [
    {
      src: {
        value: paths.device.mouse.wheel
      },
      dest: {
        value: paths.actions.cursor.modDelta
      },
      xform: xforms.copy,
      root: "wheel",
      priority: 100
    },
    {
      src: {
        bool: paths.device.keyboard.key("shift"),
        value: paths.device.mouse.wheel
      },
      dest: { value: paths.actions.cursor.modDelta },
      xform: xforms.copyIfFalse
    },
    {
      src: {
        bool: paths.device.keyboard.key("shift"),
        value: paths.device.mouse.wheel
      },
      dest: { value: paths.actions.cursor.scaleGrabbedGrabbable },
      xform: xforms.copyIfTrue,
      priority: 150,
      root: "wheel"
    },
    {
      src: { value: paths.device.mouse.buttonLeft },
      dest: { value: paths.actions.cursor.drop },
      xform: xforms.falling,
      priority: 100,
      root: "lmb"
    }
  ],

  [sets.cursorHoveringOnInteractable]: [
    {
      src: { value: paths.device.mouse.buttonLeft },
      dest: { value: paths.actions.cursor.grab },
      xform: xforms.rising
    }
  ]
};<|MERGE_RESOLUTION|>--- conflicted
+++ resolved
@@ -32,17 +32,6 @@
   [sets.global]: [
     {
       src: {
-<<<<<<< HEAD
-=======
-        value: paths.device.keyboard.key("b")
-      },
-      dest: {
-        value: paths.actions.toggleScreenShare
-      },
-      xform: xforms.rising
-    },
-    {
-      src: {
         w: paths.device.keyboard.key("arrowup"),
         a: paths.device.keyboard.key("arrowleft"),
         s: paths.device.keyboard.key("arrowdown"),
@@ -53,7 +42,6 @@
     },
     {
       src: {
->>>>>>> a49e70d2
         w: paths.device.keyboard.key("w"),
         a: paths.device.keyboard.key("a"),
         s: paths.device.keyboard.key("s"),
