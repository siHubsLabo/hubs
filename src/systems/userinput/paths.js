export const paths = {};
paths.noop = "/noop";
paths.actions = {};
paths.actions.log = "/actions/log";
paths.actions.toggleScreenShare = "/actions/toggleScreenShare";
paths.actions.snapRotateLeft = "/actions/snapRotateLeft";
paths.actions.snapRotateRight = "/actions/snapRotateRight";
paths.actions.logDebugFrame = "/actions/logDebugFrame";
paths.actions.cameraDelta = "/actions/cameraDelta";
paths.actions.characterAcceleration = "/actions/characterAcceleration";
paths.actions.boost = "/actions/boost";
paths.actions.startGazeTeleport = "/actions/startTeleport";
paths.actions.stopGazeTeleport = "/actions/stopTeleport";
paths.actions.spawnPen = "/actions/spawnPen";
paths.actions.ensureFrozen = "/actions/ensureFrozen";
paths.actions.thaw = "/actions/thaw";
paths.actions.muteMic = "/actions/muteMic";
paths.actions.focusChat = "/actions/focusChat";
paths.actions.cursor = {};
paths.actions.cursor.pose = "/actions/cursorPose";
paths.actions.cursor.grab = "/actions/cursorGrab";
paths.actions.cursor.drop = "/actions/cursorDrop";
paths.actions.cursor.modDelta = "/actions/cursorModDelta";
paths.actions.cursor.startDrawing = "/actions/cursorStartDrawing";
paths.actions.cursor.stopDrawing = "/actions/cursorStopDrawing";
paths.actions.cursor.penNextColor = "/actions/cursorPenNextColor";
paths.actions.cursor.penPrevColor = "/actions/cursorPenPrevColor";
paths.actions.cursor.scalePenTip = "/actions/cursorScalePenTip";
paths.actions.cursor.scaleGrabbedGrabbable = "/actions/cursorScaleGrabbedGrabbable";
paths.actions.cursor.takeSnapshot = "/actions/cursorTakeSnapshot";
paths.actions.rightHand = {};
paths.actions.rightHand.pose = "/actions/rightHandPose";
paths.actions.rightHand.grab = "/actions/rightHandGrab";
paths.actions.rightHand.drop = "/actions/rightHandDrop";
paths.actions.rightHand.modDelta = "/actions/rightHandModDelta";
paths.actions.rightHand.startDrawing = "/actions/rightHandStartDrawing";
paths.actions.rightHand.stopDrawing = "/actions/rightHandStopDrawing";
paths.actions.rightHand.penNextColor = "/actions/rightHandPenNextColor";
paths.actions.rightHand.penPrevColor = "/actions/rightHandPenPrevColor";
paths.actions.rightHand.scalePenTip = "/actions/rightHandScalePenTip";
paths.actions.rightHand.startTeleport = "/actions/rightHandStartTeleport";
paths.actions.rightHand.stopTeleport = "/actions/rightHandStopTeleport";
paths.actions.rightHand.takeSnapshot = "/actions/rightHandTakeSnapshot";
paths.actions.rightHand.thumb = "/actions/rightHand/thumbDown";
paths.actions.rightHand.index = "/actions/rightHand/indexDown";
paths.actions.rightHand.middleRingPinky = "/actions/rightHand/middleRingPinkyDown";
paths.actions.leftHand = {};
paths.actions.leftHand.pose = "/actions/leftHandPose";
paths.actions.leftHand.grab = "/actions/leftHandGrab";
paths.actions.leftHand.drop = "/actions/leftHandDrop";
paths.actions.leftHand.modDelta = "/actions/leftHandModDelta";
paths.actions.leftHand.startDrawing = "/actions/leftHandStartDrawing";
paths.actions.leftHand.stopDrawing = "/actions/leftHandStopDrawing";
paths.actions.leftHand.penNextColor = "/actions/leftHandPenNextColor";
paths.actions.leftHand.penPrevColor = "/actions/leftHandPenPrevColor";
paths.actions.leftHand.scalePenTip = "/actions/leftHandScalePenTip";
paths.actions.leftHand.startTeleport = "/actions/leftHandStartTeleport";
paths.actions.leftHand.stopTeleport = "/actions/leftHandStopTeleport";
paths.actions.leftHand.takeSnapshot = "/actions/leftHandTakeSnapshot";
paths.actions.leftHand.thumb = "/actions/leftHand/thumbDown";
paths.actions.leftHand.index = "/actions/leftHand/indexDown";
paths.actions.leftHand.middleRingPinky = "/actions/leftHand/middleRingPinkyDown";
paths.actions.camera = {};
paths.actions.camera.exitMirror = "/actions/cameraExitMirror";

paths.device = {};
paths.device.mouse = {};
paths.device.mouse.coords = "/device/mouse/coords";
paths.device.mouse.movementXY = "/device/mouse/movementXY";
paths.device.mouse.buttonLeft = "/device/mouse/buttonLeft";
paths.device.mouse.buttonRight = "/device/mouse/buttonRight";
paths.device.mouse.wheel = "/device/mouse/wheel";
paths.device.smartMouse = {};
paths.device.smartMouse.cursorPose = "/device/smartMouse/cursorPose";
paths.device.smartMouse.cameraDelta = "/device/smartMouse/cameraDelta";
paths.device.touchscreen = {};
paths.device.touchscreen.cursorPose = "/device/touchscreen/cursorPose";
paths.device.touchscreen.touchCameraDelta = "/device/touchscreen/touchCameraDelta";
paths.device.touchscreen.gyroCameraDelta = "/device/touchscreen/gyroCameraDelta";
paths.device.touchscreen.cameraDelta = "/device/touchscreen/cameraDelta";
paths.device.touchscreen.pinch = {};
paths.device.touchscreen.pinch.delta = "/device/touchscreen/pinch/delta";
paths.device.touchscreen.pinch.initialDistance = "/device/touchscreen/pinch/initialDistance";
paths.device.touchscreen.pinch.currentDistance = "/device/touchscreen/pinch/currentDistance";
paths.device.touchscreen.isTouchingGrabbable = "/device/touchscreen/isTouchingGrabbable";
paths.device.gyro = {};
paths.device.gyro.averageDeltaX = "/device/gyro/averageDeltaX";
paths.device.gyro.averageDeltaY = "/device/gyro/averageDeltaY";
paths.device.hud = {};
paths.device.hud.penButton = "/device/hud/penButton";

paths.device.keyboard = {
  key: key => {
    return `/device/keyboard/${key.toLowerCase()}`;
  }
};

paths.device.gamepad = gamepadIndex => ({
  button: buttonIndex => ({
    pressed: `/device/gamepad/${gamepadIndex}/button/${buttonIndex}/pressed`,
    touched: `/device/gamepad/${gamepadIndex}/button/${buttonIndex}/touched`,
    value: `/device/gamepad/${gamepadIndex}/button/${buttonIndex}/value`
  }),
  axis: axisIndex => `/device/gamepad/${gamepadIndex}/axis/${axisIndex}`
});

const xbox = "/device/xbox/";
paths.device.xbox = {
  button: buttonName => ({
    pressed: `${xbox}button/${buttonName}/pressed`,
    touched: `${xbox}button/${buttonName}/touched`,
    value: `${xbox}button/${buttonName}/value`
  }),
  axis: axisName => {
    return `${xbox}axis/${axisName}`;
  }
};

const oculusgo = "/device/oculusgo/";
paths.device.oculusgo = {
  // TODO remove these in favor of the direct accessors
  button: buttonName => ({
    pressed: `${oculusgo}button/${buttonName}/pressed`,
    touched: `${oculusgo}button/${buttonName}/touched`,
    value: `${oculusgo}button/${buttonName}/value`
  }),
  axis: axisName => {
    return `${oculusgo}axis/${axisName}`;
  },
<<<<<<< HEAD
=======
  //
  trigger: {
    pressed: `${oculusgo}button/trigger/pressed`,
    touched: `${oculusgo}button/trigger/touched`,
    value: `${oculusgo}button/trigger/value`
  },
  touchpad: {
    pressed: `${oculusgo}button/touchpad/pressed`,
    touched: `${oculusgo}button/touchpad/touched`,
    value: `${oculusgo}button/touchpad/value`,
    axisX: `${oculusgo}axis/touchpadX`,
    axisY: `${oculusgo}axis/touchpadY`
  },
>>>>>>> c22c3e58
  pose: `${oculusgo}pose`,
  v: name => {
    return `/vars/oculusgo/${name}`;
  }
};

const gearVRController = "/device/gearVRController/";
paths.device.gearVRController = {
  button: buttonName => ({
    pressed: `${gearVRController}button/${buttonName}/pressed`,
    touched: `${gearVRController}button/${buttonName}/touched`,
    value: `${gearVRController}button/${buttonName}/value`
  }),
  axis: axisName => {
    return `${gearVRController}axis/${axisName}`;
  },
  pose: `${gearVRController}pose`,
  v: name => {
    return `/vars/gearVRController/${name}`;
  }
};

const daydream = "/device/daydream/";
paths.device.daydream = {
  button: buttonName => ({
    pressed: `${daydream}button/${buttonName}/pressed`,
    touched: `${daydream}button/${buttonName}/touched`,
    value: `${daydream}button/${buttonName}/value`
  }),
  axis: axisName => {
    return `${daydream}axis/${axisName}`;
  },
  pose: `${daydream}pose`
};

const rightOculusTouch = "/device/rightOculusTouch/";
paths.device.rightOculusTouch = {
  button: buttonName => ({
    pressed: `${rightOculusTouch}button/${buttonName}/pressed`,
    touched: `${rightOculusTouch}button/${buttonName}/touched`,
    value: `${rightOculusTouch}button/${buttonName}/value`
  }),
  axis: axisName => {
    return `${rightOculusTouch}axis/${axisName}`;
  },
  pose: `${rightOculusTouch}pose`
};

const leftOculusTouch = "/device/leftOculusTouch/";
paths.device.leftOculusTouch = {
  button: buttonName => ({
    pressed: `${leftOculusTouch}button/${buttonName}/pressed`,
    touched: `${leftOculusTouch}button/${buttonName}/touched`,
    value: `${leftOculusTouch}button/${buttonName}/value`
  }),
  axis: axisName => {
    return `${leftOculusTouch}axis/${axisName}`;
  },
  pose: `${leftOculusTouch}pose`
};

paths.device.vive = {};
paths.device.vive.left = {
  button: buttonName => ({
    pressed: `/device/vive/left/button/${buttonName}/pressed`,
    touched: `/device/vive/left/button/${buttonName}/touched`,
    value: `/device/vive/left/button/${buttonName}/value`
  }),
  axis: axisName => {
    return `/device/vive/left/axis/${axisName}`;
  },
  pose: `/device/vive/left/pose`
};
paths.device.vive.right = {
  button: buttonName => ({
    pressed: `/device/vive/right/button/${buttonName}/pressed`,
    touched: `/device/vive/right/button/${buttonName}/touched`,
    value: `/device/vive/right/button/${buttonName}/value`
  }),
  axis: axisName => {
    return `/device/vive/right/axis/${axisName}`;
  },
  pose: `/device/vive/right/pose`
};<|MERGE_RESOLUTION|>--- conflicted
+++ resolved
@@ -127,8 +127,6 @@
   axis: axisName => {
     return `${oculusgo}axis/${axisName}`;
   },
-<<<<<<< HEAD
-=======
   //
   trigger: {
     pressed: `${oculusgo}button/trigger/pressed`,
@@ -142,7 +140,6 @@
     axisX: `${oculusgo}axis/touchpadX`,
     axisY: `${oculusgo}axis/touchpadY`
   },
->>>>>>> c22c3e58
   pose: `${oculusgo}pose`,
   v: name => {
     return `/vars/oculusgo/${name}`;
