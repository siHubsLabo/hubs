/* global AFRAME, console, setTimeout, clearTimeout */

const AppModes = Object.freeze({ DEFAULT: "default", HUD: "hud" });

/**
 * Simple system for keeping track of a modal app state
 */
AFRAME.registerSystem("app-mode", {
  init() {
    console.log("init app mode system");
    this.setMode(AppModes.DEFAULT);
  },

  setMode(newMode) {
    if (Object.values(AppModes).includes(newMode) && newMode !== this.mode) {
      this.mode = newMode;
      this.el.emit("appmode-change", { mode: this.mode });
    }
  }
});

/**
 * Toggle the isPlaying state of a component based on app mode
 */
AFRAME.registerComponent("app-mode-toggle-playing", {
  multiple: true,
  schema: {
    mode: { type: "string" },
    invert: { type: "boolean", default: false }
  },

  init() {
    const AppModeSystem = this.el.sceneEl.systems["app-mode"];
    this.el.sceneEl.addEventListener("appmode-change", e => {
      this.updateComponentState(e.detail.mode === this.data.mode);
    });
    this.updateComponentState(AppModeSystem.mode === this.data.mode);
  },

  updateComponentState(isModeActive) {
    const componentName = this.id;
    this.el.components[componentName][isModeActive !== this.data.invert ? "play" : "pause"]();
  }
});

/**
 * Toggle a boolean property of a component based on app mode
 */
AFRAME.registerComponent("app-mode-toggle-property", {
  multiple: true,
  schema: {
    mode: { type: "string" },
    invert: { type: "boolean", default: false },
    property: { type: "string" }
  },

  init() {
    const AppModeSystem = this.el.sceneEl.systems["app-mode"];
    this.el.sceneEl.addEventListener("appmode-change", e => {
      this.updateComponentState(e.detail.mode === this.data.mode);
    });
    this.updateComponentState(AppModeSystem.mode === this.data.mode);
  },

  updateComponentState(isModeActive) {
    const componentName = this.id;
    this.el.setAttribute(componentName, this.data.property, isModeActive !== this.data.invert);
  }
});

/**
 * Toggle aframe input mappings action set based on app mode
 */
AFRAME.registerComponent("app-mode-input-mappings", {
  schema: {
    modes: { default: [] },
    actionSets: { default: [] }
  },
  init() {
    this.el.sceneEl.addEventListener("appmode-change", e => {
      const { modes, actionSets } = this.data;
      const idx = modes.indexOf(e.detail.mode);
      if (idx != -1 && modes[idx] && actionSets[idx] && AFRAME.inputActions[actionSets[idx]]) {
        // TODO: this assumes full control over current action set reguardless of what else might be manipulating it, this is obviously wrong
        AFRAME.currentInputMapping = actionSets[idx];
      } else {
        console.error(`no valid action set for ${e.detail.mode}`);
      }
    });
  }
});

/**
 * Positions the HUD and toggles app mode based on where the user is looking
 */
AFRAME.registerComponent("hud-detector", {
  schema: {
    hud: { type: "selector" },
    offset: { default: 1 }, // distance from hud below head,
    lookCutoff: { default: -25 }, // angle at which the hud should be "on",
    animRange: { default: 30 } // degrees over which to animate the hud into view
  },
  init() {
    this.isYLocked = false;
    this.lockedHeadPositionY = 0;
  },
<<<<<<< HEAD
=======

  pause() {
    // TODO: this assumes full control over current app mode reguardless of what else might be manipulating it, this is obviously wrong
    const AppModeSystem = this.el.sceneEl.systems["app-mode"];
    AppModeSystem.setMode(AppModes.DEFAULT);
  },
>>>>>>> 3894b76f

  tick() {
    const hud = this.data.hud.object3D;
    const head = this.el.object3D;

    const { offset, lookCutoff, animRange } = this.data;

    const headRot = head.rotation;
    const pitch = headRot.x * THREE.Math.RAD2DEG;

    // Reorient the hud only if the user is looking "up", for right now this arbitrarily means the hud is 1/3 way animated away
    // TODO: come up with better huristics for this that maybe account for the user turning away from the hud "too far", also animate the position so that it doesnt just snap.
    if (pitch > lookCutoff + animRange / 3) {
      const lookDir = new THREE.Vector3(0, 0, -1);
      lookDir.applyQuaternion(head.quaternion);
      lookDir.add(head.position);
      hud.position.x = lookDir.x;
      hud.position.z = lookDir.z;
      hud.setRotationFromEuler(new THREE.Euler(0, head.rotation.y, 0));
    }

    //animate the hud into place over animRange degrees as the user aproaches the lookCutoff angle
    const t = 1 - THREE.Math.clamp(pitch - lookCutoff, 0, animRange) / animRange;

    // Lock the hud in place relative to a known head position so it doesn't bob up and down
    // with the user's head
    if (!this.isYLocked && t === 1) {
      this.lockedHeadPositionY = head.position.y;
    }
    const EPSILON = 0.001;
    this.isYLocked = t > 1 - EPSILON;

    hud.position.y = (this.isYLocked ? this.lockedHeadPositionY : head.position.y) - offset - offset * (1 - t);
    hud.rotation.x = (1 - t) * THREE.Math.DEG2RAD * 90;

    // update the app mode when the HUD locks on or off
    // TODO: this assumes full control over current app mode reguardless of what else might be manipulating it, this is obviously wrong
    const AppModeSystem = this.el.sceneEl.systems["app-mode"];
    if (pitch < lookCutoff && AppModeSystem.mode !== AppModes.HUD) {
      AppModeSystem.setMode(AppModes.HUD);
      this.el.sceneEl.renderer.sortObjects = true;
    } else if (pitch > lookCutoff && AppModeSystem.mode === AppModes.HUD) {
      AppModeSystem.setMode(AppModes.DEFAULT);
      this.el.sceneEl.renderer.sortObjects = false;
    }
  }
});

/**
 * Toggle visibility of an entity based on if the user is in vr mode or not
 */
AFRAME.registerComponent("vr-mode-toggle-visibility", {
  schema: {
    invert: { type: "boolean", default: false }
  },

  init() {
    this.updateComponentState = this.updateComponentState.bind(this);
    this.updateComponentState();
  },

  play() {
    this.el.sceneEl.addEventListener("enter-vr", this.updateComponentState);
    this.el.sceneEl.addEventListener("exit-vr", this.updateComponentState);
  },

  pause() {
    this.el.sceneEl.removeEventListener("enter-vr", this.updateComponentState);
    this.el.sceneEl.removeEventListener("exit-vr", this.updateComponentState);
  },

  updateComponentState(i) {
    const inVRMode = this.el.sceneEl.is("vr-mode");
    this.el.setAttribute("visible", inVRMode !== this.data.invert);
  }
});

/**
 * Toggle the isPlaying state of a component based on app mode
 */
AFRAME.registerComponent("vr-mode-toggle-playing", {
  multiple: true,
  schema: {
    invert: { type: "boolean", default: false }
  },

  init() {
    this.updateComponentState = this.updateComponentState.bind(this);
    this.updateComponentState();
  },

  play() {
    this.el.sceneEl.addEventListener("enter-vr", this.updateComponentState);
    this.el.sceneEl.addEventListener("exit-vr", this.updateComponentState);
  },

  pause() {
    this.el.sceneEl.removeEventListener("enter-vr", this.updateComponentState);
    this.el.sceneEl.removeEventListener("exit-vr", this.updateComponentState);
  },

  updateComponentState(i) {
    const componentName = this.id;
    const inVRMode = this.el.sceneEl.is("vr-mode");
    this.el.components[componentName][inVRMode !== this.data.invert ? "play" : "pause"]();
  }
});
<|MERGE_RESOLUTION|>--- conflicted
+++ resolved
@@ -1,222 +1,219 @@
-/* global AFRAME, console, setTimeout, clearTimeout */
-
-const AppModes = Object.freeze({ DEFAULT: "default", HUD: "hud" });
-
-/**
- * Simple system for keeping track of a modal app state
- */
-AFRAME.registerSystem("app-mode", {
-  init() {
-    console.log("init app mode system");
-    this.setMode(AppModes.DEFAULT);
-  },
-
-  setMode(newMode) {
-    if (Object.values(AppModes).includes(newMode) && newMode !== this.mode) {
-      this.mode = newMode;
-      this.el.emit("appmode-change", { mode: this.mode });
-    }
-  }
-});
-
-/**
- * Toggle the isPlaying state of a component based on app mode
- */
-AFRAME.registerComponent("app-mode-toggle-playing", {
-  multiple: true,
-  schema: {
-    mode: { type: "string" },
-    invert: { type: "boolean", default: false }
-  },
-
-  init() {
-    const AppModeSystem = this.el.sceneEl.systems["app-mode"];
-    this.el.sceneEl.addEventListener("appmode-change", e => {
-      this.updateComponentState(e.detail.mode === this.data.mode);
-    });
-    this.updateComponentState(AppModeSystem.mode === this.data.mode);
-  },
-
-  updateComponentState(isModeActive) {
-    const componentName = this.id;
-    this.el.components[componentName][isModeActive !== this.data.invert ? "play" : "pause"]();
-  }
-});
-
-/**
- * Toggle a boolean property of a component based on app mode
- */
-AFRAME.registerComponent("app-mode-toggle-property", {
-  multiple: true,
-  schema: {
-    mode: { type: "string" },
-    invert: { type: "boolean", default: false },
-    property: { type: "string" }
-  },
-
-  init() {
-    const AppModeSystem = this.el.sceneEl.systems["app-mode"];
-    this.el.sceneEl.addEventListener("appmode-change", e => {
-      this.updateComponentState(e.detail.mode === this.data.mode);
-    });
-    this.updateComponentState(AppModeSystem.mode === this.data.mode);
-  },
-
-  updateComponentState(isModeActive) {
-    const componentName = this.id;
-    this.el.setAttribute(componentName, this.data.property, isModeActive !== this.data.invert);
-  }
-});
-
-/**
- * Toggle aframe input mappings action set based on app mode
- */
-AFRAME.registerComponent("app-mode-input-mappings", {
-  schema: {
-    modes: { default: [] },
-    actionSets: { default: [] }
-  },
-  init() {
-    this.el.sceneEl.addEventListener("appmode-change", e => {
-      const { modes, actionSets } = this.data;
-      const idx = modes.indexOf(e.detail.mode);
-      if (idx != -1 && modes[idx] && actionSets[idx] && AFRAME.inputActions[actionSets[idx]]) {
-        // TODO: this assumes full control over current action set reguardless of what else might be manipulating it, this is obviously wrong
-        AFRAME.currentInputMapping = actionSets[idx];
-      } else {
-        console.error(`no valid action set for ${e.detail.mode}`);
-      }
-    });
-  }
-});
-
-/**
- * Positions the HUD and toggles app mode based on where the user is looking
- */
-AFRAME.registerComponent("hud-detector", {
-  schema: {
-    hud: { type: "selector" },
-    offset: { default: 1 }, // distance from hud below head,
-    lookCutoff: { default: -25 }, // angle at which the hud should be "on",
-    animRange: { default: 30 } // degrees over which to animate the hud into view
-  },
-  init() {
-    this.isYLocked = false;
-    this.lockedHeadPositionY = 0;
-  },
-<<<<<<< HEAD
-=======
-
-  pause() {
-    // TODO: this assumes full control over current app mode reguardless of what else might be manipulating it, this is obviously wrong
-    const AppModeSystem = this.el.sceneEl.systems["app-mode"];
-    AppModeSystem.setMode(AppModes.DEFAULT);
-  },
->>>>>>> 3894b76f
-
-  tick() {
-    const hud = this.data.hud.object3D;
-    const head = this.el.object3D;
-
-    const { offset, lookCutoff, animRange } = this.data;
-
-    const headRot = head.rotation;
-    const pitch = headRot.x * THREE.Math.RAD2DEG;
-
-    // Reorient the hud only if the user is looking "up", for right now this arbitrarily means the hud is 1/3 way animated away
-    // TODO: come up with better huristics for this that maybe account for the user turning away from the hud "too far", also animate the position so that it doesnt just snap.
-    if (pitch > lookCutoff + animRange / 3) {
-      const lookDir = new THREE.Vector3(0, 0, -1);
-      lookDir.applyQuaternion(head.quaternion);
-      lookDir.add(head.position);
-      hud.position.x = lookDir.x;
-      hud.position.z = lookDir.z;
-      hud.setRotationFromEuler(new THREE.Euler(0, head.rotation.y, 0));
-    }
-
-    //animate the hud into place over animRange degrees as the user aproaches the lookCutoff angle
-    const t = 1 - THREE.Math.clamp(pitch - lookCutoff, 0, animRange) / animRange;
-
-    // Lock the hud in place relative to a known head position so it doesn't bob up and down
-    // with the user's head
-    if (!this.isYLocked && t === 1) {
-      this.lockedHeadPositionY = head.position.y;
-    }
-    const EPSILON = 0.001;
-    this.isYLocked = t > 1 - EPSILON;
-
-    hud.position.y = (this.isYLocked ? this.lockedHeadPositionY : head.position.y) - offset - offset * (1 - t);
-    hud.rotation.x = (1 - t) * THREE.Math.DEG2RAD * 90;
-
-    // update the app mode when the HUD locks on or off
-    // TODO: this assumes full control over current app mode reguardless of what else might be manipulating it, this is obviously wrong
-    const AppModeSystem = this.el.sceneEl.systems["app-mode"];
-    if (pitch < lookCutoff && AppModeSystem.mode !== AppModes.HUD) {
-      AppModeSystem.setMode(AppModes.HUD);
-      this.el.sceneEl.renderer.sortObjects = true;
-    } else if (pitch > lookCutoff && AppModeSystem.mode === AppModes.HUD) {
-      AppModeSystem.setMode(AppModes.DEFAULT);
-      this.el.sceneEl.renderer.sortObjects = false;
-    }
-  }
-});
-
-/**
- * Toggle visibility of an entity based on if the user is in vr mode or not
- */
-AFRAME.registerComponent("vr-mode-toggle-visibility", {
-  schema: {
-    invert: { type: "boolean", default: false }
-  },
-
-  init() {
-    this.updateComponentState = this.updateComponentState.bind(this);
-    this.updateComponentState();
-  },
-
-  play() {
-    this.el.sceneEl.addEventListener("enter-vr", this.updateComponentState);
-    this.el.sceneEl.addEventListener("exit-vr", this.updateComponentState);
-  },
-
-  pause() {
-    this.el.sceneEl.removeEventListener("enter-vr", this.updateComponentState);
-    this.el.sceneEl.removeEventListener("exit-vr", this.updateComponentState);
-  },
-
-  updateComponentState(i) {
-    const inVRMode = this.el.sceneEl.is("vr-mode");
-    this.el.setAttribute("visible", inVRMode !== this.data.invert);
-  }
-});
-
-/**
- * Toggle the isPlaying state of a component based on app mode
- */
-AFRAME.registerComponent("vr-mode-toggle-playing", {
-  multiple: true,
-  schema: {
-    invert: { type: "boolean", default: false }
-  },
-
-  init() {
-    this.updateComponentState = this.updateComponentState.bind(this);
-    this.updateComponentState();
-  },
-
-  play() {
-    this.el.sceneEl.addEventListener("enter-vr", this.updateComponentState);
-    this.el.sceneEl.addEventListener("exit-vr", this.updateComponentState);
-  },
-
-  pause() {
-    this.el.sceneEl.removeEventListener("enter-vr", this.updateComponentState);
-    this.el.sceneEl.removeEventListener("exit-vr", this.updateComponentState);
-  },
-
-  updateComponentState(i) {
-    const componentName = this.id;
-    const inVRMode = this.el.sceneEl.is("vr-mode");
-    this.el.components[componentName][inVRMode !== this.data.invert ? "play" : "pause"]();
-  }
-});
+/* global AFRAME, console, setTimeout, clearTimeout */
+
+const AppModes = Object.freeze({ DEFAULT: "default", HUD: "hud" });
+
+/**
+ * Simple system for keeping track of a modal app state
+ */
+AFRAME.registerSystem("app-mode", {
+  init() {
+    console.log("init app mode system");
+    this.setMode(AppModes.DEFAULT);
+  },
+
+  setMode(newMode) {
+    if (Object.values(AppModes).includes(newMode) && newMode !== this.mode) {
+      this.mode = newMode;
+      this.el.emit("appmode-change", { mode: this.mode });
+    }
+  }
+});
+
+/**
+ * Toggle the isPlaying state of a component based on app mode
+ */
+AFRAME.registerComponent("app-mode-toggle-playing", {
+  multiple: true,
+  schema: {
+    mode: { type: "string" },
+    invert: { type: "boolean", default: false }
+  },
+
+  init() {
+    const AppModeSystem = this.el.sceneEl.systems["app-mode"];
+    this.el.sceneEl.addEventListener("appmode-change", e => {
+      this.updateComponentState(e.detail.mode === this.data.mode);
+    });
+    this.updateComponentState(AppModeSystem.mode === this.data.mode);
+  },
+
+  updateComponentState(isModeActive) {
+    const componentName = this.id;
+    this.el.components[componentName][isModeActive !== this.data.invert ? "play" : "pause"]();
+  }
+});
+
+/**
+ * Toggle a boolean property of a component based on app mode
+ */
+AFRAME.registerComponent("app-mode-toggle-property", {
+  multiple: true,
+  schema: {
+    mode: { type: "string" },
+    invert: { type: "boolean", default: false },
+    property: { type: "string" }
+  },
+
+  init() {
+    const AppModeSystem = this.el.sceneEl.systems["app-mode"];
+    this.el.sceneEl.addEventListener("appmode-change", e => {
+      this.updateComponentState(e.detail.mode === this.data.mode);
+    });
+    this.updateComponentState(AppModeSystem.mode === this.data.mode);
+  },
+
+  updateComponentState(isModeActive) {
+    const componentName = this.id;
+    this.el.setAttribute(componentName, this.data.property, isModeActive !== this.data.invert);
+  }
+});
+
+/**
+ * Toggle aframe input mappings action set based on app mode
+ */
+AFRAME.registerComponent("app-mode-input-mappings", {
+  schema: {
+    modes: { default: [] },
+    actionSets: { default: [] }
+  },
+  init() {
+    this.el.sceneEl.addEventListener("appmode-change", e => {
+      const { modes, actionSets } = this.data;
+      const idx = modes.indexOf(e.detail.mode);
+      if (idx != -1 && modes[idx] && actionSets[idx] && AFRAME.inputActions[actionSets[idx]]) {
+        // TODO: this assumes full control over current action set reguardless of what else might be manipulating it, this is obviously wrong
+        AFRAME.currentInputMapping = actionSets[idx];
+      } else {
+        console.error(`no valid action set for ${e.detail.mode}`);
+      }
+    });
+  }
+});
+
+/**
+ * Positions the HUD and toggles app mode based on where the user is looking
+ */
+AFRAME.registerComponent("hud-detector", {
+  schema: {
+    hud: { type: "selector" },
+    offset: { default: 1 }, // distance from hud below head,
+    lookCutoff: { default: -25 }, // angle at which the hud should be "on",
+    animRange: { default: 30 } // degrees over which to animate the hud into view
+  },
+  init() {
+    this.isYLocked = false;
+    this.lockedHeadPositionY = 0;
+  },
+
+  pause() {
+    // TODO: this assumes full control over current app mode reguardless of what else might be manipulating it, this is obviously wrong
+    const AppModeSystem = this.el.sceneEl.systems["app-mode"];
+    AppModeSystem.setMode(AppModes.DEFAULT);
+  },
+
+  tick() {
+    const hud = this.data.hud.object3D;
+    const head = this.el.object3D;
+
+    const { offset, lookCutoff, animRange } = this.data;
+
+    const headRot = head.rotation;
+    const pitch = headRot.x * THREE.Math.RAD2DEG;
+
+    // Reorient the hud only if the user is looking "up", for right now this arbitrarily means the hud is 1/3 way animated away
+    // TODO: come up with better huristics for this that maybe account for the user turning away from the hud "too far", also animate the position so that it doesnt just snap.
+    if (pitch > lookCutoff + animRange / 3) {
+      const lookDir = new THREE.Vector3(0, 0, -1);
+      lookDir.applyQuaternion(head.quaternion);
+      lookDir.add(head.position);
+      hud.position.x = lookDir.x;
+      hud.position.z = lookDir.z;
+      hud.setRotationFromEuler(new THREE.Euler(0, head.rotation.y, 0));
+    }
+
+    //animate the hud into place over animRange degrees as the user aproaches the lookCutoff angle
+    const t = 1 - THREE.Math.clamp(pitch - lookCutoff, 0, animRange) / animRange;
+
+    // Lock the hud in place relative to a known head position so it doesn't bob up and down
+    // with the user's head
+    if (!this.isYLocked && t === 1) {
+      this.lockedHeadPositionY = head.position.y;
+    }
+    const EPSILON = 0.001;
+    this.isYLocked = t > 1 - EPSILON;
+
+    hud.position.y = (this.isYLocked ? this.lockedHeadPositionY : head.position.y) - offset - offset * (1 - t);
+    hud.rotation.x = (1 - t) * THREE.Math.DEG2RAD * 90;
+
+    // update the app mode when the HUD locks on or off
+    // TODO: this assumes full control over current app mode reguardless of what else might be manipulating it, this is obviously wrong
+    const AppModeSystem = this.el.sceneEl.systems["app-mode"];
+    if (pitch < lookCutoff && AppModeSystem.mode !== AppModes.HUD) {
+      AppModeSystem.setMode(AppModes.HUD);
+      this.el.sceneEl.renderer.sortObjects = true;
+    } else if (pitch > lookCutoff && AppModeSystem.mode === AppModes.HUD) {
+      AppModeSystem.setMode(AppModes.DEFAULT);
+      this.el.sceneEl.renderer.sortObjects = false;
+    }
+  }
+});
+
+/**
+ * Toggle visibility of an entity based on if the user is in vr mode or not
+ */
+AFRAME.registerComponent("vr-mode-toggle-visibility", {
+  schema: {
+    invert: { type: "boolean", default: false }
+  },
+
+  init() {
+    this.updateComponentState = this.updateComponentState.bind(this);
+    this.updateComponentState();
+  },
+
+  play() {
+    this.el.sceneEl.addEventListener("enter-vr", this.updateComponentState);
+    this.el.sceneEl.addEventListener("exit-vr", this.updateComponentState);
+  },
+
+  pause() {
+    this.el.sceneEl.removeEventListener("enter-vr", this.updateComponentState);
+    this.el.sceneEl.removeEventListener("exit-vr", this.updateComponentState);
+  },
+
+  updateComponentState(i) {
+    const inVRMode = this.el.sceneEl.is("vr-mode");
+    this.el.setAttribute("visible", inVRMode !== this.data.invert);
+  }
+});
+
+/**
+ * Toggle the isPlaying state of a component based on app mode
+ */
+AFRAME.registerComponent("vr-mode-toggle-playing", {
+  multiple: true,
+  schema: {
+    invert: { type: "boolean", default: false }
+  },
+
+  init() {
+    this.updateComponentState = this.updateComponentState.bind(this);
+    this.updateComponentState();
+  },
+
+  play() {
+    this.el.sceneEl.addEventListener("enter-vr", this.updateComponentState);
+    this.el.sceneEl.addEventListener("exit-vr", this.updateComponentState);
+  },
+
+  pause() {
+    this.el.sceneEl.removeEventListener("enter-vr", this.updateComponentState);
+    this.el.sceneEl.removeEventListener("exit-vr", this.updateComponentState);
+  },
+
+  updateComponentState(i) {
+    const componentName = this.id;
+    const inVRMode = this.el.sceneEl.is("vr-mode");
+    this.el.components[componentName][inVRMode !== this.data.invert ? "play" : "pause"]();
+  }
+});