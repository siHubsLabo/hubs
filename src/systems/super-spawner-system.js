--- conflicted
+++ resolved
@@ -50,24 +50,12 @@
     spawnedEntity.object3D.matrixNeedsUpdate = true;
     state.held = spawnedEntity;
 
-<<<<<<< HEAD
-    const targetScale = new THREE.Vector3();
-    superSpawner.el.object3D.getWorldScale(targetScale);
-
-=======
->>>>>>> ce97376f
     superSpawner.activateCooldown();
     state.spawning = true;
 
     spawnedEntity.addEventListener(
       "media-loaded",
       () => {
-<<<<<<< HEAD
-        spawnedEntity.object3D.scale.copy(data.useCustomSpawnScale ? data.spawnScale : targetScale);
-        spawnedEntity.object3D.matrixNeedsUpdate = true;
-
-=======
->>>>>>> ce97376f
         state.spawning = false;
 
         if (data.spawnedEntityCallback) {
