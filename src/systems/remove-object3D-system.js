--- conflicted
+++ resolved
@@ -12,11 +12,8 @@
   Text,
   VideoMenu,
   Skybox,
-<<<<<<< HEAD
   MaterialTag
-=======
   SimpleWater
->>>>>>> bcb42772
 } from "../bit-components";
 import { gltfCache } from "../components/gltf-model-plus";
 import { releaseTextureByKey } from "../utils/load-texture";
