--- conflicted
+++ resolved
@@ -8,14 +8,10 @@
 
 ## Things you should know:
 
-<<<<<<< HEAD
-### Your presence and communications are sent to Mozilla and other Room participants.
-=======
 <details open>
   <summary>
     <strong>Your presence and communications are sent to Mozilla and other Room participants.</strong>
   </summary>
->>>>>>> 181dccf7
 
 - **Avatar data**: We receive and send to others in the Room the name of your Avatar, its position in the Room, and your interactions with objects in the Room.  Mozilla does not record or store this data. You can optionally store information about your Avatar in your browser’s local storage.  
 - **Room data**: Rooms are publicly accessible to anyone with the URL. Mozilla receives data about the virtual objects and Avatars in a Room and shares that data with others in the Room.   
@@ -23,16 +19,12 @@
 - You can learn more by looking at the code itself. [Janus SFU](https://github.com/mozilla/janus-plugin-sfu), [Reticulum](https://github.com/mozilla/reticulum), [Hubs](https://github.com/mozilla/hubs)
 </details>
 
-<<<<<<< HEAD
-### Mozilla receives technical and interaction data to improve performance and stability.
-=======
 <p/>
 
 <details open>
   <summary>
     <strong>Mozilla receives technical and interaction data to improve performance and stability.</strong>
   </summary>
->>>>>>> 181dccf7
 
 - **Technical data**: We receive and store data about Room URLs and names; the type of device you use to interact with Hubs, as well as its operating system, language, the name and version of browser; and other data to load and operate the Room. 
 - **Interaction data**: We receive data about your interactions with the Hubs service itself such as the number of Rooms created, the maximum number of users in a particular room at one same time, the start and end time of a user’s interaction with Hubs, the amount of time a user interacts with Hubs through Virtual Reality, the first time in a particular month or day that a user begins to use Hubs. Mozilla uses third party services to store and analyze these operational messages. 
