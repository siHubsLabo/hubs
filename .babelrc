--- conflicted
+++ resolved
@@ -29,17 +29,7 @@
     ]
   ],
   "plugins": [
-<<<<<<< HEAD
     [ "react-intl", { "messagesDir": "./dist/messages", "enforceDescriptions": false } ],
-=======
-    [
-      "react-intl",
-      {
-        "messagesDir": "./public/messages",
-        "enforceDescriptions": false
-      }
-    ],
->>>>>>> 20f3a813
     "transform-react-jsx-img-import",
     ["@babel/proposal-class-properties", { "loose": true }],
     "@babel/proposal-object-rest-spread",
