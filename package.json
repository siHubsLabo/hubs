--- conflicted
+++ resolved
@@ -18,11 +18,7 @@
     "material-design-lite": "^1.3.0",
     "minijanus": "^0.4.0",
     "naf-janus-adapter": "^0.3.0",
-<<<<<<< HEAD
     "networked-aframe": "https://github.com/netpro2k/networked-aframe#feature/networked-templates-refactor",
-=======
-    "networked-aframe": "https://github.com/brianpeiris/networked-aframe#3d64f88",
->>>>>>> db60c661
     "nipplejs": "^0.6.7",
     "query-string": "^5.0.1",
     "raven-js": "^3.20.1",
